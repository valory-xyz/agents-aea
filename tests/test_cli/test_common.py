# -*- coding: utf-8 -*-
# ------------------------------------------------------------------------------
#
#   Copyright 2018-2019 Fetch.AI Limited
#
#   Licensed under the Apache License, Version 2.0 (the "License");
#   you may not use this file except in compliance with the License.
#   You may obtain a copy of the License at
#
#       http://www.apache.org/licenses/LICENSE-2.0
#
#   Unless required by applicable law or agreed to in writing, software
#   distributed under the License is distributed on an "AS IS" BASIS,
#   WITHOUT WARRANTIES OR CONDITIONS OF ANY KIND, either express or implied.
#   See the License for the specific language governing permissions and
#   limitations under the License.
#
# ------------------------------------------------------------------------------

"""This test module contains the tests for cli.common module."""

from builtins import FileNotFoundError
from unittest import TestCase, mock

from click import ClickException

from yaml import YAMLError

from aea.cli.common import (
    AUTHOR,
    # AEAConfigException,
    PublicIdParameter,
<<<<<<< HEAD
    _try_to_load_protocols,
    format_items,
    try_get_item_source_path,
    try_get_vendorized_item_target_path,
=======
    _format_items,
    _format_skills,
    _get_or_create_cli_config,
    _init_cli_config,
    _try_get_item_source_path,
    _try_get_vendorized_item_target_path,
    _update_cli_config,
>>>>>>> e34b909b
)


class FormatItemsTestCase(TestCase):
    """Test case for format_items method."""

    def test_format_items_positive(self):
        """Test format_items positive result."""
        items = [
            {
                "public_id": "author/name:version",
                "name": "obj-name",
                "description": "Some description",
                "author": "author",
                "version": "1.0",
            }
        ]
        result = _format_items(items)
        expected_result = (
            "------------------------------\n"
            "Public ID: author/name:version\n"
            "Name: obj-name\n"
            "Description: Some description\n"
            "Author: author\n"
            "Version: 1.0\n"
            "------------------------------\n"
        )
        self.assertEqual(result, expected_result)


<<<<<<< HEAD
=======
class FormatSkillsTestCase(TestCase):
    """Test case for format_skills method."""

    def test_format_skills_positive(self):
        """Test format_skills positive result."""
        items = [
            {
                "public_id": "author/name:version",
                "name": "obj-name",
                "description": "Some description",
                "version": "1.0",
                "protocol_names": ["p1", "p2", "p3"],
            }
        ]
        result = _format_skills(items)
        expected_result = (
            "------------------------------\n"
            "Public ID: author/name:version\n"
            "Name: obj-name\n"
            "Description: Some description\n"
            "Protocols: p1 | p2 | p3 | \n"
            "Version: 1.0\n"
            "------------------------------\n"
        )
        self.assertEqual(result, expected_result)


>>>>>>> e34b909b
@mock.patch("aea.cli.common.os.path.join", return_value="some-path")
class TryGetItemSourcePathTestCase(TestCase):
    """Test case for try_get_item_source_path method."""

    @mock.patch("aea.cli.common.os.path.exists", return_value=True)
    def test_get_item_source_path_positive(self, exists_mock, join_mock):
        """Test for get_item_source_path positive result."""
        result = _try_get_item_source_path("cwd", AUTHOR, "skills", "skill-name")
        expected_result = "some-path"
        self.assertEqual(result, expected_result)
        join_mock.assert_called_once_with("cwd", AUTHOR, "skills", "skill-name")
        exists_mock.assert_called_once_with("some-path")

    @mock.patch("aea.cli.common.os.path.exists", return_value=False)
    def test_get_item_source_path_not_exists(self, exists_mock, join_mock):
        """Test for get_item_source_path item already exists."""
        with self.assertRaises(ClickException):
            _try_get_item_source_path("cwd", AUTHOR, "skills", "skill-name")


@mock.patch("aea.cli.common.os.path.join", return_value="some-path")
class TryGetItemTargetPathTestCase(TestCase):
    """Test case for try_get_vendorized_item_target_path method."""

    @mock.patch("aea.cli.common.os.path.exists", return_value=False)
    def test_get_item_target_path_positive(self, exists_mock, join_mock):
        """Test for get_item_source_path positive result."""
        result = _try_get_vendorized_item_target_path(
            "packages", AUTHOR, "skills", "skill-name"
        )
        expected_result = "some-path"
        self.assertEqual(result, expected_result)
        join_mock.assert_called_once_with(
            "packages", "vendor", AUTHOR, "skills", "skill-name"
        )
        exists_mock.assert_called_once_with("some-path")

    @mock.patch("aea.cli.common.os.path.exists", return_value=True)
    def test_get_item_target_path_already_exists(self, exists_mock, join_mock):
        """Test for get_item_target_path item already exists."""
        with self.assertRaises(ClickException):
            _try_get_vendorized_item_target_path(
                "skills", AUTHOR, "skill-name", "packages_path"
            )


class PublicIdParameterTestCase(TestCase):
    """Test case for PublicIdParameter class."""

    def test_get_metavar_positive(self):
        """Test for get_metavar positive result."""
        result = PublicIdParameter.get_metavar("obj", "param")
        expected_result = "PUBLIC_ID"
        self.assertEqual(result, expected_result)


@mock.patch("aea.cli.common.os.path.dirname", return_value="dir-name")
@mock.patch("aea.cli.common.os.path.exists", return_value=False)
@mock.patch("aea.cli.common.os.makedirs")
class InitConfigFolderTestCase(TestCase):
    """Test case for _init_cli_config method."""

    def test_init_cli_config_positive(self, makedirs_mock, exists_mock, dirname_mock):
        """Test for _init_cli_config method positive result."""
        _init_cli_config()
        dirname_mock.assert_called_once()
        exists_mock.assert_called_once_with("dir-name")
        makedirs_mock.assert_called_once_with("dir-name")


@mock.patch("aea.cli.common._get_or_create_cli_config")
@mock.patch("aea.cli.common.yaml.dump")
@mock.patch("builtins.open", mock.mock_open())
class UpdateCLIConfigTestCase(TestCase):
    """Test case for _update_cli_config method."""

    def test_update_cli_config_positive(self, dump_mock, icf_mock):
        """Test for _update_cli_config method positive result."""
        _update_cli_config({"some": "config"})
        icf_mock.assert_called_once()
        dump_mock.assert_called_once()


def _raise_yamlerror(*args):
    raise YAMLError()


def _raise_file_not_found_error(*args):
    raise FileNotFoundError()


@mock.patch("builtins.open", mock.mock_open())
class GetOrCreateCLIConfigTestCase(TestCase):
    """Test case for read_cli_config method."""

    @mock.patch("aea.cli.common.yaml.safe_load", return_value={"correct": "output"})
    def test_get_or_create_cli_config_positive(self, safe_load_mock):
        """Test for _get_or_create_cli_config method positive result."""
        result = _get_or_create_cli_config()
        expected_result = {"correct": "output"}
        self.assertEqual(result, expected_result)
        safe_load_mock.assert_called_once()

    @mock.patch("aea.cli.common.yaml.safe_load", _raise_yamlerror)
    def test_get_or_create_cli_config_bad_yaml(self):
        """Test for r_get_or_create_cli_config method bad yaml behavior."""
        with self.assertRaises(ClickException):
            _get_or_create_cli_config()

    # @mock.patch("aea.cli.common.yaml.safe_load", _raise_file_not_found_error)
    # def test_get_or_create_cli_config_file_not_found(self):
    #     """Test for read_cli_config method bad yaml behavior."""
    #     with self.assertRaises(AEAConfigException):
    #         _get_or_create_cli_config()<|MERGE_RESOLUTION|>--- conflicted
+++ resolved
@@ -30,12 +30,6 @@
     AUTHOR,
     # AEAConfigException,
     PublicIdParameter,
-<<<<<<< HEAD
-    _try_to_load_protocols,
-    format_items,
-    try_get_item_source_path,
-    try_get_vendorized_item_target_path,
-=======
     _format_items,
     _format_skills,
     _get_or_create_cli_config,
@@ -43,7 +37,6 @@
     _try_get_item_source_path,
     _try_get_vendorized_item_target_path,
     _update_cli_config,
->>>>>>> e34b909b
 )
 
 
@@ -74,8 +67,6 @@
         self.assertEqual(result, expected_result)
 
 
-<<<<<<< HEAD
-=======
 class FormatSkillsTestCase(TestCase):
     """Test case for format_skills method."""
 
@@ -103,7 +94,6 @@
         self.assertEqual(result, expected_result)
 
 
->>>>>>> e34b909b
 @mock.patch("aea.cli.common.os.path.join", return_value="some-path")
 class TryGetItemSourcePathTestCase(TestCase):
     """Test case for try_get_item_source_path method."""
