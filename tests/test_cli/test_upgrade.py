--- conflicted
+++ resolved
@@ -399,11 +399,7 @@
         """Test can not upgrade not registered component."""
         with pytest.raises(
             ClickException,
-<<<<<<< HEAD
             match=r".* with id .* is not registered. Please use the `add` command. Aborting...",
-=======
-            match=r"A .* with id '.*' is not registered. Please use the `add` command. Aborting...",
->>>>>>> 76d6f9fe
         ):
             self.runner.invoke(
                 cli,
@@ -490,12 +486,8 @@
                     dict(),
                 ),
             ), pytest.raises(
-<<<<<<< HEAD
-                ClickException, match=r"Can not upgrade .* because it is required by"
-=======
                 ClickException,
                 match=r"Can not upgrade .* because it is required by '.*'",
->>>>>>> 76d6f9fe
             ):
                 self.runner.invoke(
                     cli,
