--- conflicted
+++ resolved
@@ -964,53 +964,9 @@
         super().setup_class()
         cls.connection_id = "author/unknown_connection:0.1.0"
         cls.connection_name = "unknown_connection"
-
-<<<<<<< HEAD
-        result = cls.runner.invoke(
-            cli,
-            [*CLI_LOG_OPTION, "create", "--local", cls.agent_name],
-            standalone_mode=False,
-        )
-        assert result.exit_code == 0
-
-        os.chdir(Path(cls.t, cls.agent_name))
-
-        result = cls.runner.invoke(
-            cli, [*CLI_LOG_OPTION, "generate-key", FetchAICrypto.identifier]
-        )
-        assert result.exit_code == 0
-
-        result = cls.runner.invoke(
-            cli, [*CLI_LOG_OPTION, "add-key", FetchAICrypto.identifier]
-        )
-        assert result.exit_code == 0
-
-        cls.result = cls.runner.invoke(
-            cli,
-            [*CLI_LOG_OPTION, "run", "--connections", cls.connection_id],
-            standalone_mode=False,
-        )
-
-    def test_exit_code_equal_to_1(self):
-        """Assert that the exit code is equal to 1 (i.e. catchall for general errors)."""
-        assert self.result.exit_code == 1
-
-    def test_log_error_message(self):
-        """Test that the log error message is fixed."""
-        s = "Connection ids ['{}'] not declared in the configuration file.".format(
-            self.connection_id
-        )
-        assert self.result.exception.message == s
-
-    @classmethod
-    def teardown_class(cls):
-        """Tear the test down."""
-        os.chdir(cls.cwd)
-        try:
-            shutil.rmtree(cls.t)
-        except (OSError, IOError):
-            pass
-=======
+        cls.generate_private_key(FetchAICrypto.identifier)
+        cls.add_private_key(FetchAICrypto.identifier)
+
     def test_run(self):
         """Run the test."""
         expected_message = f"Connection ids ['{self.connection_id}'] not declared in the configuration file."
@@ -1018,7 +974,6 @@
             self.run_cli_command(
                 "run", "--connections", str(self.connection_id), cwd=self._get_cwd()
             )
->>>>>>> 1174ba5e
 
 
 class TestRunFailsWhenConnectionConfigFileNotFound:
@@ -1124,57 +1079,10 @@
         cls.connection_id = HTTP_ClIENT_PUBLIC_ID
         cls.connection_author = cls.connection_id.author
         cls.connection_name = cls.connection_id.name
-<<<<<<< HEAD
-        cls.cwd = os.getcwd()
-        cls.t = tempfile.mkdtemp()
-        # copy the 'packages' directory in the parent of the agent folder.
-        shutil.copytree(Path(ROOT_DIR, "packages"), Path(cls.t, "packages"))
-
-        os.chdir(cls.t)
-        result = cls.runner.invoke(
-            cli, [*CLI_LOG_OPTION, "init", "--local", "--author", AUTHOR]
-        )
-        assert result.exit_code == 0
-
-        result = cls.runner.invoke(
-            cli,
-            [*CLI_LOG_OPTION, "create", "--local", cls.agent_name],
-            standalone_mode=False,
-        )
-        assert result.exit_code == 0
-        os.chdir(Path(cls.t, cls.agent_name))
-
-        result = cls.runner.invoke(
-            cli, [*CLI_LOG_OPTION, "generate-key", FetchAICrypto.identifier]
-        )
-        assert result.exit_code == 0
-
-        result = cls.runner.invoke(
-            cli, [*CLI_LOG_OPTION, "add-key", FetchAICrypto.identifier]
-        )
-        assert result.exit_code == 0
-
-        result = cls.runner.invoke(
-            cli,
-            [*CLI_LOG_OPTION, "add", "--local", "connection", str(cls.connection_id)],
-            standalone_mode=False,
-        )
-        assert result.exit_code == 0
-        result = cls.runner.invoke(
-            cli,
-            [
-                *CLI_LOG_OPTION,
-                "config",
-                "set",
-                "agent.default_connection",
-                str(HTTP_ClIENT_PUBLIC_ID),
-            ],
-        )
-        assert result.exit_code == 0
-=======
+        cls.generate_private_key(FetchAICrypto.identifier)
+        cls.add_private_key(FetchAICrypto.identifier)
         cls.add_item("connection", str(cls.connection_id))
         cls.set_config("agent.default_connection", str(HTTP_ClIENT_PUBLIC_ID))
->>>>>>> 1174ba5e
         connection_module_path = Path(
             cls.t,
             cls.agent_name,
@@ -1213,55 +1121,10 @@
         super().setup_class()
         cls.connection_id = str(HTTP_ClIENT_PUBLIC_ID)
         cls.connection_name = "http_client"
-<<<<<<< HEAD
-        cls.cwd = os.getcwd()
-        cls.t = tempfile.mkdtemp()
-        # copy the 'packages' directory in the parent of the agent folder.
-        shutil.copytree(Path(ROOT_DIR, "packages"), Path(cls.t, "packages"))
-
-        os.chdir(cls.t)
-        result = cls.runner.invoke(
-            cli, [*CLI_LOG_OPTION, "init", "--local", "--author", AUTHOR]
-        )
-        assert result.exit_code == 0
-
-        result = cls.runner.invoke(
-            cli,
-            [*CLI_LOG_OPTION, "create", "--local", cls.agent_name],
-            standalone_mode=False,
-        )
-        assert result.exit_code == 0
-        os.chdir(Path(cls.t, cls.agent_name))
-        result = cls.runner.invoke(
-            cli, [*CLI_LOG_OPTION, "generate-key", FetchAICrypto.identifier]
-        )
-        assert result.exit_code == 0
-
-        result = cls.runner.invoke(
-            cli, [*CLI_LOG_OPTION, "add-key", FetchAICrypto.identifier]
-        )
-        assert result.exit_code == 0
-        result = cls.runner.invoke(
-            cli,
-            [*CLI_LOG_OPTION, "add", "--local", "connection", cls.connection_id],
-            standalone_mode=False,
-        )
-        assert result.exit_code == 0
-        result = cls.runner.invoke(
-            cli,
-            [
-                *CLI_LOG_OPTION,
-                "config",
-                "set",
-                "agent.default_connection",
-                str(HTTP_ClIENT_PUBLIC_ID),
-            ],
-        )
-        assert result.exit_code == 0
-=======
+        cls.generate_private_key(FetchAICrypto.identifier)
+        cls.add_private_key(FetchAICrypto.identifier)
         cls.add_item("connection", cls.connection_id)
         cls.set_config("agent.default_connection", cls.connection_id)
->>>>>>> 1174ba5e
         Path(
             cls.t,
             cls.agent_name,
