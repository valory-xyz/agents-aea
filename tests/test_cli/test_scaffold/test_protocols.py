# -*- coding: utf-8 -*-
# ------------------------------------------------------------------------------
#
#   Copyright 2018-2019 Fetch.AI Limited
#
#   Licensed under the Apache License, Version 2.0 (the "License");
#   you may not use this file except in compliance with the License.
#   You may obtain a copy of the License at
#
#       http://www.apache.org/licenses/LICENSE-2.0
#
#   Unless required by applicable law or agreed to in writing, software
#   distributed under the License is distributed on an "AS IS" BASIS,
#   WITHOUT WARRANTIES OR CONDITIONS OF ANY KIND, either express or implied.
#   See the License for the specific language governing permissions and
#   limitations under the License.
#
# ------------------------------------------------------------------------------

"""This test module contains the tests for the `aea scaffold protocol` sub-command."""

import filecmp
import json
import os
import shutil
import tempfile
import unittest.mock
from pathlib import Path

import jsonschema
from jsonschema import Draft4Validator, ValidationError

import yaml

from aea import AEA_DIR
from aea.cli import cli
from aea.configurations.base import DEFAULT_PROTOCOL_CONFIG_FILE
from aea.configurations.loader import make_jsonschema_base_uri
from aea.test_tools.click_testing import CliRunner

from ...conftest import (
    AUTHOR,
    CLI_LOG_OPTION,
    CONFIGURATION_SCHEMA_DIR,
    PROTOCOL_CONFIGURATION_SCHEMA,
)


class TestScaffoldProtocol:
    """Test that the command 'aea scaffold protocol' works correctly in correct preconditions."""

    @classmethod
    def setup_class(cls):
        """Set the test up."""
        cls.runner = CliRunner()
        cls.agent_name = "myagent"
        cls.resource_name = "myresource"
        cls.cwd = os.getcwd()
        cls.t = tempfile.mkdtemp()
<<<<<<< HEAD
=======
        cls.patch = unittest.mock.patch.object(aea.cli.common.logger, "error")
        cls.mocked_logger_error = cls.patch.start()
>>>>>>> fd65b7d6

        cls.schema = json.load(open(PROTOCOL_CONFIGURATION_SCHEMA))
        cls.resolver = jsonschema.RefResolver(
            make_jsonschema_base_uri(Path(CONFIGURATION_SCHEMA_DIR).absolute()),
            cls.schema,
        )
        cls.validator = Draft4Validator(cls.schema, resolver=cls.resolver)

        os.chdir(cls.t)
        result = cls.runner.invoke(
            cli, [*CLI_LOG_OPTION, "init", "--local", "--author", AUTHOR]
        )
        assert result.exit_code == 0
        result = cls.runner.invoke(
            cli,
            [*CLI_LOG_OPTION, "create", "--local", cls.agent_name],
            standalone_mode=False,
        )
        assert result.exit_code == 0
        os.chdir(cls.agent_name)
        # scaffold protocol
        cls.result = cls.runner.invoke(
            cli,
            [*CLI_LOG_OPTION, "scaffold", "protocol", cls.resource_name],
            standalone_mode=False,
        )

    def test_exit_code_equal_to_0(self):
        """Test that the exit code is equal to 0."""
        assert self.result.exit_code == 0

    def test_resource_folder_contains_module_message(self):
        """Test that the resource folder contains scaffold message.py module."""
        p = Path(self.t, self.agent_name, "protocols", self.resource_name, "message.py")
        original = Path(AEA_DIR, "protocols", "scaffold", "message.py")
        assert filecmp.cmp(p, original)

    def test_resource_folder_contains_module_protocol(self):
        """Test that the resource folder contains scaffold protocol.py module."""
        p = Path(
            self.t, self.agent_name, "protocols", self.resource_name, "serialization.py"
        )
        original = Path(AEA_DIR, "protocols", "scaffold", "serialization.py")
        assert filecmp.cmp(p, original)

    def test_resource_folder_contains_configuration_file(self):
        """Test that the resource folder contains a good configuration file."""
        p = Path(
            self.t,
            self.agent_name,
            "protocols",
            self.resource_name,
            DEFAULT_PROTOCOL_CONFIG_FILE,
        )
        config_file = yaml.safe_load(open(p))
        self.validator.validate(instance=config_file)

    @classmethod
    def teardown_class(cls):
        """Tear the test down."""
        os.chdir(cls.cwd)
        try:
            shutil.rmtree(cls.t)
        except (OSError, IOError):
            pass


class TestScaffoldProtocolFailsWhenDirectoryAlreadyExists:
    """Test that the command 'aea scaffold protocol' fails when a folder with 'scaffold' name already."""

    @classmethod
    def setup_class(cls):
        """Set the test up."""
        cls.runner = CliRunner()
        cls.agent_name = "myagent"
        cls.resource_name = "myresource"
        cls.cwd = os.getcwd()
        cls.t = tempfile.mkdtemp()

        os.chdir(cls.t)
        result = cls.runner.invoke(
            cli, [*CLI_LOG_OPTION, "init", "--local", "--author", AUTHOR]
        )
        assert result.exit_code == 0
        result = cls.runner.invoke(
            cli,
            [*CLI_LOG_OPTION, "create", "--local", cls.agent_name],
            standalone_mode=False,
        )
        assert result.exit_code == 0
        os.chdir(cls.agent_name)
        # create a dummy 'myresource' folder
        Path(cls.t, cls.agent_name, "protocols", cls.resource_name).mkdir(
            exist_ok=False, parents=True
        )
        cls.result = cls.runner.invoke(
            cli,
            [*CLI_LOG_OPTION, "scaffold", "protocol", cls.resource_name],
            standalone_mode=False,
        )

    def test_exit_code_equal_to_1(self):
        """Test that the exit code is equal to 1 (i.e. catchall for general errors)."""
        assert self.result.exit_code == 1

    def test_error_message_protocol_already_existing(self):
        """Test that the log error message is fixed.

        The expected message is: 'A protocol with name '{protocol_name}' already exists. Aborting...'
        """
        s = "A protocol with this name already exists. Please choose a different name and try again."
        assert self.result.exception.message == s

    def test_resource_directory_exists(self):
        """Test that the resource directory still exists.

        This means that after every failure, we make sure we restore the previous state.
        """
        assert Path(self.t, self.agent_name, "protocols", self.resource_name).exists()

    @classmethod
    def teardown_class(cls):
        """Tear the test down."""
        os.chdir(cls.cwd)
        try:
            shutil.rmtree(cls.t)
        except (OSError, IOError):
            pass


class TestScaffoldProtocolFailsWhenProtocolAlreadyExists:
    """Test that the command 'aea add protocol' fails when the protocol already exists."""

    @classmethod
    def setup_class(cls):
        """Set the test up."""
        cls.runner = CliRunner()
        cls.agent_name = "myagent"
        cls.resource_name = "myresource"
        cls.cwd = os.getcwd()
        cls.t = tempfile.mkdtemp()

        os.chdir(cls.t)
        result = cls.runner.invoke(
            cli, [*CLI_LOG_OPTION, "init", "--local", "--author", AUTHOR]
        )
        assert result.exit_code == 0
        result = cls.runner.invoke(
            cli,
            [*CLI_LOG_OPTION, "create", "--local", cls.agent_name],
            standalone_mode=False,
        )
        assert result.exit_code == 0
        os.chdir(cls.agent_name)
        # add protocol first time
        result = cls.runner.invoke(
            cli,
            [*CLI_LOG_OPTION, "scaffold", "protocol", cls.resource_name],
            standalone_mode=False,
        )
        assert result.exit_code == 0
        # scaffold protocol with the same protocol name
        cls.result = cls.runner.invoke(
            cli,
            [*CLI_LOG_OPTION, "scaffold", "protocol", cls.resource_name],
            standalone_mode=False,
        )

    def test_exit_code_equal_to_1(self):
        """Test that the exit code is equal to 1 (i.e. catchall for general errors)."""
        assert self.result.exit_code == 1

    def test_error_message_protocol_already_existing(self):
        """Test that the log error message is fixed.

        The expected message is: 'A protocol with name '{protocol_name}' already exists. Aborting...'
        """
        s = "A protocol with name '{}' already exists. Aborting...".format(
            self.resource_name
        )
        assert self.result.exception.message == s

    def test_resource_directory_exists(self):
        """Test that the resource directory still exists.

        This means that after every failure, we make sure we restore the previous state.
        """
        assert Path(self.t, self.agent_name, "protocols", self.resource_name).exists()

    @classmethod
    def teardown_class(cls):
        """Tear the test down."""
        os.chdir(cls.cwd)
        try:
            shutil.rmtree(cls.t)
        except (OSError, IOError):
            pass


class TestScaffoldProtocolFailsWhenConfigFileIsNotCompliant:
    """Test that the command 'aea scaffold protocol' fails when the configuration file is not compliant with the schema."""

    @classmethod
    def setup_class(cls):
        """Set the test up."""
        cls.runner = CliRunner()
        cls.agent_name = "myagent"
        cls.resource_name = "myresource"
        cls.cwd = os.getcwd()
        cls.t = tempfile.mkdtemp()

        os.chdir(cls.t)
        result = cls.runner.invoke(
            cli, [*CLI_LOG_OPTION, "init", "--local", "--author", AUTHOR]
        )
        assert result.exit_code == 0
        result = cls.runner.invoke(
            cli,
            [*CLI_LOG_OPTION, "create", "--local", cls.agent_name],
            standalone_mode=False,
        )
        assert result.exit_code == 0

        # change the dumping of yaml module to raise an exception.
        cls.patch = unittest.mock.patch(
            "yaml.dump", side_effect=ValidationError("test error message")
        )
        cls.patch.start()

        os.chdir(cls.agent_name)
        cls.result = cls.runner.invoke(
            cli,
            [*CLI_LOG_OPTION, "scaffold", "protocol", cls.resource_name],
            standalone_mode=False,
        )

    def test_exit_code_equal_to_1(self):
        """Test that the exit code is equal to 1 (i.e. catchall for general errors)."""
        assert self.result.exit_code == 1

    def test_configuration_file_not_valid(self):
        """Test that the log error message is fixed.

        The expected message is: 'Cannot find protocol: '{protocol_name}'
        """
        s = "Error when validating the protocol configuration file."
        assert self.result.exception.message == s

    def test_resource_directory_does_not_exists(self):
        """Test that the resource directory does not exist.

        This means that after every failure, we make sure we restore the previous state.
        """
        assert not Path(
            self.t, self.agent_name, "protocols", self.resource_name
        ).exists()

    @classmethod
    def teardown_class(cls):
        """Tear the test down."""
        cls.patch.stop()
        os.chdir(cls.cwd)
        try:
            shutil.rmtree(cls.t)
        except (OSError, IOError):
            pass


class TestScaffoldProtocolFailsWhenExceptionOccurs:
    """Test that the command 'aea scaffold protocol' fails when the configuration file is not compliant with the schema."""

    @classmethod
    def setup_class(cls):
        """Set the test up."""
        cls.runner = CliRunner()
        cls.agent_name = "myagent"
        cls.resource_name = "myresource"
        cls.cwd = os.getcwd()
        cls.t = tempfile.mkdtemp()

        os.chdir(cls.t)
        result = cls.runner.invoke(
            cli, [*CLI_LOG_OPTION, "init", "--local", "--author", AUTHOR]
        )
        assert result.exit_code == 0
        result = cls.runner.invoke(
            cli,
            [*CLI_LOG_OPTION, "create", "--local", cls.agent_name],
            standalone_mode=False,
        )
        assert result.exit_code == 0

        cls.patch = unittest.mock.patch(
            "shutil.copytree", side_effect=Exception("unknwon exception")
        )
        cls.patch.start()

        os.chdir(cls.agent_name)
        cls.result = cls.runner.invoke(
            cli,
            [*CLI_LOG_OPTION, "scaffold", "protocol", cls.resource_name],
            standalone_mode=False,
        )

    def test_exit_code_equal_to_1(self):
        """Test that the exit code is equal to 1 (i.e. catchall for general errors)."""
        assert self.result.exit_code == 1

    def test_resource_directory_does_not_exists(self):
        """Test that the resource directory does not exist.

        This means that after every failure, we make sure we restore the previous state.
        """
        assert not Path(
            self.t, self.agent_name, "protocols", self.resource_name
        ).exists()

    @classmethod
    def teardown_class(cls):
        """Tear the test down."""
        cls.patch.stop()
        os.chdir(cls.cwd)
        try:
            shutil.rmtree(cls.t)
        except (OSError, IOError):
            pass<|MERGE_RESOLUTION|>--- conflicted
+++ resolved
@@ -57,11 +57,6 @@
         cls.resource_name = "myresource"
         cls.cwd = os.getcwd()
         cls.t = tempfile.mkdtemp()
-<<<<<<< HEAD
-=======
-        cls.patch = unittest.mock.patch.object(aea.cli.common.logger, "error")
-        cls.mocked_logger_error = cls.patch.start()
->>>>>>> fd65b7d6
 
         cls.schema = json.load(open(PROTOCOL_CONFIGURATION_SCHEMA))
         cls.resolver = jsonschema.RefResolver(
