# -*- coding: utf-8 -*-
# ------------------------------------------------------------------------------
#
#   Copyright 2018-2019 Fetch.AI Limited
#
#   Licensed under the Apache License, Version 2.0 (the "License");
#   you may not use this file except in compliance with the License.
#   You may obtain a copy of the License at
#
#       http://www.apache.org/licenses/LICENSE-2.0
#
#   Unless required by applicable law or agreed to in writing, software
#   distributed under the License is distributed on an "AS IS" BASIS,
#   WITHOUT WARRANTIES OR CONDITIONS OF ANY KIND, either express or implied.
#   See the License for the specific language governing permissions and
#   limitations under the License.
#
# ------------------------------------------------------------------------------

"""The tests module contains the tests of the gym example."""

import os
import subprocess  # nosec
import sys
import time
from pathlib import Path

<<<<<<< HEAD
import pytest

from aea.helpers.base import sigint_crossplatform

=======
>>>>>>> 14da7fd0
from ..conftest import CUR_PATH


def test_gym_ex():
    """Run the gym ex sequence."""
    try:
        process = subprocess.Popen(  # nosec
            [
                sys.executable,
                str(Path(CUR_PATH, "..", "examples/gym_ex/train.py").resolve()),
                "--nb-steps",
                "50",
            ],
            stdout=subprocess.PIPE,
            env=os.environ.copy(),
        )

        time.sleep(5.0)
<<<<<<< HEAD
    finally:
        sigint_crossplatform(process)
=======

        process.send_signal(signal.SIGINT)
>>>>>>> 14da7fd0
        process.wait(timeout=10)
        assert process.returncode == 0, "Test did not succeed."
    finally:
        if not process.returncode == 0:
            poll = process.poll()
            if poll is None:
                process.terminate()
                process.wait(2)<|MERGE_RESOLUTION|>--- conflicted
+++ resolved
@@ -25,13 +25,8 @@
 import time
 from pathlib import Path
 
-<<<<<<< HEAD
-import pytest
-
 from aea.helpers.base import sigint_crossplatform
 
-=======
->>>>>>> 14da7fd0
 from ..conftest import CUR_PATH
 
 
@@ -50,13 +45,7 @@
         )
 
         time.sleep(5.0)
-<<<<<<< HEAD
-    finally:
         sigint_crossplatform(process)
-=======
-
-        process.send_signal(signal.SIGINT)
->>>>>>> 14da7fd0
         process.wait(timeout=10)
         assert process.returncode == 0, "Test did not succeed."
     finally:
