--- conflicted
+++ resolved
@@ -24,12 +24,8 @@
 import sys
 import time
 import unittest
-<<<<<<< HEAD
+from contextlib import suppress
 from typing import cast
-=======
-from contextlib import suppress
-from typing import Dict, cast
->>>>>>> d4d6916a
 from unittest import mock
 from unittest.mock import patch
 
