# -*- coding: utf-8 -*-
# ------------------------------------------------------------------------------
#
#   Copyright 2018-2019 Fetch.AI Limited
#
#   Licensed under the Apache License, Version 2.0 (the "License");
#   you may not use this file except in compliance with the License.
#   You may obtain a copy of the License at
#
#       http://www.apache.org/licenses/LICENSE-2.0
#
#   Unless required by applicable law or agreed to in writing, software
#   distributed under the License is distributed on an "AS IS" BASIS,
#   WITHOUT WARRANTIES OR CONDITIONS OF ANY KIND, either express or implied.
#   See the License for the specific language governing permissions and
#   limitations under the License.
#
# ------------------------------------------------------------------------------

"""This module contains the tests of the HTTP Server connection module."""

import asyncio
import logging
import os
from traceback import print_exc
from typing import Tuple, cast
from unittest.mock import Mock, patch

import aiohttp
from aiohttp.client_reqrep import ClientResponse

import pytest

from aea.common import Address
from aea.configurations.base import ConnectionConfig, PublicId
from aea.identity.base import Identity
<<<<<<< HEAD
from aea.mail.base import Address, Envelope, Message
from aea.protocols.dialogue.base import Dialogue as BaseDialogue
=======
from aea.mail.base import Envelope, Message
>>>>>>> 5096b2a8

from packages.fetchai.connections.http_server.connection import (
    APISpec,
    HTTPServerConnection,
    Response,
)
from packages.fetchai.protocols.http.dialogues import HttpDialogue
from packages.fetchai.protocols.http.dialogues import HttpDialogues as BaseHttpDialogues
from packages.fetchai.protocols.http.message import HttpMessage

from tests.common.mocks import RegexComparator
from tests.conftest import (
    HTTP_PROTOCOL_PUBLIC_ID,
    ROOT_DIR,
    UNKNOWN_PROTOCOL_PUBLIC_ID,
    get_host,
    get_unused_tcp_port,
)

logger = logging.getLogger(__name__)


class HttpDialogues(BaseHttpDialogues):
    """The dialogues class keeps track of all http dialogues."""

    def __init__(self, agent_address: Address, **kwargs) -> None:
        """
        Initialize dialogues.

        :return: None
        """

        def role_from_first_message(
            message: Message, receiver_address: Address
        ) -> BaseDialogue.Role:
            """Infer the role of the agent from an incoming/outgoing first message

            :param message: an incoming/outgoing first message
            :param receiver_address: the address of the receiving agent
            :return: The role of the agent
            """
            return HttpDialogue.Role.SERVER

        BaseHttpDialogues.__init__(
            self,
            agent_address=agent_address,
            role_from_first_message=role_from_first_message,
        )


@pytest.mark.asyncio
class TestHTTPServer:
    """Tests for HTTPServer connection."""

    async def request(self, method: str, path: str, **kwargs) -> ClientResponse:
        """
        Make a http request.

        :param method: HTTP method: GET, POST etc
        :param path: path to request on server. full url constructed automatically

        :return: http response
        """
        try:
            url = f"http://{self.host}:{self.port}{path}"
            async with aiohttp.ClientSession() as session:
                async with session.request(method, url, **kwargs) as resp:
                    await resp.read()
                    return resp
        except Exception:
            print_exc()
            raise

    def setup(self):
        """Initialise the test case."""
        self.identity = Identity("name", address="my_key")
        self.agent_address = self.identity.address
        self.host = get_host()
        self.port = get_unused_tcp_port()
        self.api_spec_path = os.path.join(
            ROOT_DIR, "tests", "data", "petstore_sim.yaml"
        )
        self.connection_id = HTTPServerConnection.connection_id
        self.protocol_id = PublicId.from_str("fetchai/http:0.5.0")

        self.configuration = ConnectionConfig(
            host=self.host,
            port=self.port,
            api_spec_path=self.api_spec_path,
            connection_id=HTTPServerConnection.connection_id,
            restricted_to_protocols=set([self.protocol_id]),
        )
        self.http_connection = HTTPServerConnection(
            configuration=self.configuration, identity=self.identity,
        )
        self.loop = asyncio.get_event_loop()
        self.loop.run_until_complete(self.http_connection.connect())
        self.connection_address = str(HTTPServerConnection.connection_id)
        self._dialogues = HttpDialogues(self.agent_address)
        self.original_timeout = self.http_connection.channel.RESPONSE_TIMEOUT

    @pytest.mark.asyncio
    async def test_http_connection_disconnect_channel(self):
        """Test the disconnect."""
        await self.http_connection.channel.disconnect()
        assert self.http_connection.channel.is_stopped

    def _get_message_and_dialogue(
        self, envelope: Envelope
    ) -> Tuple[HttpMessage, HttpDialogue]:
        message = cast(HttpMessage, envelope.message)
        dialogue = cast(HttpDialogue, self._dialogues.update(message))
        assert dialogue is not None
        return message, dialogue

    @pytest.mark.asyncio
    async def test_get_200(self):
        """Test send get request w/ 200 response."""
        request_task = self.loop.create_task(self.request("get", "/pets"))
        envelope = await asyncio.wait_for(self.http_connection.receive(), timeout=20)
        assert envelope
        incoming_message, dialogue = self._get_message_and_dialogue(envelope)
        message = dialogue.reply(
            target_message=incoming_message,
            performative=HttpMessage.Performative.RESPONSE,
            version=incoming_message.version,
            headers=incoming_message.headers,
            status_code=200,
            status_text="Success",
            bodyy=b"Response body",
        )
        response_envelope = Envelope(
            to=envelope.sender,
            sender=envelope.to,
            protocol_id=envelope.protocol_id,
            context=envelope.context,
            message=message,
        )
        await self.http_connection.send(response_envelope)

        response = await asyncio.wait_for(request_task, timeout=20,)

        assert (
            response.status == 200
            and response.reason == "Success"
            and await response.text() == "Response body"
        )

    @pytest.mark.asyncio
    async def test_bad_performative_get_timeout_error(self):
        """Test send get request w/ 200 response."""
        self.http_connection.channel.RESPONSE_TIMEOUT = 3
        request_task = self.loop.create_task(self.request("get", "/pets"))
        envelope = await asyncio.wait_for(self.http_connection.receive(), timeout=10)
        assert envelope
        incoming_message, dialogue = self._get_message_and_dialogue(envelope)
        incorrect_message = HttpMessage(
            performative=HttpMessage.Performative.REQUEST,
            dialogue_reference=dialogue.dialogue_label.dialogue_reference,
            target=incoming_message.message_id,
            message_id=incoming_message.message_id + 1,
            method="post",
            url="/pets",
            version=incoming_message.version,
            headers=incoming_message.headers,
            bodyy=b"Request body",
        )
        incorrect_message.to = incoming_message.sender

        # the incorrect message cannot be sent into a dialogue, so this is omitted.

        response_envelope = Envelope(
            to=incorrect_message.to,
            sender=envelope.to,
            protocol_id=envelope.protocol_id,
            context=envelope.context,
            message=incorrect_message,
        )
        with patch.object(self.http_connection.logger, "warning") as mock_logger:
            await self.http_connection.send(response_envelope)
            mock_logger.assert_any_call(
                f"Could not create dialogue for message={incorrect_message}"
            )

        response = await asyncio.wait_for(request_task, timeout=10)

        assert (
            response.status == 408
            and response.reason == "Request Timeout"
            and await response.text() == ""
        )

    @pytest.mark.asyncio
    async def test_late_message_get_timeout_error(self):
        """Test send get request w/ 200 response."""
        self.http_connection.channel.RESPONSE_TIMEOUT = 1
        request_task = self.loop.create_task(self.request("get", "/pets"))
        envelope = await asyncio.wait_for(self.http_connection.receive(), timeout=10)
        assert envelope
        incoming_message, dialogue = self._get_message_and_dialogue(envelope)
        message = dialogue.reply(
            target_message=incoming_message,
            performative=HttpMessage.Performative.RESPONSE,
            version=incoming_message.version,
            headers=incoming_message.headers,
            status_code=200,
            status_text="Success",
            bodyy=b"Response body",
        )
        response_envelope = Envelope(
            to=message.to,
            sender=envelope.to,
            protocol_id=envelope.protocol_id,
            context=envelope.context,
            message=message,
        )
        await asyncio.sleep(1.5)
        with patch.object(self.http_connection.logger, "warning") as mock_logger:
            await self.http_connection.send(response_envelope)
            mock_logger.assert_any_call(
                RegexComparator(
                    "Dropping message=.* for incomplete_dialogue_label=.* which has timed out."
                )
            )

        response = await asyncio.wait_for(request_task, timeout=10)

        assert (
            response.status == 408
            and response.reason == "Request Timeout"
            and await response.text() == ""
        )

    @pytest.mark.asyncio
    async def test_post_201(self):
        """Test send get request w/ 200 response."""
        request_task = self.loop.create_task(self.request("post", "/pets",))
        envelope = await asyncio.wait_for(self.http_connection.receive(), timeout=20)
        assert envelope
        incoming_message, dialogue = self._get_message_and_dialogue(envelope)
        message = dialogue.reply(
            target_message=incoming_message,
            performative=HttpMessage.Performative.RESPONSE,
            version=incoming_message.version,
            headers=incoming_message.headers,
            status_code=201,
            status_text="Created",
            bodyy=b"Response body",
        )
        response_envelope = Envelope(
            to=message.to,
            sender=envelope.to,
            protocol_id=envelope.protocol_id,
            context=envelope.context,
            message=message,
        )

        await self.http_connection.send(response_envelope)

        response = await asyncio.wait_for(request_task, timeout=20,)
        assert (
            response.status == 201
            and response.reason == "Created"
            and await response.text() == "Response body"
        )

    @pytest.mark.asyncio
    async def test_get_404(self):
        """Test send post request w/ 404 response."""
        response = await self.request("get", "/url-non-exists")

        assert (
            response.status == 404
            and response.reason == "Request Not Found"
            and await response.text() == ""
        )

    @pytest.mark.asyncio
    async def test_post_404(self):
        """Test send post request w/ 404 response."""
        response = await self.request("get", "/url-non-exists", data="some data")

        assert (
            response.status == 404
            and response.reason == "Request Not Found"
            and await response.text() == ""
        )

    @pytest.mark.asyncio
    async def test_get_408(self):
        """Test send post request w/ 404 response."""
        await self.http_connection.connect()
        self.http_connection.channel.RESPONSE_TIMEOUT = 0.1
        response = await self.request("get", "/pets")

        assert (
            response.status == 408
            and response.reason == "Request Timeout"
            and await response.text() == ""
        )

    @pytest.mark.asyncio
    async def test_post_408(self):
        """Test send post request w/ 404 response."""
        self.http_connection.channel.RESPONSE_TIMEOUT = 0.1
        response = await self.request("post", "/pets", data="somedata")

        assert (
            response.status == 408
            and response.reason == "Request Timeout"
            and await response.text() == ""
        )

    @pytest.mark.asyncio
    async def test_send_connection_drop(self):
        """Test unexpected response."""
        message = HttpMessage(
            performative=HttpMessage.Performative.RESPONSE,
            dialogue_reference=("", ""),
            target=1,
            message_id=2,
            headers="",
            version="",
            status_code=200,
            status_text="Success",
            bodyy=b"",
        )
        message.to = "to_key"
        message.sender = "from_key"
        envelope = Envelope(
            to=message.to,
            sender=message.sender,
            protocol_id=message.protocol_id,
            message=message,
        )
        await self.http_connection.send(envelope)

    @pytest.mark.asyncio
    async def test_get_message_channel_not_connected(self):
        """Test error on channel get message if not connected."""
        await self.http_connection.disconnect()
        with pytest.raises(ValueError):
            await self.http_connection.channel.get_message()

    @pytest.mark.asyncio
    async def test_fail_connect(self):
        """Test error on server connection."""
        await self.http_connection.disconnect()

        with patch.object(
            self.http_connection.channel,
            "_start_http_server",
            side_effect=Exception("expected"),
        ):
            await self.http_connection.connect()
        assert not self.http_connection.is_connected

    @pytest.mark.asyncio
    async def test_server_error_on_send_response(self):
        """Test exception raised on response sending to the client."""
        request_task = self.loop.create_task(self.request("post", "/pets",))
        envelope = await asyncio.wait_for(self.http_connection.receive(), timeout=20)
        assert envelope
        incoming_message, dialogue = self._get_message_and_dialogue(envelope)
        message = dialogue.reply(
            target_message=incoming_message,
            performative=HttpMessage.Performative.RESPONSE,
            version=incoming_message.version,
            headers=incoming_message.headers,
            status_code=201,
            status_text="Created",
            bodyy=b"Response body",
        )
        response_envelope = Envelope(
            to=message.to,
            sender=envelope.to,
            protocol_id=envelope.protocol_id,
            context=envelope.context,
            message=message,
        )

        with patch.object(Response, "from_message", side_effect=Exception("expected")):
            await self.http_connection.send(response_envelope)
            response = await asyncio.wait_for(request_task, timeout=20,)

        assert response and response.status == 500 and response.reason == "Server Error"

    @pytest.mark.asyncio
    async def test_send_envelope_restricted_to_protocols_fail(self):
        """Test fail on send if envelope protocol not supported."""
        message = HttpMessage(
            performative=HttpMessage.Performative.RESPONSE,
            dialogue_reference=("", ""),
            target=1,
            message_id=2,
            version="1.0",
            headers="",
            status_code=200,
            status_text="Success",
            bodyy=b"Response body",
        )
        envelope = Envelope(
            to="receiver",
            sender="sender",
            protocol_id=UNKNOWN_PROTOCOL_PUBLIC_ID,
            message=message,
        )

        with patch.object(
            self.http_connection.channel,
            "restricted_to_protocols",
            new=[HTTP_PROTOCOL_PUBLIC_ID],
        ):
            with pytest.raises(ValueError):
                await self.http_connection.send(envelope)

    def teardown(self):
        """Teardown the test case."""
        self.loop.run_until_complete(self.http_connection.disconnect())
        self.http_connection.channel.RESPONSE_TIMEOUT = self.original_timeout


def test_bad_api_spec():
    """Test error on apispec file is invalid."""
    with pytest.raises(FileNotFoundError):
        APISpec("not_exist_file")


def test_apispec_verify_if_no_validator_set():
    """Test api spec ok if no spec file provided."""
    assert APISpec().verify(Mock())<|MERGE_RESOLUTION|>--- conflicted
+++ resolved
@@ -34,12 +34,8 @@
 from aea.common import Address
 from aea.configurations.base import ConnectionConfig, PublicId
 from aea.identity.base import Identity
-<<<<<<< HEAD
-from aea.mail.base import Address, Envelope, Message
+from aea.mail.base import Envelope, Message
 from aea.protocols.dialogue.base import Dialogue as BaseDialogue
-=======
-from aea.mail.base import Envelope, Message
->>>>>>> 5096b2a8
 
 from packages.fetchai.connections.http_server.connection import (
     APISpec,
