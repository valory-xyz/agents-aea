# -*- coding: utf-8 -*-
# ------------------------------------------------------------------------------
#
#   Copyright 2018-2019 Fetch.AI Limited
#
#   Licensed under the Apache License, Version 2.0 (the "License");
#   you may not use this file except in compliance with the License.
#   You may obtain a copy of the License at
#
#       http://www.apache.org/licenses/LICENSE-2.0
#
#   Unless required by applicable law or agreed to in writing, software
#   distributed under the License is distributed on an "AS IS" BASIS,
#   WITHOUT WARRANTIES OR CONDITIONS OF ANY KIND, either express or implied.
#   See the License for the specific language governing permissions and
#   limitations under the License.
#
# ------------------------------------------------------------------------------

"""This test module contains the integration test for the gym skill."""

import os
import shutil

from aea.test_tools.test_cases import AEATestCaseEmpty

from tests.conftest import ROOT_DIR


class TestGymSkill(AEATestCaseEmpty):
    """Test that gym skill works."""

    def test_gym(self):
        """Run the gym skill sequence."""
<<<<<<< HEAD
        self.add_item("skill", "fetchai/gym:0.13.0")
=======
        self.add_item("skill", "fetchai/gym:0.14.0")
        self.remove_item("connection", "fetchai/stub:0.16.0")
>>>>>>> 6df3854f
        self.run_install()

        # change default connection
        setting_path = "agent.default_connection"
        self.set_config(setting_path, "fetchai/gym:0.14.0")

        diff = self.difference_to_fetched_agent(
            "fetchai/gym_aea:0.17.0", self.agent_name
        )
        assert (
            diff == []
        ), "Difference between created and fetched project for files={}".format(diff)

        # change connection config
        setting_path = "vendor.fetchai.connections.gym.config.env"
        self.set_config(setting_path, "gyms.env.BanditNArmedRandom")

        # add gyms folder from examples
        gyms_src = os.path.join(ROOT_DIR, "examples", "gym_ex", "gyms")
        gyms_dst = os.path.join(self.agent_name, "gyms")
        shutil.copytree(gyms_src, gyms_dst)

        # change number of training steps
        setting_path = "vendor.fetchai.skills.gym.handlers.gym.args.nb_steps"
        self.set_config(setting_path, 20, "int")

        gym_aea_process = self.run_agent()

        check_strings = (
            "Training starting ...",
            "Training finished. You can exit now via CTRL+C.",
        )
        missing_strings = self.missing_from_output(gym_aea_process, check_strings)
        assert (
            missing_strings == []
        ), "Strings {} didn't appear in agent output.".format(missing_strings)

        assert (
            self.is_successfully_terminated()
        ), "Gym agent wasn't successfully terminated."<|MERGE_RESOLUTION|>--- conflicted
+++ resolved
@@ -32,12 +32,7 @@
 
     def test_gym(self):
         """Run the gym skill sequence."""
-<<<<<<< HEAD
-        self.add_item("skill", "fetchai/gym:0.13.0")
-=======
         self.add_item("skill", "fetchai/gym:0.14.0")
-        self.remove_item("connection", "fetchai/stub:0.16.0")
->>>>>>> 6df3854f
         self.run_install()
 
         # change default connection
