--- conflicted
+++ resolved
@@ -70,20 +70,11 @@
 
         # add packages for agent one
         self.set_agent_context(deploy_aea_name)
-<<<<<<< HEAD
-        self.add_item("connection", "fetchai/p2p_libp2p:0.14.0")
-        self.add_item("connection", "fetchai/ledger:0.12.0")
-        self.add_item("connection", "fetchai/soef:0.15.0")
-        self.remove_item("connection", "fetchai/stub:0.15.0")
-        self.set_config("agent.default_connection", "fetchai/p2p_libp2p:0.14.0")
-        self.set_config("agent.default_ledger", EthereumCrypto.identifier)
-=======
         self.add_item("connection", "fetchai/p2p_libp2p:0.15.0")
         self.add_item("connection", "fetchai/ledger:0.13.0")
         self.add_item("connection", "fetchai/soef:0.16.0")
         self.set_config("agent.default_connection", "fetchai/p2p_libp2p:0.15.0")
-        self.set_config("agent.default_ledger", ETHEREUM)
->>>>>>> 34da7ac6
+        self.set_config("agent.default_ledger", EthereumCrypto.identifier)
         setting_path = "agent.default_routing"
         self.nested_set_config(setting_path, default_routing)
         self.add_item("skill", "fetchai/erc1155_deploy:0.22.0")
@@ -137,20 +128,11 @@
 
         # add packages for agent two
         self.set_agent_context(client_aea_name)
-<<<<<<< HEAD
-        self.add_item("connection", "fetchai/p2p_libp2p:0.14.0")
-        self.add_item("connection", "fetchai/ledger:0.12.0")
-        self.add_item("connection", "fetchai/soef:0.15.0")
-        self.remove_item("connection", "fetchai/stub:0.15.0")
-        self.set_config("agent.default_connection", "fetchai/p2p_libp2p:0.14.0")
-        self.set_config("agent.default_ledger", EthereumCrypto.identifier)
-=======
         self.add_item("connection", "fetchai/p2p_libp2p:0.15.0")
         self.add_item("connection", "fetchai/ledger:0.13.0")
         self.add_item("connection", "fetchai/soef:0.16.0")
         self.set_config("agent.default_connection", "fetchai/p2p_libp2p:0.15.0")
-        self.set_config("agent.default_ledger", ETHEREUM)
->>>>>>> 34da7ac6
+        self.set_config("agent.default_ledger", EthereumCrypto.identifier)
         setting_path = "agent.default_routing"
         self.nested_set_config(setting_path, default_routing)
         self.add_item("skill", "fetchai/erc1155_client:0.21.0")
