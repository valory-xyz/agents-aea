# -*- coding: utf-8 -*-
# ------------------------------------------------------------------------------
#
#   Copyright 2018-2019 Fetch.AI Limited
#
#   Licensed under the Apache License, Version 2.0 (the "License");
#   you may not use this file except in compliance with the License.
#   You may obtain a copy of the License at
#
#       http://www.apache.org/licenses/LICENSE-2.0
#
#   Unless required by applicable law or agreed to in writing, software
#   distributed under the License is distributed on an "AS IS" BASIS,
#   WITHOUT WARRANTIES OR CONDITIONS OF ANY KIND, either express or implied.
#   See the License for the specific language governing permissions and
#   limitations under the License.
#
# ------------------------------------------------------------------------------
"""This test module contains the integration test for the tac skills."""

import datetime
import json
import uuid
from random import uniform

import pytest
from ethereum_crypto import EthereumCrypto
from fetchai_crypto import FetchAICrypto

from aea.test_tools.test_cases import AEATestCaseManyFlaky

from packages.fetchai.connections.p2p_libp2p.connection import LIBP2P_SUCCESS_MESSAGE

from tests.conftest import (
    ETHEREUM_PRIVATE_KEY_FILE,
    FETCHAI_PRIVATE_KEY_FILE,
    FETCHAI_PRIVATE_KEY_FILE_CONNECTION,
    FUNDED_ETH_PRIVATE_KEY_1,
    FUNDED_ETH_PRIVATE_KEY_2,
    FUNDED_ETH_PRIVATE_KEY_3,
    MAX_FLAKY_RERUNS_ETH,
    MAX_FLAKY_RERUNS_INTEGRATION,
    NON_FUNDED_FETCHAI_PRIVATE_KEY_1,
    NON_GENESIS_CONFIG,
    NON_GENESIS_CONFIG_TWO,
    UseGanache,
)


MAX_FLAKY_RERUNS_ETH -= 1


class TestTacSkills(AEATestCaseManyFlaky):
    """Test that tac skills work."""

    capture_log = True

    @pytest.mark.integration
    @pytest.mark.flaky(
        reruns=MAX_FLAKY_RERUNS_INTEGRATION
    )  # cause possible network issues
    def test_tac(self):
        """Run the tac skills sequence."""
        tac_aea_one = "tac_participant_one"
        tac_aea_two = "tac_participant_two"
        tac_controller_name = "tac_controller"

        # create tac controller, agent one and agent two
        self.create_agents(
            tac_aea_one, tac_aea_two, tac_controller_name,
        )

        default_routing = {
            "fetchai/oef_search:0.13.0": "fetchai/soef:0.17.0",
        }

        # generate random location
        location = {
            "latitude": round(uniform(-90, 90), 2),  # nosec
            "longitude": round(uniform(-180, 180), 2),  # nosec
        }

        # tac name
        tac_id = uuid.uuid4().hex

        # prepare tac controller for test
        self.set_agent_context(tac_controller_name)
        self.add_item("connection", "fetchai/p2p_libp2p:0.16.0")
        self.set_config("agent.default_connection", "fetchai/p2p_libp2p:0.16.0")
        self.add_item("connection", "fetchai/soef:0.17.0")
        self.add_item("skill", "fetchai/tac_control:0.16.0")
        self.set_config("agent.default_ledger", FetchAICrypto.identifier)
        setting_path = "agent.default_routing"
        self.nested_set_config(setting_path, default_routing)
        self.run_install()

        diff = self.difference_to_fetched_agent(
            "fetchai/tac_controller:0.20.0", tac_controller_name
        )
        assert (
            diff == []
        ), "Difference between created and fetched project for files={}".format(diff)

        # add keys
        self.generate_private_key(FetchAICrypto.identifier)
        self.generate_private_key(
            FetchAICrypto.identifier, FETCHAI_PRIVATE_KEY_FILE_CONNECTION
        )
        self.add_private_key(FetchAICrypto.identifier, FETCHAI_PRIVATE_KEY_FILE)
        self.add_private_key(
            FetchAICrypto.identifier,
            FETCHAI_PRIVATE_KEY_FILE_CONNECTION,
            connection=True,
        )
        self.replace_private_key_in_file(
            NON_FUNDED_FETCHAI_PRIVATE_KEY_1, FETCHAI_PRIVATE_KEY_FILE_CONNECTION
        )
        setting_path = "vendor.fetchai.connections.p2p_libp2p.config.ledger_id"
        self.set_config(setting_path, FetchAICrypto.identifier)

        # replace location
        setting_path = (
            "vendor.fetchai.skills.tac_control.models.parameters.args.location"
        )
        self.nested_set_config(setting_path, location)

        # set tac id
        data = {"key": "tac", "value": tac_id}
        setting_path = (
            "vendor.fetchai.skills.tac_control.models.parameters.args.service_data"
        )
        self.nested_set_config(setting_path, data)

        default_routing = {
            "fetchai/ledger_api:0.10.0": "fetchai/ledger:0.13.0",
            "fetchai/oef_search:0.13.0": "fetchai/soef:0.17.0",
        }

        # prepare agents for test
        for agent_name, config in (
            (tac_aea_one, NON_GENESIS_CONFIG),
            (tac_aea_two, NON_GENESIS_CONFIG_TWO),
        ):
            self.set_agent_context(agent_name)
            self.add_item("connection", "fetchai/p2p_libp2p:0.16.0")
            self.set_config("agent.default_connection", "fetchai/p2p_libp2p:0.16.0")
            self.add_item("connection", "fetchai/soef:0.17.0")
            self.add_item("connection", "fetchai/ledger:0.13.0")
            self.add_item("skill", "fetchai/tac_participation:0.17.0")
<<<<<<< HEAD
            self.add_item("skill", "fetchai/tac_negotiation:0.19.0")
            self.set_config("agent.default_ledger", FetchAICrypto.identifier)
=======
            self.add_item("skill", "fetchai/tac_negotiation:0.20.0")
            self.set_config("agent.default_ledger", FETCHAI)
>>>>>>> 97b9a150
            setting_path = "agent.default_routing"
            self.nested_set_config(setting_path, default_routing)
            data = {
                "dotted_path": "aea.decision_maker.gop:DecisionMakerHandler",
                "file_path": None,
            }
            setting_path = "agent.decision_maker_handler"
            self.nested_set_config(setting_path, data)
            self.run_install()
            diff = self.difference_to_fetched_agent(
                "fetchai/tac_participant:0.22.0", agent_name
            )
            assert (
                diff == []
            ), "Difference between created and fetched project for files={}".format(
                diff
            )

            # add keys
            self.generate_private_key(FetchAICrypto.identifier)
            self.generate_private_key(
                FetchAICrypto.identifier, FETCHAI_PRIVATE_KEY_FILE_CONNECTION
            )
            self.add_private_key(FetchAICrypto.identifier, FETCHAI_PRIVATE_KEY_FILE)
            self.add_private_key(
                FetchAICrypto.identifier,
                FETCHAI_PRIVATE_KEY_FILE_CONNECTION,
                connection=True,
            )

            # set p2p configs
            setting_path = "vendor.fetchai.connections.p2p_libp2p.config"
            self.nested_set_config(setting_path, config)

            # replace location
            setting_path = (
                "vendor.fetchai.skills.tac_participation.models.game.args.location"
            )
            self.nested_set_config(setting_path, location)

            # set tac id
            data = {
                "search_key": "tac",
                "search_value": tac_id,
                "constraint_type": "==",
            }
            setting_path = (
                "vendor.fetchai.skills.tac_participation.models.game.args.search_query"
            )
            self.nested_set_config(setting_path, data)

        # run tac controller
        self.set_agent_context(tac_controller_name)
        now = datetime.datetime.now().strftime("%d %m %Y %H:%M")
        now_min = datetime.datetime.strptime(now, "%d %m %Y %H:%M")
        fut = now_min + datetime.timedelta(0, 60)
        start_time = fut.strftime("%d %m %Y %H:%M")
        setting_path = "vendor.fetchai.skills.tac_control.models.parameters.args.registration_start_time"
        self.set_config(setting_path, start_time)
        self.run_cli_command("build", cwd=self._get_cwd())
        self.run_cli_command("issue-certificates", cwd=self._get_cwd())
        tac_controller_process = self.run_agent()

        check_strings = (
            "Starting libp2p node...",
            "Connecting to libp2p node...",
            "Successfully connected to libp2p node!",
            LIBP2P_SUCCESS_MESSAGE,
        )
        missing_strings = self.missing_from_output(
            tac_controller_process, check_strings, timeout=30, is_terminating=False
        )
        assert (
            missing_strings == []
        ), "Strings {} didn't appear in tac_controller output.".format(missing_strings)

        # run two agents (participants)
        self.set_agent_context(tac_aea_one)
        self.run_cli_command("build", cwd=self._get_cwd())
        self.run_cli_command("issue-certificates", cwd=self._get_cwd())
        tac_aea_one_process = self.run_agent()

        self.set_agent_context(tac_aea_two)
        self.run_cli_command("build", cwd=self._get_cwd())
        self.run_cli_command("issue-certificates", cwd=self._get_cwd())
        tac_aea_two_process = self.run_agent()

        check_strings = (
            "Starting libp2p node...",
            "Connecting to libp2p node...",
            "Successfully connected to libp2p node!",
            LIBP2P_SUCCESS_MESSAGE,
        )
        missing_strings = self.missing_from_output(
            tac_aea_one_process, check_strings, timeout=30, is_terminating=False
        )
        assert (
            missing_strings == []
        ), "Strings {} didn't appear in tac_aea_one output.".format(missing_strings)

        check_strings = (
            "Starting libp2p node...",
            "Connecting to libp2p node...",
            "Successfully connected to libp2p node!",
            LIBP2P_SUCCESS_MESSAGE,
        )
        missing_strings = self.missing_from_output(
            tac_aea_two_process, check_strings, timeout=30, is_terminating=False
        )
        assert (
            missing_strings == []
        ), "Strings {} didn't appear in tac_aea_two output.".format(missing_strings)

        check_strings = (
            "registering agent on SOEF.",
            "registering TAC data model on SOEF.",
            "TAC open for registration until:",
            "agent registered: 'tac_participant_one'",
            "agent registered: 'tac_participant_two'",
            "started competition:",
            "unregistering TAC data model from SOEF.",
            "handling valid transaction:",
            "Current good & money allocation & score: ",
        )
        missing_strings = self.missing_from_output(
            tac_controller_process, check_strings, timeout=240, is_terminating=False
        )
        assert (
            missing_strings == []
        ), "Strings {} didn't appear in tac_controller output.".format(missing_strings)

        check_strings = (
            "searching for TAC, search_id=",
            "found the TAC controller. Registering...",
            "received start event from the controller. Starting to compete...",
            "registering agent on SOEF.",
            "searching for sellers, search_id=",
            "searching for buyers, search_id=",
            "found potential sellers agents=",
            "received cfp from",
            "received decline from",
            "received propose from",
            "received accept from",
            "received match_accept_w_inform from",
            "sending CFP to agent=",
            "sending propose to",
            "sending accept to",
            "requesting signature, sending sign_message to decision_maker, message=",
            "received signed_message from decision_maker, message=",
            "sending transaction to controller, tx=",
            "received transaction confirmation from the controller:",
            "Applying state update!",
            "found potential buyers agents=",
            "sending CFP to agent=",
        )
        missing_strings = self.missing_from_output(
            tac_aea_one_process, check_strings, timeout=240, is_terminating=False
        )
        assert (
            missing_strings == []
        ), "Strings {} didn't appear in tac_aea_one output.".format(missing_strings)

        # Note, we do not need to check std output of the other participant as it is implied

        self.terminate_agents(
            tac_controller_process, tac_aea_one_process, tac_aea_two_process
        )
        assert (
            self.is_successfully_terminated()
        ), "Agents weren't successfully terminated."


class TestTacSkillsContract(AEATestCaseManyFlaky, UseGanache):
    """Test that tac skills work."""

    capture_log = True

    @pytest.mark.integration
    @pytest.mark.ledger
    @pytest.mark.flaky(reruns=MAX_FLAKY_RERUNS_ETH)  # cause possible network issues
    def test_tac(self):
        """Run the tac skills sequence."""
        tac_aea_one = "tac_participant_one"
        tac_aea_two = "tac_participant_two"
        tac_controller_name = "tac_controller_contract"

        # create tac controller, agent one and agent two
        self.create_agents(
            tac_aea_one, tac_aea_two, tac_controller_name,
        )

        default_routing = {
            "fetchai/contract_api:0.11.0": "fetchai/ledger:0.13.0",
            "fetchai/ledger_api:0.10.0": "fetchai/ledger:0.13.0",
            "fetchai/oef_search:0.13.0": "fetchai/soef:0.17.0",
        }

        # generate random location
        location = {
            "latitude": round(uniform(-90, 90), 2),  # nosec
            "longitude": round(uniform(-180, 180), 2),  # nosec
        }

        # tac name
        tac_id = uuid.uuid4().hex

        # prepare tac controller for test
        self.set_agent_context(tac_controller_name)
        self.add_item("connection", "fetchai/p2p_libp2p:0.16.0")
        self.set_config("agent.default_connection", "fetchai/p2p_libp2p:0.16.0")
        self.add_item("connection", "fetchai/soef:0.17.0")
        self.add_item("connection", "fetchai/ledger:0.13.0")
        self.add_item("skill", "fetchai/tac_control_contract:0.18.0")
        self.set_config("agent.default_ledger", EthereumCrypto.identifier)
        setting_path = "agent.default_routing"
        self.nested_set_config(setting_path, default_routing)
        self.run_install()

        diff = self.difference_to_fetched_agent(
            "fetchai/tac_controller_contract:0.22.0", tac_controller_name
        )
        assert (
            diff == []
        ), "Difference between created and fetched project for files={}".format(diff)

        # add keys
        self.generate_private_key(EthereumCrypto.identifier)
        self.generate_private_key(
            FetchAICrypto.identifier, FETCHAI_PRIVATE_KEY_FILE_CONNECTION
        )
        self.add_private_key(EthereumCrypto.identifier, ETHEREUM_PRIVATE_KEY_FILE)
        self.add_private_key(
            FetchAICrypto.identifier,
            FETCHAI_PRIVATE_KEY_FILE_CONNECTION,
            connection=True,
        )
        self.replace_private_key_in_file(
            FUNDED_ETH_PRIVATE_KEY_1, ETHEREUM_PRIVATE_KEY_FILE
        )
        self.replace_private_key_in_file(
            NON_FUNDED_FETCHAI_PRIVATE_KEY_1, FETCHAI_PRIVATE_KEY_FILE_CONNECTION
        )
        setting_path = "vendor.fetchai.connections.p2p_libp2p.cert_requests"
        settings = json.dumps(
            [
                {
                    "identifier": "acn",
                    "ledger_id": EthereumCrypto.identifier,
                    "not_after": "2022-01-01",
                    "not_before": "2021-01-01",
                    "public_key": FetchAICrypto.identifier,
                    "save_path": ".certs/conn_cert.txt",
                }
            ]
        )
        self.set_config(setting_path, settings, type_="list")
        setting_path = "vendor.fetchai.connections.soef.config.chain_identifier"
        self.set_config(setting_path, EthereumCrypto.identifier)
        setting_path = "vendor.fetchai.skills.tac_control.is_abstract"
        self.set_config(setting_path, True, "bool")

        # replace location
        setting_path = (
            "vendor.fetchai.skills.tac_control_contract.models.parameters.args.location"
        )
        self.nested_set_config(setting_path, location)

        # set tac id
        data = {"key": "tac", "value": tac_id}
        setting_path = "vendor.fetchai.skills.tac_control_contract.models.parameters.args.service_data"
        self.nested_set_config(setting_path, data)

        default_routing = {
            "fetchai/contract_api:0.11.0": "fetchai/ledger:0.13.0",
            "fetchai/ledger_api:0.10.0": "fetchai/ledger:0.13.0",
            "fetchai/oef_search:0.13.0": "fetchai/soef:0.17.0",
        }

        # prepare agents for test
        for agent_name, config, private_key in (
            (tac_aea_one, NON_GENESIS_CONFIG, FUNDED_ETH_PRIVATE_KEY_2),
            (tac_aea_two, NON_GENESIS_CONFIG_TWO, FUNDED_ETH_PRIVATE_KEY_3),
        ):
            self.set_agent_context(agent_name)
            self.add_item("connection", "fetchai/p2p_libp2p:0.16.0")
            self.set_config("agent.default_connection", "fetchai/p2p_libp2p:0.16.0")
            self.add_item("connection", "fetchai/soef:0.17.0")
            self.add_item("connection", "fetchai/ledger:0.13.0")
            self.add_item("skill", "fetchai/tac_participation:0.17.0")
<<<<<<< HEAD
            self.add_item("skill", "fetchai/tac_negotiation:0.19.0")
            self.set_config("agent.default_ledger", EthereumCrypto.identifier)
=======
            self.add_item("skill", "fetchai/tac_negotiation:0.20.0")
            self.set_config("agent.default_ledger", ETHEREUM)
>>>>>>> 97b9a150
            setting_path = "agent.default_routing"
            self.nested_set_config(setting_path, default_routing)
            self.set_config(
                "vendor.fetchai.skills.tac_participation.models.game.args.is_using_contract",
                True,
                "bool",
            )
            self.set_config(
                "vendor.fetchai.skills.tac_negotiation.models.strategy.args.is_contract_tx",
                True,
                "bool",
            )
            data = {
                "dotted_path": "aea.decision_maker.gop:DecisionMakerHandler",
                "file_path": None,
            }
            setting_path = "agent.decision_maker_handler"
            self.nested_set_config(setting_path, data)
            self.run_install()
            diff = self.difference_to_fetched_agent(
                "fetchai/tac_participant_contract:0.12.0", agent_name
            )
            assert (
                diff == []
            ), "Difference between created and fetched project for files={}".format(
                diff
            )

            # add keys
            self.generate_private_key(EthereumCrypto.identifier)
            self.generate_private_key(
                FetchAICrypto.identifier, FETCHAI_PRIVATE_KEY_FILE_CONNECTION
            )
            self.add_private_key(EthereumCrypto.identifier, ETHEREUM_PRIVATE_KEY_FILE)
            self.add_private_key(
                FetchAICrypto.identifier,
                FETCHAI_PRIVATE_KEY_FILE_CONNECTION,
                connection=True,
            )
            self.replace_private_key_in_file(private_key, ETHEREUM_PRIVATE_KEY_FILE)

            # set p2p configs
            setting_path = "vendor.fetchai.connections.p2p_libp2p.config"
            self.nested_set_config(setting_path, config)
            setting_path = "vendor.fetchai.connections.p2p_libp2p.cert_requests"
            settings = json.dumps(
                [
                    {
                        "identifier": "acn",
                        "ledger_id": EthereumCrypto.identifier,
                        "not_after": "2022-01-01",
                        "not_before": "2021-01-01",
                        "public_key": FetchAICrypto.identifier,
                        "save_path": ".certs/conn_cert.txt",
                    }
                ]
            )
            self.set_config(setting_path, settings, type_="list")

            # replace location
            setting_path = (
                "vendor.fetchai.skills.tac_participation.models.game.args.location"
            )
            self.nested_set_config(setting_path, location)

            # set tac id
            data = {
                "search_key": "tac",
                "search_value": tac_id,
                "constraint_type": "==",
            }
            setting_path = (
                "vendor.fetchai.skills.tac_participation.models.game.args.search_query"
            )
            self.nested_set_config(setting_path, data)
            setting_path = "vendor.fetchai.connections.soef.config.chain_identifier"
            self.set_config(setting_path, EthereumCrypto.identifier)

        # run tac controller
        self.set_agent_context(tac_controller_name)
        self.run_cli_command("build", cwd=self._get_cwd())
        self.run_cli_command("issue-certificates", cwd=self._get_cwd())
        now = datetime.datetime.now().strftime("%d %m %Y %H:%M")
        now_min = datetime.datetime.strptime(now, "%d %m %Y %H:%M")
        fut = now_min + datetime.timedelta(
            0, 120
        )  # we provide 2 minutes time for contract deployment
        start_time = fut.strftime("%d %m %Y %H:%M")
        setting_path = "vendor.fetchai.skills.tac_control_contract.models.parameters.args.registration_start_time"
        self.set_config(setting_path, start_time)
        tac_controller_process = self.run_agent()

        check_strings = (
            "Starting libp2p node...",
            "Connecting to libp2p node...",
            "Successfully connected to libp2p node!",
            LIBP2P_SUCCESS_MESSAGE,
            "registering agent on SOEF.",
            "requesting contract deployment transaction...",
            "Start processing messages...",
            "received raw transaction=",
            "transaction signing was successful.",
            "sending transaction to ledger.",
            "transaction was successfully submitted. Transaction digest=",
            "requesting transaction receipt.",
            "transaction was successfully settled. Transaction receipt=",
            "contract deployed.",
            "registering TAC data model on SOEF.",
            "TAC open for registration until:",
        )
        missing_strings = self.missing_from_output(
            tac_controller_process, check_strings, timeout=180, is_terminating=False
        )  # we need to wait sufficiently long (at least 2 minutes - see above for deployment)
        assert (
            missing_strings == []
        ), "Strings {} didn't appear in tac_controller output.".format(missing_strings)

        # run two agents (participants)
        self.set_agent_context(tac_aea_one)
        self.run_cli_command("build", cwd=self._get_cwd())
        self.run_cli_command("issue-certificates", cwd=self._get_cwd())
        tac_aea_one_process = self.run_agent()

        self.set_agent_context(tac_aea_two)
        self.run_cli_command("build", cwd=self._get_cwd())
        self.run_cli_command("issue-certificates", cwd=self._get_cwd())
        tac_aea_two_process = self.run_agent()

        check_strings = (
            "Starting libp2p node...",
            "Connecting to libp2p node...",
            "Successfully connected to libp2p node!",
            LIBP2P_SUCCESS_MESSAGE,
            "Start processing messages...",
            "searching for TAC, search_id=",
        )
        missing_strings = self.missing_from_output(
            tac_aea_one_process, check_strings, timeout=30, is_terminating=False
        )
        check_strings = ("found the TAC controller. Registering...",)
        missing_strings = self.missing_from_output(
            tac_aea_one_process, check_strings, timeout=60, is_terminating=False
        )  # we need to wait sufficiently long (at least 1 minutes - for registration)
        assert (
            missing_strings == []
        ), "Strings {} didn't appear in tac_aea_one output.".format(missing_strings)

        check_strings = (
            "Starting libp2p node...",
            "Connecting to libp2p node...",
            "Successfully connected to libp2p node!",
            LIBP2P_SUCCESS_MESSAGE,
            "Start processing messages...",
            "searching for TAC, search_id=",
            "found the TAC controller. Registering...",
        )
        missing_strings = self.missing_from_output(
            tac_aea_two_process, check_strings, timeout=30, is_terminating=False
        )
        assert (
            missing_strings == []
        ), "Strings {} didn't appear in tac_aea_two output.".format(missing_strings)

        check_strings = (
            "agent registered:",
            "closing registration!",
            "unregistering TAC data model from SOEF.",
            "requesting create items transaction...",
            "received raw transaction=",
            "proposing the transaction to the decision maker. Waiting for confirmation ...",
            "transaction signing was successful.",
            "transaction was successfully submitted. Transaction digest=",
            "requesting transaction receipt.",
            "transaction was successfully settled. Transaction receipt=",
            "tokens created.",
            "requesting mint_items transactions for agent=",
            "tokens minted.",
            "requesting mint_items transactions for agent=",
            "tokens minted.",
            "all tokens minted.",
            "started competition:",
        )
        missing_strings = self.missing_from_output(
            tac_controller_process, check_strings, timeout=240, is_terminating=False
        )
        assert (
            missing_strings == []
        ), "Strings {} didn't appear in tac_controller output.".format(missing_strings)

        check_strings = (
            "received start event from the controller. Starting to compete...",
            "received a contract address:",
            "registering agent on SOEF.",
            "searching for sellers, search_id=",
            "searching for buyers, search_id=",
            "found potential sellers agents=",
            "found potential buyers agents=",
            "sending CFP to agent=",
            "received cfp from",
            "received propose from",
            "received decline from",
            "received accept from",
            "received match_accept_w_inform from",
            "sending propose to",
            "sending accept to",
            "requesting batch transaction hash, sending get_raw_message to fetchai/erc1155:0.16.0, message=",
            "requesting batch atomic swap transaction, sending get_raw_transaction to fetchai/erc1155:0.16.0, message=",
            "received raw transaction=",
            "received raw message=",
            "proposing the transaction to the decision maker. Waiting for confirmation ...",
            "proposing the message to the decision maker. Waiting for confirmation ...",
            "received signed_message from decision_maker, message=",
            "received signed_transaction from decision_maker, message=",
            "sending send_signed_transaction to ledger ethereum, message=",
        )
        missing_strings = self.missing_from_output(
            tac_aea_one_process, check_strings, timeout=300, is_terminating=False
        )
        assert (
            missing_strings == []
        ), "Strings {} didn't appear in tac_aea_one output.".format(missing_strings)

        check_strings = (
            "received start event from the controller. Starting to compete...",
            "received a contract address:",
            "registering agent on SOEF.",
            "searching for sellers, search_id=",
            "searching for buyers, search_id=",
            "found potential sellers agents=",
            "found potential buyers agents=",
            "sending CFP to agent=",
            "received cfp from",
            "received propose from",
            "received decline from",
            "received accept from",
            "received match_accept_w_inform from",
            "sending propose to",
            "sending accept to",
            "requesting batch transaction hash, sending get_raw_message to fetchai/erc1155:0.16.0, message=",
            "requesting batch atomic swap transaction, sending get_raw_transaction to fetchai/erc1155:0.16.0, message=",
            "received raw transaction=",
            "received raw message=",
            "proposing the transaction to the decision maker. Waiting for confirmation ...",
            "proposing the message to the decision maker. Waiting for confirmation ...",
            "received signed_message from decision_maker, message=",
            "received signed_transaction from decision_maker, message=",
            "sending send_signed_transaction to ledger ethereum, message=",
        )
        missing_strings = self.missing_from_output(
            tac_aea_two_process, check_strings, timeout=360, is_terminating=False
        )
        assert (
            missing_strings == []
        ), "Strings {} didn't appear in tac_aea_two output.".format(missing_strings)

        # Note, we do not need to check std output of the other participant as it is implied

        self.terminate_agents(
            tac_controller_process, tac_aea_one_process, tac_aea_two_process
        )
        assert (
            self.is_successfully_terminated()
        ), "Agents weren't successfully terminated."<|MERGE_RESOLUTION|>--- conflicted
+++ resolved
@@ -147,13 +147,8 @@
             self.add_item("connection", "fetchai/soef:0.17.0")
             self.add_item("connection", "fetchai/ledger:0.13.0")
             self.add_item("skill", "fetchai/tac_participation:0.17.0")
-<<<<<<< HEAD
-            self.add_item("skill", "fetchai/tac_negotiation:0.19.0")
+            self.add_item("skill", "fetchai/tac_negotiation:0.20.0")
             self.set_config("agent.default_ledger", FetchAICrypto.identifier)
-=======
-            self.add_item("skill", "fetchai/tac_negotiation:0.20.0")
-            self.set_config("agent.default_ledger", FETCHAI)
->>>>>>> 97b9a150
             setting_path = "agent.default_routing"
             self.nested_set_config(setting_path, default_routing)
             data = {
@@ -443,13 +438,8 @@
             self.add_item("connection", "fetchai/soef:0.17.0")
             self.add_item("connection", "fetchai/ledger:0.13.0")
             self.add_item("skill", "fetchai/tac_participation:0.17.0")
-<<<<<<< HEAD
-            self.add_item("skill", "fetchai/tac_negotiation:0.19.0")
+            self.add_item("skill", "fetchai/tac_negotiation:0.20.0")
             self.set_config("agent.default_ledger", EthereumCrypto.identifier)
-=======
-            self.add_item("skill", "fetchai/tac_negotiation:0.20.0")
-            self.set_config("agent.default_ledger", ETHEREUM)
->>>>>>> 97b9a150
             setting_path = "agent.default_routing"
             self.nested_set_config(setting_path, default_routing)
             self.set_config(
