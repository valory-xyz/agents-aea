# -*- coding: utf-8 -*-
# ------------------------------------------------------------------------------
#
#   Copyright 2018-2019 Fetch.AI Limited
#
#   Licensed under the Apache License, Version 2.0 (the "License");
#   you may not use this file except in compliance with the License.
#   You may obtain a copy of the License at
#
#       http://www.apache.org/licenses/LICENSE-2.0
#
#   Unless required by applicable law or agreed to in writing, software
#   distributed under the License is distributed on an "AS IS" BASIS,
#   WITHOUT WARRANTIES OR CONDITIONS OF ANY KIND, either express or implied.
#   See the License for the specific language governing permissions and
#   limitations under the License.
#
# ------------------------------------------------------------------------------
"""This module contains the tests for aea/aea.py."""

import os
import tempfile
from pathlib import Path

import pytest

from aea import AEA_DIR
from aea.aea import AEA
from aea.aea_builder import AEABuilder
from aea.configurations.base import PublicId
from aea.crypto.fetchai import FETCHAI
from aea.crypto.ledger_apis import LedgerApis
from aea.crypto.wallet import Wallet
from aea.identity.base import Identity
from aea.mail.base import Envelope
from aea.protocols.base import Protocol
from aea.protocols.default.message import DefaultMessage
from aea.protocols.default.serialization import DefaultSerializer
from aea.registries.resources import Resources
from aea.skills.base import Skill

from packages.fetchai.connections.local.connection import LocalNode
from packages.fetchai.protocols.fipa.message import FipaMessage
from packages.fetchai.protocols.fipa.serialization import FipaSerializer

from .common.utils import AeaTool
from .conftest import (
    CUR_PATH,
    DUMMY_SKILL_PUBLIC_ID,
    ROOT_DIR,
    UNKNOWN_PROTOCOL_PUBLIC_ID,
    _make_local_connection,
)
from .data.dummy_aea.skills.dummy.tasks import DummyTask  # type: ignore
from .data.dummy_skill.behaviours import DummyBehaviour  # type: ignore


def test_initialise_aea():
    """Tests the initialisation of the AEA."""
    private_key_path = os.path.join(CUR_PATH, "data", "fet_private_key.txt")
    builder = AEABuilder()
    builder.set_name("my_name").add_private_key(FETCHAI, private_key_path)
    my_AEA = builder.build()
    assert my_AEA.context == my_AEA._context, "Cannot access the Agent's Context"
    assert (
        not my_AEA.context.connection_status.is_connected
    ), "AEA should not be connected."
    my_AEA.setup()
    assert my_AEA.resources is not None, "Resources must not be None after setup"
    my_AEA.resources = Resources(str(Path(CUR_PATH, "aea")))
    assert my_AEA.resources is not None, "Resources must not be None after set"
    assert (
        my_AEA.context.shared_state is not None
    ), "Shared state must not be None after set"
    assert my_AEA.context.task_manager is not None
    assert my_AEA.context.identity is not None, "Identity must not be None after set."
    my_AEA.stop()


def test_act():
    """Tests the act function of the AEA."""
    agent_name = "MyAgent"
    private_key_path = os.path.join(CUR_PATH, "data", "fet_private_key.txt")
    builder = AEABuilder()
    builder.set_name(agent_name)
    builder.add_private_key(FETCHAI, private_key_path)
    builder.add_skill(Path(CUR_PATH, "data", "dummy_skill"))
    agent = builder.build()

    AeaTool(agent).spin_main_loop()

    behaviour = agent.resources.get_behaviour(DUMMY_SKILL_PUBLIC_ID, "dummy")
    assert behaviour.nb_act_called > 0, "Act() wasn't called"


def test_react():
    """Tests income messages."""
    with LocalNode() as node:
        agent_name = "MyAgent"
        private_key_path = os.path.join(CUR_PATH, "data", "fet_private_key.txt")
        builder = AEABuilder()
        builder.set_name(agent_name)
        builder.add_private_key(FETCHAI, private_key_path)
        builder.add_connection(
            Path(ROOT_DIR, "packages", "fetchai", "connections", "local")
        )
        builder.set_default_connection(PublicId.from_str("fetchai/local:0.1.0"))
        builder.add_skill(Path(CUR_PATH, "data", "dummy_skill"))
        agent = builder.build(connection_ids=[PublicId.from_str("fetchai/local:0.1.0")])
        # This is a temporary workaround to feed the local node to the OEF Local connection
        # TODO remove it.
        list(agent._connections)[0]._local_node = node

        msg = DefaultMessage(
            dialogue_reference=("", ""),
            message_id=1,
            target=0,
            performative=DefaultMessage.Performative.BYTES,
            content=b"hello",
        )
        msg.counterparty = agent.identity.address
        message_bytes = DefaultSerializer().encode(msg)

        envelope = Envelope(
            to=agent.identity.address,
            sender=agent.identity.address,
            protocol_id=DefaultMessage.protocol_id,
            message=message_bytes,
        )

        try:
            tool = AeaTool(agent).setup()

            agent.outbox.put(envelope)

            tool.wait_inbox().spin_main_loop()

            default_protocol_public_id = DefaultMessage.protocol_id
            dummy_skill_public_id = DUMMY_SKILL_PUBLIC_ID
            handler = agent.resources.get_handler(
                default_protocol_public_id, dummy_skill_public_id
            )
            assert handler is not None, "Handler is not set."
            assert (
                msg in handler.handled_messages
            ), "The message is not inside the handled_messages."
        except Exception:
            raise
        finally:
            agent.stop()


@pytest.mark.asyncio
async def test_handle():
    """Tests handle method of an agent."""
    with LocalNode() as node:
        agent_name = "MyAgent"
        private_key_path = os.path.join(CUR_PATH, "data", "fet_private_key.txt")
        builder = AEABuilder()
        builder.set_name(agent_name)
        builder.add_private_key(FETCHAI, private_key_path)
        builder.add_connection(
            Path(ROOT_DIR, "packages", "fetchai", "connections", "local")
        )
        builder.set_default_connection(PublicId.from_str("fetchai/local:0.1.0"))
        builder.add_skill(Path(CUR_PATH, "data", "dummy_skill"))
        aea = builder.build(connection_ids=[PublicId.from_str("fetchai/local:0.1.0")])
        # This is a temporary workaround to feed the local node to the OEF Local connection
        # TODO remove it.
        list(aea._connections)[0]._local_node = node

        tool = AeaTool(aea)

        try:
            tool.setup().spin_main_loop()

            dummy_skill = aea.resources.get_skill(DUMMY_SKILL_PUBLIC_ID)
            dummy_handler = dummy_skill.handlers["dummy"]

            msg = DefaultMessage(
                dialogue_reference=("", ""),
                message_id=1,
                target=0,
                performative=DefaultMessage.Performative.BYTES,
                content=b"hello",
            )
            message_bytes = DefaultSerializer().encode(msg)

            envelope = Envelope(
                to=aea.identity.address,
                sender=aea.identity.address,
                protocol_id=UNKNOWN_PROTOCOL_PUBLIC_ID,
                message=message_bytes,
            )
            # send envelope via localnode back to agent
            aea.outbox.put(envelope)
            """ inbox twice cause first message is invalid. generates error message and it accepted """
            tool.wait_inbox().react_one()
            tool.wait_inbox().react_one()
            assert len(dummy_handler.handled_messages) == 1

            #   DECODING ERROR
            envelope = Envelope(
                to=aea.identity.address,
                sender=aea.identity.address,
                protocol_id=DefaultMessage.protocol_id,
                message=b"",
            )
            # send envelope via localnode back to agent
            aea.outbox.put(envelope)
            """ inbox twice cause first message is invalid. generates error message and it accepted """
            tool.wait_inbox().react_one()
            tool.wait_inbox().react_one()
            assert len(dummy_handler.handled_messages) == 2

            #   UNSUPPORTED SKILL
            msg = FipaSerializer().encode(
                FipaMessage(
                    performative=FipaMessage.Performative.ACCEPT,
                    message_id=1,
                    dialogue_reference=(str(0), ""),
                    target=0,
                )
            )
            envelope = Envelope(
                to=aea.identity.address,
                sender=aea.identity.address,
                protocol_id=FipaMessage.protocol_id,
                message=msg,
            )
            # send envelope via localnode back to agent
            aea.outbox.put(envelope)
            """ inbox twice cause first message is invalid. generates error message and it accepted """
            tool.wait_inbox().react_one()
            tool.wait_inbox().react_one()
            assert len(dummy_handler.handled_messages) == 3

        finally:
            aea.stop()


class TestInitializeAEAProgrammaticallyFromResourcesDir:
    """Test that we can initialize the agent by providing the resource object loaded from dir."""

    @classmethod
    def setup_class(cls):
        """Set the test up."""
        cls.node = LocalNode()
        cls.node.start()
        agent_name = "MyAgent"
        private_key_path = os.path.join(CUR_PATH, "data", "fet_private_key.txt")
        builder = AEABuilder()
        builder.set_name(agent_name)
        builder.add_private_key(FETCHAI, private_key_path)
        builder.add_connection(
            Path(ROOT_DIR, "packages", "fetchai", "connections", "local")
        )
        builder.set_default_connection(PublicId.from_str("fetchai/local:0.1.0"))
        builder.add_skill(Path(CUR_PATH, "data", "dummy_skill"))
        cls.aea = builder.build(
            connection_ids=[PublicId.from_str("fetchai/local:0.1.0")]
        )
        list(cls.aea._connections)[0]._local_node = cls.node

        cls.expected_message = DefaultMessage(
            dialogue_reference=("", ""),
            message_id=1,
            target=0,
            performative=DefaultMessage.Performative.BYTES,
            content=b"hello",
        )
        cls.expected_message.counterparty = cls.aea.identity.address
        envelope = Envelope(
            to=cls.aea.identity.address,
            sender=cls.aea.identity.address,
            protocol_id=DefaultMessage.protocol_id,
            message=DefaultSerializer().encode(cls.expected_message),
        )
        cls.aea._start_setup()
        cls.aea.outbox.put(envelope)
        AeaTool(cls.aea).wait_inbox().spin_main_loop()

    def test_initialize_aea_programmatically(self):
        """Test that we can initialize an AEA programmatically."""
        dummy_skill_id = DUMMY_SKILL_PUBLIC_ID
        dummy_behaviour_name = "dummy"
        dummy_behaviour = self.aea.resources.get_behaviour(
            dummy_skill_id, dummy_behaviour_name
        )
        assert dummy_behaviour is not None
        assert dummy_behaviour.nb_act_called > 0

        # TODO the previous code caused an error:
        #      _pickle.PicklingError: Can't pickle <class 'tasks.DummyTask'>: import of module 'tasks' failed
        dummy_task = DummyTask()
        task_id = self.aea.task_manager.enqueue_task(dummy_task)
        async_result = self.aea.task_manager.get_task_result(task_id)
        expected_dummy_task = async_result.get(2.0)
        assert expected_dummy_task.nb_execute_called > 0

        dummy_handler = self.aea.resources.get_handler(
            DefaultMessage.protocol_id, dummy_skill_id
        )
        dummy_handler_alt = self.aea.resources._handler_registry.fetch(
            (dummy_skill_id, "dummy")
        )
        assert dummy_handler == dummy_handler_alt
        assert dummy_handler is not None
        assert len(dummy_handler.handled_messages) == 1
        assert dummy_handler.handled_messages[0] == self.expected_message

    @classmethod
    def teardown_class(cls):
        """Tear the test down."""
        cls.aea.stop()
        cls.node.stop()


class TestInitializeAEAProgrammaticallyBuildResources:
    """Test that we can initialize the agent by building the resource object."""

    @classmethod
    def setup_class(cls):
        """Set the test up."""
        cls.node = LocalNode()
        cls.node.start()
        cls.agent_name = "MyAgent"
        cls.private_key_path = os.path.join(CUR_PATH, "data", "fet_private_key.txt")
        cls.wallet = Wallet({FETCHAI: cls.private_key_path})
        cls.ledger_apis = LedgerApis({}, FETCHAI)
        cls.identity = Identity(cls.agent_name, address=cls.wallet.addresses[FETCHAI])
        cls.connection = _make_local_connection(cls.agent_name, cls.node)
        cls.connections = [cls.connection]
        cls.temp = tempfile.mkdtemp(prefix="test_aea_resources")
        cls.resources = Resources(cls.temp)

        cls.default_protocol = Protocol.from_dir(
            str(Path(AEA_DIR, "protocols", "default"))
        )
        cls.resources.add_protocol(cls.default_protocol)

        cls.error_skill = Skill.from_dir(str(Path(AEA_DIR, "skills", "error")))
        cls.dummy_skill = Skill.from_dir(str(Path(CUR_PATH, "data", "dummy_skill")))
        cls.resources.add_skill(cls.dummy_skill)
        cls.resources.add_skill(cls.error_skill)

        cls.aea = AEA(
            cls.identity,
            cls.connections,
            cls.wallet,
            cls.ledger_apis,
            resources=cls.resources,
        )

        cls.error_skill.skill_context.set_agent_context(cls.aea.context)
        cls.dummy_skill.skill_context.set_agent_context(cls.aea.context)

        default_protocol_id = DefaultMessage.protocol_id

        cls.expected_message = DefaultMessage(
            dialogue_reference=("", ""),
            message_id=1,
            target=0,
            performative=DefaultMessage.Performative.BYTES,
            content=b"hello",
        )
        cls.expected_message.counterparty = cls.agent_name

        tool = AeaTool(cls.aea).setup()

        cls.aea.outbox.put(
            Envelope(
                to=cls.agent_name,
                sender=cls.agent_name,
                protocol_id=default_protocol_id,
                message=DefaultSerializer().encode(cls.expected_message),
            )
        )

        tool.wait_inbox().spin_main_loop()

    def test_initialize_aea_programmatically(self):
        """Test that we can initialize an AEA programmatically."""

        dummy_skill_id = DUMMY_SKILL_PUBLIC_ID
        dummy_behaviour_name = "dummy"
        dummy_behaviour = self.aea.resources.get_behaviour(
            dummy_skill_id, dummy_behaviour_name
        )
        assert dummy_behaviour is not None
        assert dummy_behaviour.nb_act_called > 0

        dummy_task = DummyTask()
        task_id = self.aea.task_manager.enqueue_task(dummy_task)
        async_result = self.aea.task_manager.get_task_result(task_id)
        expected_dummy_task = async_result.get(2.0)
        assert expected_dummy_task.nb_execute_called > 0

        dummy_handler_name = "dummy"
        dummy_handler = self.aea.resources._handler_registry.fetch(
            (dummy_skill_id, dummy_handler_name)
        )
        dummy_handler_alt = self.aea.resources.get_handler(
            DefaultMessage.protocol_id, dummy_skill_id
        )
        assert dummy_handler == dummy_handler_alt
        assert dummy_handler is not None
        assert len(dummy_handler.handled_messages) == 1
        assert dummy_handler.handled_messages[0] == self.expected_message

    @classmethod
    def teardown_class(cls):
        """Tear the test down."""
        cls.aea.stop()
        cls.node.stop()
        Path(cls.temp).rmdir()


class TestAddBehaviourDynamically:
    """Test that we can add a behaviour dynamically."""

    @classmethod
    def setup_class(cls):
        """Set the test up."""
        agent_name = "MyAgent"
        private_key_path = os.path.join(CUR_PATH, "data", "fet_private_key.txt")
        wallet = Wallet({FETCHAI: private_key_path})
        ledger_apis = LedgerApis({}, FETCHAI)
        resources = Resources()
        resources.add_component(Skill.from_dir(Path(CUR_PATH, "data", "dummy_skill")))
        identity = Identity(agent_name, address=wallet.addresses[FETCHAI])
        cls.agent = AEA(
            identity,
            [_make_local_connection(identity.address, LocalNode())],
            wallet,
            ledger_apis,
            resources,
        )
        for skill in resources.get_all_skills():
            skill.skill_context.set_agent_context(cls.agent.context)

        AeaTool(cls.agent).setup().spin_main_loop()

    def test_add_behaviour_dynamically(self):
        """Test the dynamic registration of a behaviour."""
        dummy_skill_id = PublicId("dummy_author", "dummy", "0.1.0")
        dummy_skill = self.agent.resources.get_skill(dummy_skill_id)
        assert dummy_skill is not None
        new_behaviour = DummyBehaviour(
            name="dummy2", skill_context=dummy_skill.skill_context
        )
        dummy_skill.skill_context.new_behaviours.put(new_behaviour)

        """
        doule loop spin!!!
        cause new behaviour added using internal message
        internal message processed after act.

        first spin adds new behaviour to skill using update(internal messages)
        second runs act for new behaviour
        """
        AeaTool(self.agent).spin_main_loop().spin_main_loop()

        assert new_behaviour.nb_act_called > 0
        assert len(self.agent.resources.get_behaviours(dummy_skill_id)) == 2

    @classmethod
    def teardown_class(cls):
        """Tear the class down."""
        cls.agent.stop()
<<<<<<< HEAD
        Path(cls.input_file).unlink()
        Path(cls.output_file).unlink()
=======
        cls.t.join()


class TestContextNamespace:
    """
    Test that the keyword arguments to AEA constructor
    can be accessible from the skill context.
    """

    @classmethod
    def setup_class(cls):
        """Set the test up."""
        agent_name = "my_agent"
        private_key_path = os.path.join(CUR_PATH, "data", "fet_private_key.txt")
        wallet = Wallet({FETCHAI: private_key_path})
        ledger_apis = LedgerApis({}, FETCHAI)
        resources = Resources()
        resources.add_component(Skill.from_dir(Path(CUR_PATH, "data", "dummy_skill")))
        identity = Identity(agent_name, address=wallet.addresses[FETCHAI])
        cls.context_namespace = {"key1": 1, "key2": 2}
        cls.agent = AEA(
            identity,
            [_make_local_connection(identity.address, LocalNode())],
            wallet,
            ledger_apis,
            resources,
            **cls.context_namespace
        )
        for skill in resources.get_all_skills():
            skill.skill_context.set_agent_context(cls.agent.context)

    def test_access_context_namespace(self):
        """Test that we can access the context namespace."""
        assert self.agent.context.namespace.key1 == 1
        assert self.agent.context.namespace.key2 == 2

        for skill in self.agent.resources.get_all_skills():
            assert skill.skill_context.namespace.key1 == 1
            assert skill.skill_context.namespace.key2 == 2
>>>>>>> aff23e2a
<|MERGE_RESOLUTION|>--- conflicted
+++ resolved
@@ -468,11 +468,6 @@
     def teardown_class(cls):
         """Tear the class down."""
         cls.agent.stop()
-<<<<<<< HEAD
-        Path(cls.input_file).unlink()
-        Path(cls.output_file).unlink()
-=======
-        cls.t.join()
 
 
 class TestContextNamespace:
@@ -510,5 +505,4 @@
 
         for skill in self.agent.resources.get_all_skills():
             assert skill.skill_context.namespace.key1 == 1
-            assert skill.skill_context.namespace.key2 == 2
->>>>>>> aff23e2a
+            assert skill.skill_context.namespace.key2 == 2