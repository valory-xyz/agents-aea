# -*- coding: utf-8 -*-
# ------------------------------------------------------------------------------
#
#   Copyright 2018-2019 Fetch.AI Limited
#
#   Licensed under the Apache License, Version 2.0 (the "License");
#   you may not use this file except in compliance with the License.
#   You may obtain a copy of the License at
#
#       http://www.apache.org/licenses/LICENSE-2.0
#
#   Unless required by applicable law or agreed to in writing, software
#   distributed under the License is distributed on an "AS IS" BASIS,
#   WITHOUT WARRANTIES OR CONDITIONS OF ANY KIND, either express or implied.
#   See the License for the specific language governing permissions and
#   limitations under the License.
#
# ------------------------------------------------------------------------------
"""This module contains the tests for the crypto/helpers module."""
import logging
import os
from pathlib import Path
from tempfile import TemporaryDirectory
from unittest.mock import mock_open, patch

import pytest
from cosmos_crypto import CosmosCrypto
from ethereum_crypto import EthereumCrypto
from fetchai_crypto import FetchAICrypto

from aea.crypto.helpers import (
    create_private_key,
    get_wallet_from_agent_config,
    make_certificate,
    private_key_verify_or_create,
    try_generate_testnet_wealth,
    try_validate_private_key_path,
)
<<<<<<< HEAD
=======
from aea.crypto.wallet import Wallet
from aea.helpers import http_requests as requests
>>>>>>> 97b9a150

from tests.conftest import (
    COSMOS_PRIVATE_KEY_FILE,
    CUR_PATH,
    ETHEREUM_PRIVATE_KEY_FILE,
    ETHEREUM_PRIVATE_KEY_PATH,
    FETCHAI_PRIVATE_KEY_PATH,
)
from tests.test_cli.tools_for_testing import AgentConfigMock


logger = logging.getLogger(__name__)


class ResponseMock:
    """Mock for response class."""

    text = "some text"

    def __init__(self, status_code=200):
        """Initialise response mock."""
        self.status_code = status_code


class TestHelperFile:
    """Test helper module in aea/crypto."""

    def tests_private_keys(self):
        """Test the private keys."""
        try_validate_private_key_path(
            FetchAICrypto.identifier, FETCHAI_PRIVATE_KEY_PATH
        )
        with pytest.raises(SystemExit):
            private_key_path = os.path.join(
                CUR_PATH, "data", "fet_private_key_wrong.txt"
            )
            try_validate_private_key_path(FetchAICrypto.identifier, private_key_path)

        try_validate_private_key_path(
            EthereumCrypto.identifier, ETHEREUM_PRIVATE_KEY_PATH
        )
        with pytest.raises(SystemExit):
            private_key_path = os.path.join(
                CUR_PATH, "data", "fet_private_key_wrong.txt"
            )
            try_validate_private_key_path(EthereumCrypto.identifier, private_key_path)

    def tests_generate_wealth_ethereum_fail_no_url(self, caplog):
        """Test generate wealth for ethereum."""
        address = "my_address"
        with caplog.at_level(logging.DEBUG, logger="ethereum_crypto._default_logger"):
            try_generate_testnet_wealth(
                identifier=EthereumCrypto.identifier, address=address
            )
            assert (
                "Url is none, no default url provided. Please provide a faucet url."
                in caplog.text
            )

    def tests_generate_wealth_ethereum_fail_invalid_url(self, caplog):
        """Test generate wealth for ethereum."""
        address = "my_address"
        result = ResponseMock(status_code=500)
        with patch("requests.get", return_value=result):
            with caplog.at_level(
                logging.DEBUG, logger="ethereum_crypto._default_logger"
            ):
                try_generate_testnet_wealth(
                    identifier=EthereumCrypto.identifier,
                    address=address,
                    url="wrong_url",
                )
                assert "Response: 500" in caplog.text

    def tests_generate_wealth_ethereum_fail_valid_url(self, caplog):
        """Test generate wealth for ethereum."""
        address = "my_address"
        result = ResponseMock(status_code=200)
        with patch("requests.get", return_value=result):
            with caplog.at_level(
                logging.DEBUG, logger="ethereum_crypto._default_logger"
            ):
                try_generate_testnet_wealth(
                    identifier=EthereumCrypto.identifier,
                    address=address,
                    url="correct_url",
                )

    @patch("ethereum_crypto.requests.post", return_value=ResponseMock())
    @patch("ethereum_crypto.json.loads", return_value={"error_message": ""})
    def test_try_generate_testnet_wealth_error_resp_ethereum(self, *mocks):
        """Test try_generate_testnet_wealth error_resp."""
        try_generate_testnet_wealth(EthereumCrypto.identifier, "address")

    def test_try_validate_private_key_path_positive(self):
        """Test _validate_private_key_path positive result."""
        try_validate_private_key_path(
            FetchAICrypto.identifier, FETCHAI_PRIVATE_KEY_PATH
        )
        try_validate_private_key_path(
            EthereumCrypto.identifier, ETHEREUM_PRIVATE_KEY_PATH
        )

    @patch("builtins.open", mock_open())
    def test__create_ethereum_private_key_positive(self, *mocks):
        """Test _create_ethereum_private_key positive result."""
        create_private_key(EthereumCrypto.identifier, ETHEREUM_PRIVATE_KEY_FILE)

    @patch("builtins.open", mock_open())
    def test__create_cosmos_private_key_positive(self, *mocks):
        """Test _create_cosmos_private_key positive result."""
        create_private_key(CosmosCrypto.identifier, COSMOS_PRIVATE_KEY_FILE)


def test_private_key_verify_or_create():
    """Test private_key_verify_or_create."""
    agent_conf = AgentConfigMock()
    with patch("aea.crypto.helpers.create_private_key") as mock_create:
        private_key_verify_or_create(agent_conf, Path("."))
    mock_create.assert_called()

    agent_conf = AgentConfigMock(private_key_paths=[("fetchai", "test")])
    with patch("aea.crypto.helpers.try_validate_private_key_path") as mock_validate:
        private_key_verify_or_create(agent_conf, Path("."))
    mock_validate.assert_called()

    agent_conf = AgentConfigMock(private_key_paths=[("fetchai", "${var}")])
    with patch("aea.crypto.helpers.try_validate_private_key_path") as mock_validate:
        with patch("aea.crypto.helpers.create_private_key") as mock_create:
            private_key_verify_or_create(agent_conf, Path("."))
    mock_validate.assert_not_called()
    mock_create.assert_not_called()


def test_make_certificate():
    """Test make_certificate."""
    with TemporaryDirectory() as tmp_dir:
        make_certificate(
            "fetchai",
            os.path.join(CUR_PATH, "data", "fetchai_private_key.txt"),
            b"message",
            os.path.join(tmp_dir, "test.txt"),
        )


def test_get_wallet_from_agent_config():
    """Test get_wallet_from_agent_config."""
    agent_conf = AgentConfigMock()
    wallet = get_wallet_from_agent_config(agent_conf)
    assert isinstance(wallet, Wallet)<|MERGE_RESOLUTION|>--- conflicted
+++ resolved
@@ -36,11 +36,7 @@
     try_generate_testnet_wealth,
     try_validate_private_key_path,
 )
-<<<<<<< HEAD
-=======
 from aea.crypto.wallet import Wallet
-from aea.helpers import http_requests as requests
->>>>>>> 97b9a150
 
 from tests.conftest import (
     COSMOS_PRIVATE_KEY_FILE,
@@ -104,7 +100,7 @@
         """Test generate wealth for ethereum."""
         address = "my_address"
         result = ResponseMock(status_code=500)
-        with patch("requests.get", return_value=result):
+        with patch("ethereum_crypto.requests.get", return_value=result):
             with caplog.at_level(
                 logging.DEBUG, logger="ethereum_crypto._default_logger"
             ):
@@ -119,7 +115,7 @@
         """Test generate wealth for ethereum."""
         address = "my_address"
         result = ResponseMock(status_code=200)
-        with patch("requests.get", return_value=result):
+        with patch("ethereum_crypto.requests.get", return_value=result):
             with caplog.at_level(
                 logging.DEBUG, logger="ethereum_crypto._default_logger"
             ):
