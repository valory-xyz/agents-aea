--- conflicted
+++ resolved
@@ -139,7 +139,6 @@
 @pytest.mark.flaky(reruns=MAX_FLAKY_RERUNS)
 @pytest.mark.integration
 @pytest.mark.ledger
-<<<<<<< HEAD
 def test_get_state():
     """Test that get_state() with 'getBlock' function returns something containing the block number."""
     ethereum_api = EthereumApi(**ETHEREUM_TESTNET_CONFIG)
@@ -153,12 +152,9 @@
 @pytest.mark.flaky(reruns=MAX_FLAKY_RERUNS)
 @pytest.mark.integration
 @pytest.mark.ledger
-def test_construct_sign_and_submit_transfer_transaction():
-=======
 def test_construct_sign_and_submit_transfer_transaction(
     ethereum_testnet_config, ganache
 ):
->>>>>>> 5a68376e
     """Test the construction, signing and submitting of a transfer transaction."""
     account = EthereumCrypto(private_key_path=ETHEREUM_PRIVATE_KEY_PATH)
     ec2 = EthereumCrypto()
