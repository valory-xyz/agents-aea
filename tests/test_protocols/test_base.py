# -*- coding: utf-8 -*-
# ------------------------------------------------------------------------------
#
#   Copyright 2018-2019 Fetch.AI Limited
#
#   Licensed under the Apache License, Version 2.0 (the "License");
#   you may not use this file except in compliance with the License.
#   You may obtain a copy of the License at
#
#       http://www.apache.org/licenses/LICENSE-2.0
#
#   Unless required by applicable law or agreed to in writing, software
#   distributed under the License is distributed on an "AS IS" BASIS,
#   WITHOUT WARRANTIES OR CONDITIONS OF ANY KIND, either express or implied.
#   See the License for the specific language governing permissions and
#   limitations under the License.
#
# ------------------------------------------------------------------------------

"""This module contains the tests of the messages module."""

import os
import shutil
import tempfile
from enum import Enum
from pathlib import Path
from typing import Callable, List, Tuple, Type

import pytest

from aea import AEA_DIR
from aea.configurations.constants import DEFAULT_PROTOCOL
<<<<<<< HEAD
from aea.exceptions import AEAEnforceError
from aea.helpers.dialogue.base import DialogueLabel
=======
from aea.helpers.dialogue.base import Dialogue, DialogueLabel
>>>>>>> d895ad87
from aea.mail.base import Envelope
from aea.protocols.base import Message, ProtobufSerializer, Protocol
from aea.protocols.default.dialogues import DefaultDialogue, DefaultDialogues
from aea.protocols.signing.dialogues import SigningDialogue, SigningDialogues
from aea.protocols.state_update.dialogues import (
    StateUpdateDialogue,
    StateUpdateDialogues,
)

from tests.conftest import UNKNOWN_PROTOCOL_PUBLIC_ID


def role_from_first_message_dd(
    message: Message, receiver_address: str
) -> Dialogue.Role:
    """Role from first message."""
    return DefaultDialogue.Role.AGENT


def role_from_first_message_sd(
    message: Message, receiver_address: str
) -> Dialogue.Role:
    """Role from first message."""
    return SigningDialogue.Role.SKILL


def role_from_first_message_sud(
    message: Message, receiver_address: str
) -> Dialogue.Role:
    """Role from first message."""
    return StateUpdateDialogue.Role.SKILL


DIALOGUE_CLASSES: List[Tuple[Type, Type, Enum, Callable]] = [
    (
        DefaultDialogue,
        DefaultDialogues,
        DefaultDialogue.Role.AGENT,
        role_from_first_message_dd,
    ),
    (
        SigningDialogue,
        SigningDialogues,
        SigningDialogue.Role.SKILL,
        role_from_first_message_sd,
    ),
    (
        StateUpdateDialogue,
        StateUpdateDialogues,
        StateUpdateDialogue.Role.SKILL,
        role_from_first_message_sud,
    ),
]


class TestMessageProperties:
    """Test that the base serializations work."""

    @classmethod
    def setup_class(cls):
        cls.body = {"body_1": "1", "body_2": "2"}
        cls.kwarg = 1
        cls.message = Message(cls.body, kwarg=cls.kwarg)

    def test_message_properties(self):
        for key, value in self.body.items():
            assert self.message.get(key) == value
        assert self.message.get("kwarg") == self.kwarg
        assert not self.message.has_sender
        assert not self.message.has_to
        to = "to"
        sender = "sender"
        self.message.to = to
        self.message.sender = sender
        assert self.message.sender == sender
        assert self.message.to == to
        assert (
            str(self.message)
            == "Message(sender=sender,to=to,body_1=1,body_2=2,kwarg=1)"
        )


class TestBaseSerializations:
    """Test that the base serializations work."""

    @classmethod
    def setup_class(cls):
        """Set up the use case."""
        cls.message = Message(content="hello")
        cls.message2 = Message(body={"content": "hello"})

    def test_default_protobuf_serialization(self):
        """Test that the default Protobuf serialization works."""
        message_bytes = ProtobufSerializer().encode(self.message)
        envelope = Envelope(
            to="receiver",
            sender="sender",
            protocol_id=UNKNOWN_PROTOCOL_PUBLIC_ID,
            message=message_bytes,
        )
        envelope_bytes = envelope.encode()

        expected_envelope = Envelope.decode(envelope_bytes)
        actual_envelope = envelope
        assert expected_envelope == actual_envelope

        expected_msg = ProtobufSerializer().decode(expected_envelope.message)
        actual_msg = self.message
        assert expected_msg == actual_msg

    def test_set(self):
        """Test that the set method works."""
        key, value = "temporary_key", "temporary_value"
        assert self.message.get(key) is None
        self.message.set(key, value)
        assert self.message.get(key) == value

    def test_body_setter(self):
        """Test the body setter."""
        m_dict = {"Hello": "World"}
        self.message2.body = m_dict
        assert "Hello" in self.message2.body.keys()


class TestProtocolFromDir:
    """Test the 'Protocol.from_dir' method."""

    @classmethod
    def setup_class(cls):
        """Set the tests up."""
        cls.cwd = os.getcwd()
        cls.t = tempfile.mkdtemp()
        os.chdir(cls.t)

    def test_protocol_load_positive(self):
        """Test protocol loaded correctly."""
        default_protocol = Protocol.from_dir(Path(AEA_DIR, "protocols", "default"))
        assert str(default_protocol.public_id) == str(
            DEFAULT_PROTOCOL
        ), "Protocol not loaded correctly."
        assert default_protocol.serializer is not None

    @classmethod
    def teardown_class(cls):
        """Tear the tests down."""
        os.chdir(cls.cwd)
        try:
            shutil.rmtree(cls.t)
        except (OSError, IOError):
            pass


class TestMessageAttributes:
    """Test some message attributes."""

    def test_performative(self):
        """Test message performative."""

        class SomePerformative(Message.Performative):
            value = "value"

        message = Message(performative=SomePerformative.value)
        assert message.performative == SomePerformative.value
        assert str(message.performative) == "value"

    def test_to(self):
        """Test the 'to' attribute getter and setter."""
        message = Message()
<<<<<<< HEAD
        with pytest.raises(ValueError, match="To must not be None."):
=======
        with pytest.raises(AssertionError, match="Message's 'To' field must be set."):
>>>>>>> d895ad87
            message.to

        message.to = "to"
        assert message.to == "to"

<<<<<<< HEAD
        with pytest.raises(AEAEnforceError, match="To already set."):
=======
        with pytest.raises(AssertionError, match="To is already set."):
>>>>>>> d895ad87
            message.to = "to"

    def test_dialogue_reference(self):
        """Test the 'dialogue_reference' attribute."""
        message = Message(dialogue_reference=("x", "y"))
        assert message.dialogue_reference == ("x", "y")

    def test_message_id(self):
        """Test the 'message_id' attribute."""
        message = Message(message_id=1)
        assert message.message_id == 1

    def test_target(self):
        """Test the 'target' attribute."""
        message = Message(target=1)
        assert message.target == 1


@pytest.mark.parametrize("dialogue_classes", DIALOGUE_CLASSES)
def test_dialogue(dialogue_classes):
    """Test dialogue initialization."""
    dialogue_class, _, role, _ = dialogue_classes
    dialogue_class(
        DialogueLabel(("x", "y"), "opponent_addr", "starer_addr"), "agent_address", role
    )


@pytest.mark.parametrize("dialogues_classes", DIALOGUE_CLASSES)
def test_dialogues(dialogues_classes):
    """Test dialogues initialization."""
    dialogue_class, dialogues_class, _, role_from_first_message = dialogues_classes
    dialogues_class("agent_address", role_from_first_message, dialogue_class)<|MERGE_RESOLUTION|>--- conflicted
+++ resolved
@@ -30,12 +30,8 @@
 
 from aea import AEA_DIR
 from aea.configurations.constants import DEFAULT_PROTOCOL
-<<<<<<< HEAD
 from aea.exceptions import AEAEnforceError
-from aea.helpers.dialogue.base import DialogueLabel
-=======
 from aea.helpers.dialogue.base import Dialogue, DialogueLabel
->>>>>>> d895ad87
 from aea.mail.base import Envelope
 from aea.protocols.base import Message, ProtobufSerializer, Protocol
 from aea.protocols.default.dialogues import DefaultDialogue, DefaultDialogues
@@ -204,21 +200,13 @@
     def test_to(self):
         """Test the 'to' attribute getter and setter."""
         message = Message()
-<<<<<<< HEAD
-        with pytest.raises(ValueError, match="To must not be None."):
-=======
-        with pytest.raises(AssertionError, match="Message's 'To' field must be set."):
->>>>>>> d895ad87
+        with pytest.raises(ValueError, match="Message's 'To' field must be set."):
             message.to
 
         message.to = "to"
         assert message.to == "to"
 
-<<<<<<< HEAD
-        with pytest.raises(AEAEnforceError, match="To already set."):
-=======
-        with pytest.raises(AssertionError, match="To is already set."):
->>>>>>> d895ad87
+        with pytest.raises(AEAEnforceError, match="To is already set."):
             message.to = "to"
 
     def test_dialogue_reference(self):
