# -*- coding: utf-8 -*-
# ------------------------------------------------------------------------------
#
#   Copyright 2018-2019 Fetch.AI Limited
#
#   Licensed under the Apache License, Version 2.0 (the "License");
#   you may not use this file except in compliance with the License.
#   You may obtain a copy of the License at
#
#       http://www.apache.org/licenses/LICENSE-2.0
#
#   Unless required by applicable law or agreed to in writing, software
#   distributed under the License is distributed on an "AS IS" BASIS,
#   WITHOUT WARRANTIES OR CONDITIONS OF ANY KIND, either express or implied.
#   See the License for the specific language governing permissions and
#   limitations under the License.
#
# ------------------------------------------------------------------------------
"""This module contains the tests for the protocol generator."""
import filecmp
import inspect
import logging
import os
import shutil
import subprocess  # nosec
import sys
import tempfile
import time
from pathlib import Path
from threading import Thread
from typing import Optional
from unittest import TestCase, mock

import pytest

from aea.aea_builder import AEABuilder
from aea.configurations.base import (
    ComponentType,
    ProtocolId,
    ProtocolSpecification,
    ProtocolSpecificationParseError,
    PublicId,
    SkillConfig,
)
from aea.configurations.loader import ConfigLoader
<<<<<<< HEAD
from aea.crypto.fetchai import FetchAICrypto
from aea.crypto.helpers import FETCHAI_PRIVATE_KEY_FILE
=======
from aea.crypto.fetchai import FETCHAI
from aea.crypto.helpers import create_private_key
>>>>>>> e739a2cd
from aea.mail.base import Envelope
from aea.protocols.base import Message
from aea.protocols.generator import (
    ProtocolGenerator,
    _is_composition_type_with_custom_type,
    _specification_type_to_python_type,
    _union_sub_type_to_protobuf_variable_name,
)
from aea.skills.base import Handler, Skill, SkillContext
from aea.test_tools.click_testing import CliRunner
from aea.test_tools.test_cases import UseOef

from tests.data.generator.t_protocol.message import (  # type: ignore
    TProtocolMessage,
)
from tests.data.generator.t_protocol.serialization import (  # type: ignore
    TProtocolSerializer,
)

from ..conftest import ROOT_DIR

logger = logging.getLogger("aea")
logging.basicConfig(level=logging.INFO)

CUR_PATH = os.path.dirname(inspect.getfile(inspect.currentframe()))  # type: ignore
HOST = "127.0.0.1"
PORT = 10000


class TestEndToEndGenerator(UseOef):
    """Test that the generating a protocol works correctly in correct preconditions."""

    @classmethod
    def setup_class(cls):
        """Set the test up."""
        cls.runner = CliRunner()
        cls.cwd = os.getcwd()
        cls.t = tempfile.mkdtemp()
        os.chdir(cls.t)
        cls.private_key_path_1 = os.path.join(cls.t, FETCHAI + "1")
        cls.private_key_path_2 = os.path.join(cls.t, FETCHAI + "2")
        create_private_key("fetchai", cls.private_key_path_1)
        create_private_key("fetchai", cls.private_key_path_2)

    def test_compare_latest_generator_output_with_test_protocol(self):
        """Test that the "t_protocol" test protocol matches with what the latest generator generates based on the specification."""
        # check protoc is installed
        res = shutil.which("protoc")
        if res is None:
            pytest.skip(
                "Please install protocol buffer first! See the following link: https://developers.google.com/protocol-buffers/"
            )

        # Specification
        protocol_name = "t_protocol"
        path_to_specification = os.path.join(
            ROOT_DIR, "tests", "data", "sample_specification.yaml"
        )
        path_to_generated_protocol = self.t
        path_to_original_protocol = os.path.join(
            ROOT_DIR, "tests", "data", "generator", protocol_name
        )
        path_to_package = "tests.data.generator."

        # Load the config
        config_loader = ConfigLoader(
            "protocol-specification_schema.json", ProtocolSpecification
        )
        protocol_specification = config_loader.load_protocol_specification(
            open(path_to_specification)
        )

        # Generate the protocol
        protocol_generator = ProtocolGenerator(
            protocol_specification,
            path_to_generated_protocol,
            path_to_protocol_package=path_to_package,
        )
        protocol_generator.generate()

        # Apply black
        try:
            subp = subprocess.Popen(  # nosec
                [
                    sys.executable,
                    "-m",
                    "black",
                    os.path.join(path_to_generated_protocol, protocol_name),
                    "--quiet",
                ]
            )
            subp.wait(10.0)
        finally:
            poll = subp.poll()
            if poll is None:  # pragma: no cover
                subp.terminate()
                subp.wait(5)

        # compare __init__.py
        init_file_generated = Path(self.t, protocol_name, "__init__.py")
        init_file_original = Path(path_to_original_protocol, "__init__.py",)
        assert filecmp.cmp(init_file_generated, init_file_original)

        # # compare protocol.yaml
        # protocol_yaml_file_generated = Path(self.t, protocol_name, "protocol.yaml")
        # protocol_yaml_file_original = Path(path_to_original_protocol, "protocol.yaml",)
        # assert filecmp.cmp(protocol_yaml_file_generated, protocol_yaml_file_original)

        # # compare message.py
        # message_file_generated = Path(self.t, protocol_name, "message.py")
        # message_file_original = Path(path_to_original_protocol, "message.py",)
        # assert filecmp.cmp(message_file_generated, message_file_original)

        # # compare serialization.py
        # serialization_file_generated = Path(self.t, protocol_name, "serialization.py")
        # serialization_file_original = Path(
        #     path_to_original_protocol, "serialization.py",
        # )
        # assert filecmp.cmp(serialization_file_generated, serialization_file_original)

        # # compare .proto
        # proto_file_generated = Path(
        #     self.t, protocol_name, "{}.proto".format(protocol_name)
        # )
        # proto_file_original = Path(
        #     path_to_original_protocol, "{}.proto".format(protocol_name),
        # )
        # assert filecmp.cmp(proto_file_generated, proto_file_original)

        # # compare _pb2.py
        # pb2_file_generated = Path(
        #     self.t, protocol_name, "{}_pb2.py".format(protocol_name)
        # )
        # with open(ROOT_DIR + "/x_pb2.py", "w") as fp:
        #     fp.write(pb2_file_generated.read_text())
        # pb2_file_original = Path(
        #     path_to_original_protocol, "{}_pb2.py".format(protocol_name),
        # )
        # assert filecmp.cmp(pb2_file_generated, pb2_file_original)

    def test_generated_protocol_serialisation_ct(self):
        """Test that a generated protocol's serialisation + deserialisation work correctly."""
        # create a message with pt content
        some_dict = {1: True, 2: False, 3: True, 4: False}
        data_model = TProtocolMessage.DataModel(
            bytes_field=b"some bytes",
            int_field=42,
            float_field=42.7,
            bool_field=True,
            str_field="some string",
            set_field={1, 2, 3, 4, 5},
            list_field=["some string 1", "some string 2"],
            dict_field=some_dict,
        )
        message = TProtocolMessage(
            message_id=1,
            dialogue_reference=(str(0), ""),
            target=0,
            performative=TProtocolMessage.Performative.PERFORMATIVE_CT,
            content_ct=data_model,
        )

        # serialise the message
        encoded_message_in_bytes = TProtocolSerializer().encode(message)

        # deserialise the message
        decoded_message = TProtocolSerializer().decode(encoded_message_in_bytes)

        # Compare the original message with the serialised+deserialised message
        assert decoded_message.message_id == message.message_id
        assert decoded_message.dialogue_reference == message.dialogue_reference
        assert decoded_message.dialogue_reference[0] == message.dialogue_reference[0]
        assert decoded_message.dialogue_reference[1] == message.dialogue_reference[1]
        assert decoded_message.target == message.target
        assert decoded_message.performative == message.performative
        assert decoded_message.content_ct == message.content_ct

    def test_generated_protocol_serialisation_pt(self):
        """Test that a generated protocol's serialisation + deserialisation work correctly."""
        # create a message with pt content
        message = TProtocolMessage(
            message_id=1,
            dialogue_reference=(str(0), ""),
            target=0,
            performative=TProtocolMessage.Performative.PERFORMATIVE_PT,
            content_bytes=b"some bytes",
            content_int=42,
            content_float=42.7,
            content_bool=True,
            content_str="some string",
        )

        # serialise the message
        encoded_message_in_bytes = TProtocolSerializer().encode(message)

        # deserialise the message
        decoded_message = TProtocolSerializer().decode(encoded_message_in_bytes)

        # Compare the original message with the serialised+deserialised message
        assert decoded_message.message_id == message.message_id
        assert decoded_message.dialogue_reference == message.dialogue_reference
        assert decoded_message.dialogue_reference[0] == message.dialogue_reference[0]
        assert decoded_message.dialogue_reference[1] == message.dialogue_reference[1]
        assert decoded_message.target == message.target
        assert decoded_message.performative == message.performative
        assert decoded_message.content_bytes == message.content_bytes
        assert decoded_message.content_int == message.content_int
        # floats do not seem to lose some precision when serialised then deserialised using protobuf
        # assert decoded_message.content_float == message.content_float
        assert decoded_message.content_bool == message.content_bool
        assert decoded_message.content_str == message.content_str

    def test_generated_protocol_end_to_end(self):
        """Test that a generated protocol could be used in exchanging messages between two agents."""
        agent_name_1 = "my_aea_1"
        agent_name_2 = "my_aea_2"
        builder_1 = AEABuilder()
<<<<<<< HEAD
        builder_1.set_name("my_aea_1")
        builder_1.add_private_key(FetchAICrypto.identifier, FETCHAI_PRIVATE_KEY_FILE)
        builder_1.set_default_ledger(FetchAICrypto.identifier)
=======
        builder_1.set_name(agent_name_1)
        builder_1.add_private_key(FETCHAI, self.private_key_path_1)
        builder_1.set_default_ledger(FETCHAI)
>>>>>>> e739a2cd
        builder_1.set_default_connection(PublicId.from_str("fetchai/oef:0.2.0"))
        builder_1.add_protocol(
            Path(ROOT_DIR, "packages", "fetchai", "protocols", "fipa")
        )
        builder_1.add_protocol(
            Path(ROOT_DIR, "packages", "fetchai", "protocols", "oef_search")
        )
        builder_1.add_component(
            ComponentType.PROTOCOL,
            Path(ROOT_DIR, "tests", "data", "generator", "t_protocol"),
            skip_consistency_check=True,
        )
        builder_1.add_connection(
            Path(ROOT_DIR, "packages", "fetchai", "connections", "oef")
        )

        builder_2 = AEABuilder()
<<<<<<< HEAD
        builder_2.set_name("my_aea_2")
        builder_2.add_private_key(FetchAICrypto.identifier, FETCHAI_PRIVATE_KEY_FILE)
        builder_2.set_default_ledger(FetchAICrypto.identifier)
=======
        builder_2.set_name(agent_name_2)
        builder_2.add_private_key(FETCHAI, self.private_key_path_2)
        builder_2.set_default_ledger(FETCHAI)
>>>>>>> e739a2cd
        builder_2.add_protocol(
            Path(ROOT_DIR, "packages", "fetchai", "protocols", "fipa")
        )
        builder_2.add_protocol(
            Path(ROOT_DIR, "packages", "fetchai", "protocols", "oef_search")
        )
        builder_2.set_default_connection(PublicId.from_str("fetchai/oef:0.2.0"))
        builder_2.add_component(
            ComponentType.PROTOCOL,
            Path(ROOT_DIR, "tests", "data", "generator", "t_protocol"),
            skip_consistency_check=True,
        )
        builder_2.add_connection(
            Path(ROOT_DIR, "packages", "fetchai", "connections", "oef")
        )

        # create AEAs
        aea_1 = builder_1.build(connection_ids=[PublicId.from_str("fetchai/oef:0.2.0")])
        aea_2 = builder_2.build(connection_ids=[PublicId.from_str("fetchai/oef:0.2.0")])

        # message 1
        message = TProtocolMessage(
            message_id=1,
            dialogue_reference=(str(0), ""),
            target=0,
            performative=TProtocolMessage.Performative.PERFORMATIVE_PT,
            content_bytes=b"some bytes",
            content_int=42,
            content_float=42.7,
            content_bool=True,
            content_str="some string",
        )
        encoded_message_in_bytes = TProtocolSerializer().encode(message)
        envelope = Envelope(
            to=aea_2.identity.address,
            sender=aea_1.identity.address,
            protocol_id=TProtocolMessage.protocol_id,
            message=encoded_message_in_bytes,
        )

        # message 2
        message_2 = TProtocolMessage(
            message_id=2,
            dialogue_reference=(str(0), ""),
            target=1,
            performative=TProtocolMessage.Performative.PERFORMATIVE_PT,
            content_bytes=b"some other bytes",
            content_int=43,
            content_float=43.7,
            content_bool=False,
            content_str="some other string",
        )
        encoded_message_2_in_bytes = TProtocolSerializer().encode(message_2)

        # add handlers to AEA resources]
        skill_context_1 = SkillContext(aea_1.context)
        skill_1 = Skill(SkillConfig("fake_skill", "fetchai", "0.1.0"), skill_context_1)
        skill_context_1._skill = skill_1

        agent_1_handler = Agent1Handler(
            skill_context=skill_context_1, name="fake_handler_1"
        )
        aea_1.resources._handler_registry.register(
            (
                PublicId.from_str("fetchai/fake_skill:0.1.0"),
                TProtocolMessage.protocol_id,
            ),
            agent_1_handler,
        )
        skill_context_2 = SkillContext(aea_2.context)
        skill_2 = Skill(SkillConfig("fake_skill", "fetchai", "0.1.0"), skill_context_2)
        skill_context_2._skill = skill_2

        agent_2_handler = Agent2Handler(
            encoded_messsage=encoded_message_2_in_bytes,
            skill_context=skill_context_2,
            name="fake_handler_2",
        )
        aea_2.resources._handler_registry.register(
            (
                PublicId.from_str("fetchai/fake_skill:0.1.0"),
                TProtocolMessage.protocol_id,
            ),
            agent_2_handler,
        )

        # Start threads
        t_1 = Thread(target=aea_1.start)
        t_2 = Thread(target=aea_2.start)
        try:
            t_1.start()
            t_2.start()
            time.sleep(1.0)
            aea_1.outbox.put(envelope)
            time.sleep(5.0)
            assert (
                agent_2_handler.handled_message.message_id == message.message_id
            ), "Message from Agent 1 to 2: message ids do not match"
            assert (
                agent_2_handler.handled_message.dialogue_reference
                == message.dialogue_reference
            ), "Message from Agent 1 to 2: dialogue references do not match"
            assert (
                agent_2_handler.handled_message.dialogue_reference[0]
                == message.dialogue_reference[0]
            ), "Message from Agent 1 to 2: dialogue reference[0]s do not match"
            assert (
                agent_2_handler.handled_message.dialogue_reference[1]
                == message.dialogue_reference[1]
            ), "Message from Agent 1 to 2: dialogue reference[1]s do not match"
            assert (
                agent_2_handler.handled_message.target == message.target
            ), "Message from Agent 1 to 2: targets do not match"
            assert (
                agent_2_handler.handled_message.performative == message.performative
            ), "Message from Agent 1 to 2: performatives do not match"
            assert (
                agent_2_handler.handled_message.content_bytes == message.content_bytes
            ), "Message from Agent 1 to 2: content_bytes do not match"
            assert (
                agent_2_handler.handled_message.content_int == message.content_int
            ), "Message from Agent 1 to 2: content_int do not match"
            # floats do not seem to lose some precision when serialised then deserialised using protobuf
            # assert agent_2_handler.handled_message.content_float == message.content_float, "Message from Agent 1 to 2: content_float do not match"
            assert (
                agent_2_handler.handled_message.content_bool == message.content_bool
            ), "Message from Agent 1 to 2: content_bool do not match"
            assert (
                agent_2_handler.handled_message.content_str == message.content_str
            ), "Message from Agent 1 to 2: content_str do not match"

            assert (
                agent_1_handler.handled_message.message_id == message_2.message_id
            ), "Message from Agent 1 to 2: dialogue references do not match"
            assert (
                agent_1_handler.handled_message.dialogue_reference
                == message_2.dialogue_reference
            ), "Message from Agent 2 to 1: dialogue references do not match"
            assert (
                agent_1_handler.handled_message.dialogue_reference[0]
                == message_2.dialogue_reference[0]
            ), "Message from Agent 2 to 1: dialogue reference[0]s do not match"
            assert (
                agent_1_handler.handled_message.dialogue_reference[1]
                == message_2.dialogue_reference[1]
            ), "Message from Agent 2 to 1: dialogue reference[1]s do not match"
            assert (
                agent_1_handler.handled_message.target == message_2.target
            ), "Message from Agent 2 to 1: targets do not match"
            assert (
                agent_1_handler.handled_message.performative == message_2.performative
            ), "Message from Agent 2 to 1: performatives do not match"
            assert (
                agent_1_handler.handled_message.content_bytes == message_2.content_bytes
            ), "Message from Agent 2 to 1: content_bytes do not match"
            assert (
                agent_1_handler.handled_message.content_int == message_2.content_int
            ), "Message from Agent 2 to 1: content_int do not match"
            # floats do not seem to lose some precision when serialised then deserialised using protobuf
            # assert agent_1_handler.handled_message.content_float == message_2.content_float, "Message from Agent 2 to 1: content_float do not match"
            assert (
                agent_1_handler.handled_message.content_bool == message_2.content_bool
            ), "Message from Agent 2 to 1: content_bool do not match"
            assert (
                agent_1_handler.handled_message.content_str == message_2.content_str
            ), "Message from Agent 2 to 1: content_str do not match"
            time.sleep(2.0)
        finally:
            aea_1.stop()
            aea_2.stop()
            t_1.join()
            t_2.join()

    @classmethod
    def teardown_class(cls):
        """Tear the test down."""
        os.chdir(cls.cwd)
        try:
            shutil.rmtree(cls.t)
        except (OSError, IOError):
            pass


class SpecificationTypeToPythonTypeTestCase(TestCase):
    """Test case for _specification_type_to_python_type method."""

    def test__specification_type_to_python_type_unsupported_type(self):
        """Test _specification_type_to_python_type method unsupported type."""
        with self.assertRaises(ProtocolSpecificationParseError):
            _specification_type_to_python_type("unsupported_type")


@mock.patch(
    "aea.protocols.generator._get_sub_types_of_compositional_types", return_value=[1, 2]
)
class UnionSubTypeToProtobufVariableNameTestCase(TestCase):
    """Test case for _union_sub_type_to_protobuf_variable_name method."""

    def test__union_sub_type_to_protobuf_variable_name_tuple(self, mock):
        """Test _union_sub_type_to_protobuf_variable_name method tuple."""
        _union_sub_type_to_protobuf_variable_name("content_name", "Tuple")
        mock.assert_called_once()


class ProtocolGeneratorTestCase(TestCase):
    """Test case for ProtocolGenerator class."""

    def setUp(self):
        protocol_specification = mock.Mock()
        protocol_specification.name = "name"
        with mock.patch.object(ProtocolGenerator, "_setup"):
            self.protocol_generator = ProtocolGenerator(protocol_specification)

    @mock.patch(
        "aea.protocols.generator._get_sub_types_of_compositional_types",
        return_value=["some"],
    )
    def test__includes_custom_type_positive(self, *mocks):
        """Test _includes_custom_type method positive result."""
        content_type = "Union[str]"
        result = not _is_composition_type_with_custom_type(content_type)
        self.assertTrue(result)

        content_type = "Optional[str]"
        result = not _is_composition_type_with_custom_type(content_type)
        self.assertTrue(result)

    # @mock.patch("aea.protocols.generator._get_indent_str")
    # @mock.patch(
    #     "aea.protocols.generator._get_sub_types_of_compositional_types",
    #     return_value=["Tuple", "FrozenSet"],
    # )
    # def test__check_content_type_str_tuple(self, *mocks):
    #     """Test _check_content_type_str method tuple."""
    #     no_of_indents = 1
    #     content_name = "name"
    #     content_type = (
    #         "Union[str, Dict[str, int], FrozenSet[DataModel, int], Dict[str, float]]"
    #     )
    #     self.protocol_generator._check_content_type_str(
    #         no_of_indents, content_name, content_type
    #     )
    #     # TODO: finish this test


class Agent1Handler(Handler):
    """The handler for agent 1."""

    SUPPORTED_PROTOCOL = TProtocolMessage.protocol_id  # type: Optional[ProtocolId]

    def __init__(self, **kwargs):
        """Initialize the handler."""
        super().__init__(**kwargs)
        self.kwargs = kwargs
        self.handled_message = None

    def setup(self) -> None:
        """Implement the setup for the handler."""
        pass

    def handle(self, message: Message) -> None:
        """
        Implement the reaction to a message.

        :param message: the message
        :return: None
        """
        self.handled_message = message

    def teardown(self) -> None:
        """
        Implement the handler teardown.

        :return: None
        """


class Agent2Handler(Handler):
    """The handler for agent 2."""

    SUPPORTED_PROTOCOL = TProtocolMessage.protocol_id  # type: Optional[ProtocolId]

    def __init__(self, encoded_messsage, **kwargs):
        """Initialize the handler."""
        print("inside handler's initialisation method for agent 2")
        super().__init__(**kwargs)
        self.kwargs = kwargs
        self.handled_message = None
        self.encoded_message_2_in_bytes = encoded_messsage

    def setup(self) -> None:
        """Implement the setup for the handler."""
        pass

    def handle(self, message: Message) -> None:
        """
        Implement the reaction to a message.

        :param message: the message
        :return: None
        """
        self.handled_message = message
        envelope = Envelope(
            to=message.counterparty,
            sender=self.context.agent_address,
            protocol_id=TProtocolMessage.protocol_id,
            message=self.encoded_message_2_in_bytes,
        )
        self.context.outbox.put(envelope)

    def teardown(self) -> None:
        """
        Implement the handler teardown.

        :return: None
        """<|MERGE_RESOLUTION|>--- conflicted
+++ resolved
@@ -43,13 +43,8 @@
     SkillConfig,
 )
 from aea.configurations.loader import ConfigLoader
-<<<<<<< HEAD
 from aea.crypto.fetchai import FetchAICrypto
-from aea.crypto.helpers import FETCHAI_PRIVATE_KEY_FILE
-=======
-from aea.crypto.fetchai import FETCHAI
 from aea.crypto.helpers import create_private_key
->>>>>>> e739a2cd
 from aea.mail.base import Envelope
 from aea.protocols.base import Message
 from aea.protocols.generator import (
@@ -267,15 +262,9 @@
         agent_name_1 = "my_aea_1"
         agent_name_2 = "my_aea_2"
         builder_1 = AEABuilder()
-<<<<<<< HEAD
-        builder_1.set_name("my_aea_1")
-        builder_1.add_private_key(FetchAICrypto.identifier, FETCHAI_PRIVATE_KEY_FILE)
+        builder_1.set_name(agent_name_1)
+        builder_1.add_private_key(FetchAICrypto.identifier, self.private_key_path_1)
         builder_1.set_default_ledger(FetchAICrypto.identifier)
-=======
-        builder_1.set_name(agent_name_1)
-        builder_1.add_private_key(FETCHAI, self.private_key_path_1)
-        builder_1.set_default_ledger(FETCHAI)
->>>>>>> e739a2cd
         builder_1.set_default_connection(PublicId.from_str("fetchai/oef:0.2.0"))
         builder_1.add_protocol(
             Path(ROOT_DIR, "packages", "fetchai", "protocols", "fipa")
@@ -293,15 +282,9 @@
         )
 
         builder_2 = AEABuilder()
-<<<<<<< HEAD
-        builder_2.set_name("my_aea_2")
-        builder_2.add_private_key(FetchAICrypto.identifier, FETCHAI_PRIVATE_KEY_FILE)
+        builder_2.set_name(agent_name_2)
+        builder_2.add_private_key(FetchAICrypto.identifier, self.private_key_path_2)
         builder_2.set_default_ledger(FetchAICrypto.identifier)
-=======
-        builder_2.set_name(agent_name_2)
-        builder_2.add_private_key(FETCHAI, self.private_key_path_2)
-        builder_2.set_default_ledger(FETCHAI)
->>>>>>> e739a2cd
         builder_2.add_protocol(
             Path(ROOT_DIR, "packages", "fetchai", "protocols", "fipa")
         )
