# -*- coding: utf-8 -*-
# ------------------------------------------------------------------------------
#
#   Copyright 2022 Valory AG
#
#   Licensed under the Apache License, Version 2.0 (the "License");
#   you may not use this file except in compliance with the License.
#   You may obtain a copy of the License at
#
#       http://www.apache.org/licenses/LICENSE-2.0
#
#   Unless required by applicable law or agreed to in writing, software
#   distributed under the License is distributed on an "AS IS" BASIS,
#   WITHOUT WARRANTIES OR CONDITIONS OF ANY KIND, either express or implied.
#   See the License for the specific language governing permissions and
#   limitations under the License.
#
# ------------------------------------------------------------------------------

"""Test utilities."""

import os
import shutil
import tempfile
from pathlib import Path
from unittest import mock

import pytest

from aea.test_tools import utils
from aea.test_tools.utils import remove_test_directory, wait_for_condition


def test_wait_for_condition():
    """Test test_wait_for_condition"""

    wait_for_condition(lambda: True)
    with pytest.raises(TimeoutError, match="test error msg"):
        wait_for_condition(lambda: False, error_msg="test error msg")


@pytest.mark.parametrize("path_type", [str, Path])
def test_remove_non_empty_test_directory(path_type):
    """Test remove_test_directory"""

    tmp_dir = path_type(tempfile.TemporaryDirectory().name)
    assert not os.path.exists(tmp_dir)
    shutil.copytree(str(Path(utils.__file__).parent), tmp_dir)
    assert os.path.isdir(tmp_dir)
    assert list(Path(tmp_dir).glob("*"))

<<<<<<< HEAD
    with mock.patch("os.lstat", side_effect=Exception):
        assert not remove_test_directory(tmp_dir)
    assert os.path.exists(tmp_dir)
=======
    permission = os.stat(tmp_dir).st_mode
    with mock.patch("os.lstat", side_effect=Exception):
        assert not remove_test_directory(tmp_dir)
    assert os.path.exists(tmp_dir)
    assert os.stat(tmp_dir).st_mode == permission
>>>>>>> 0dfb2062

    assert remove_test_directory(tmp_dir)
    assert not os.path.exists(tmp_dir)<|MERGE_RESOLUTION|>--- conflicted
+++ resolved
@@ -49,17 +49,11 @@
     assert os.path.isdir(tmp_dir)
     assert list(Path(tmp_dir).glob("*"))
 
-<<<<<<< HEAD
-    with mock.patch("os.lstat", side_effect=Exception):
-        assert not remove_test_directory(tmp_dir)
-    assert os.path.exists(tmp_dir)
-=======
     permission = os.stat(tmp_dir).st_mode
     with mock.patch("os.lstat", side_effect=Exception):
         assert not remove_test_directory(tmp_dir)
     assert os.path.exists(tmp_dir)
     assert os.stat(tmp_dir).st_mode == permission
->>>>>>> 0dfb2062
 
     assert remove_test_directory(tmp_dir)
     assert not os.path.exists(tmp_dir)