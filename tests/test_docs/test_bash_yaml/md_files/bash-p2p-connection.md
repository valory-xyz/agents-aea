--- conflicted
+++ resolved
@@ -56,11 +56,6 @@
 ```
 ``` yaml
 default_routing:
-<<<<<<< HEAD
   ? "fetchai/oef_search:0.2.0"
-  : "fetchai/oef:0.3.0"
-=======
-  ? "fetchai/oef_search:0.1.0"
   : "fetchai/oef:0.4.0"
->>>>>>> 758674ce
 ```