#!/usr/bin/env python3
# -*- coding: utf-8 -*-
# ------------------------------------------------------------------------------
#
#   Copyright 2021-2022 Valory AG
#   Copyright 2018-2019 Fetch.AI Limited
#
#   Licensed under the Apache License, Version 2.0 (the "License");
#   you may not use this file except in compliance with the License.
#   You may obtain a copy of the License at
#
#       http://www.apache.org/licenses/LICENSE-2.0
#
#   Unless required by applicable law or agreed to in writing, software
#   distributed under the License is distributed on an "AS IS" BASIS,
#   WITHOUT WARRANTIES OR CONDITIONS OF ANY KIND, either express or implied.
#   See the License for the specific language governing permissions and
#   limitations under the License.
#
# ------------------------------------------------------------------------------
import sys
import os
import re
from typing import Dict

from setuptools import find_packages, setup  # type: ignore

PACKAGE_NAME = "aea"
here = os.path.abspath(os.path.dirname(__file__))


def get_all_extras() -> Dict:

    cli_deps = [
        "click>=7.0.0,<8.0.0",
        "pyyaml>=4.2b1,<6.0",
        "jsonschema>=3.0.0,<4.0.0",
        "packaging>=20.3,<21.0",
        "semver>=2.9.1,<3.0.0",
    ]

    extras = {
        "cli": cli_deps,
        "test_tools": cli_deps,
    }

    # add "all" extras
    extras["all"] = list(set(dep for e in extras.values() for dep in e))
    return extras


all_extras = get_all_extras()

base_deps = [
    "semver>=2.9.1,<3.0.0",
    "base58>=1.0.3,<3.0.0",
    "jsonschema>=3.0.0,<4.0.0",
    "packaging>=20.3,<21.0",
    "protobuf>=3.19.0,<4.0.0",
    "pymultihash==0.8.2",
    "pyyaml>=4.2b1,<6.0",
    "requests>=2.22.0,<3.0.0",
    "python-dotenv>=0.14.0,<0.18.0",
    "ecdsa>=0.15,<0.17.0",
]

if os.name == "nt" or os.getenv("WIN_BUILD_WHEEL", None) == "1":
<<<<<<< HEAD
    base_deps.append("pywin32>=300,<304")
=======
    if sys.version_info[1] > 9 and sys.version_info[0] == 3:
        base_deps.append("pywin32==305")
    elif sys.version_info[1] <= 9 and sys.version_info[0] == 3:
        base_deps.append("pywin32==300")
    else:
        raise Exception("Must be using Python 3")
>>>>>>> 816b260a

here = os.path.abspath(os.path.dirname(__file__))
about: Dict[str, str] = {}
with open(os.path.join(here, PACKAGE_NAME, "__version__.py"), "r") as f:
    exec(f.read(), about)


def parse_readme():
    with open("README.md", "r") as f:
        readme = f.read()

    # replace relative links of images
    raw_url_root = "https://raw.githubusercontent.com/valory-xyz/open-aea/main/"
    replacement = raw_url_root + r"\g<0>"
    readme = re.sub(r"(?<=<img src=\")(/.*)(?=\")", replacement, readme, re.DOTALL)

    header = re.search("<h1.*?(?=## )", readme, re.DOTALL).group(0)
    get_started = re.search("## Get started.*?(?=## )", readme, re.DOTALL).group(0)
    cite = re.search("## Cite.*$", readme, re.DOTALL).group(0)
    return "\n".join([header, get_started, cite])


if __name__ == "__main__":
    setup(
        name=about["__title__"],
        description=about["__description__"],
        version=about["__version__"],
        author=about["__author__"],
        url=about["__url__"],
        long_description=parse_readme(),
        long_description_content_type="text/markdown",
        package_data={"aea": ["py.typed"]},
        packages=find_packages(include=["aea*"]),
        classifiers=[
            "Environment :: Console",
            "Environment :: Web Environment",
            "Development Status :: 5 - Production/Stable",
            "Intended Audience :: Developers",
            "License :: OSI Approved :: Apache Software License",
            "Natural Language :: English",
            "Operating System :: MacOS",
            "Operating System :: Microsoft",
            "Operating System :: Unix",
            "Programming Language :: Python :: 3.7",
            "Programming Language :: Python :: 3.8",
            "Programming Language :: Python :: 3.9",
            "Programming Language :: Python :: 3.10",
            "Topic :: Communications",
            "Topic :: Internet",
            "Topic :: Scientific/Engineering",
            "Topic :: Software Development",
            "Topic :: System",
        ],
        install_requires=base_deps,
        tests_require=["tox"],
        extras_require=all_extras,
        entry_points={"console_scripts": ["aea=aea.cli:cli"]},
        zip_safe=False,
        include_package_data=True,
        license=about["__license__"],
        python_requires=">=3.7",
        keywords="aea open-aea autonomous-economic-agents agent-framework multi-agent-systems multi-agent cryptocurrency cryptocurrencies dezentralized dezentralized-network",
        project_urls={
            "Bug Reports": "https://github.com/valory-xyz/open-aea/issues",
            "Source": "https://github.com/valory-xyz/open-aea",
        },
    )<|MERGE_RESOLUTION|>--- conflicted
+++ resolved
@@ -65,16 +65,12 @@
 ]
 
 if os.name == "nt" or os.getenv("WIN_BUILD_WHEEL", None) == "1":
-<<<<<<< HEAD
-    base_deps.append("pywin32>=300,<304")
-=======
     if sys.version_info[1] > 9 and sys.version_info[0] == 3:
-        base_deps.append("pywin32==305")
+        base_deps.append("pywin32==304")
     elif sys.version_info[1] <= 9 and sys.version_info[0] == 3:
         base_deps.append("pywin32==300")
     else:
         raise Exception("Must be using Python 3")
->>>>>>> 816b260a
 
 here = os.path.abspath(os.path.dirname(__file__))
 about: Dict[str, str] = {}
