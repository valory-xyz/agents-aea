#!/usr/bin/env python3
# -*- coding: utf-8 -*-
# ------------------------------------------------------------------------------
#
#   Copyright 2023 Valory AG
#
#   Licensed under the Apache License, Version 2.0 (the "License");
#   you may not use this file except in compliance with the License.
#   You may obtain a copy of the License at
#
#       http://www.apache.org/licenses/LICENSE-2.0
#
#   Unless required by applicable law or agreed to in writing, software
#   distributed under the License is distributed on an "AS IS" BASIS,
#   WITHOUT WARRANTIES OR CONDITIONS OF ANY KIND, either express or implied.
#   See the License for the specific language governing permissions and
#   limitations under the License.
#
# ------------------------------------------------------------------------------

"""Setup script for "aea_ledger_solana" package."""

from setuptools import find_packages, setup


setup(
    name="open-aea-ledger-solana",
    version="1.31.0",
    author="dassy23",
    license="Apache-2.0",
    description="Python package wrapping the public and private key cryptography and ledger api of solana.",
    long_description="Python package wrapping the public and private key cryptography and ledger api of solana.",
    long_description_content_type="text/markdown",
    packages=find_packages(include=["aea_ledger_solana*"]),
    package_data={},
    install_requires=[
        "open-aea>=1.0.0, <2.0.0",
        "solders==0.14.0",
        "cryptography",
        "PyNaCl==1.5.0",
<<<<<<< HEAD
        "anchorpy @ git+https://github.com/kevinheavey/anchorpy.git",
        "solana>=0.29.1",
=======
        "anchorpy @ git+https://github.com/kevinheavey/anchorpy.git@a3cc292574679bae1610e01ab69161b6614bca92",
        "solana==0.29.2",
>>>>>>> 250d6214
    ],
    tests_require=["pytest"],
    entry_points={
        "aea.cryptos": ["solana = aea_ledger_solana:SolanaCrypto"],
        "aea.ledger_apis": ["solana = aea_ledger_solana:SolanaApi"],
        "aea.faucet_apis": ["solana = aea_ledger_solana:SolanaFaucetApi"],
    },
    classifiers=[
        "Environment :: Console",
        "Environment :: Web Environment",
        "Development Status :: 5 - Production/Stable",
        "Intended Audience :: Developers",
        "License :: OSI Approved :: Apache Software License",
        "Natural Language :: English",
        "Operating System :: MacOS",
        "Operating System :: Microsoft",
        "Operating System :: Unix",
        "Programming Language :: Python :: 3.9",
        "Programming Language :: Python :: 3.10",
        "Topic :: Communications",
        "Topic :: Internet",
        "Topic :: Software Development",
    ],
)<|MERGE_RESOLUTION|>--- conflicted
+++ resolved
@@ -38,13 +38,8 @@
         "solders==0.14.0",
         "cryptography",
         "PyNaCl==1.5.0",
-<<<<<<< HEAD
-        "anchorpy @ git+https://github.com/kevinheavey/anchorpy.git",
-        "solana>=0.29.1",
-=======
         "anchorpy @ git+https://github.com/kevinheavey/anchorpy.git@a3cc292574679bae1610e01ab69161b6614bca92",
         "solana==0.29.2",
->>>>>>> 250d6214
     ],
     tests_require=["pytest"],
     entry_points={
