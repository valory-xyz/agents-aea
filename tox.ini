; By default, testenvs are configured to:
; - don't skip dist (skipsdist = False)
; - don't skip the package installation (skip_install = False)
; - don't use source installation (usedevelop = False)
; where one of those steps is not necessary for the test,
; we set the associated flag (e.g. for linting we don't need
; the package installation).
[tox]
envlist = bandit, safety, black, black-check, isort, isort-check, fix-copyright, check-copyright, hash-check, docs, flake8, liccheck, mypy, pylint, vulture, {plugins-,}py{3.7,3.8,3.9,3.10,3.10-cov}, dependencies-check, package-version-checks, package-dependencies-checks, plugins_deps, fix-doc-hashes, check-doc-links-hashes, check-generate-all-protocols, spell-check, generate-api-documentation
; when running locally we don't want to fail for no good reason
skip_missing_interpreters = true

[testenv]
basepython = python3.10
whitelist_externals = /bin/sh
passenv = *
extras = all
deps =
    aiohttp==3.7.4.post0
    black==22.1.0
    defusedxml==0.6.0
    docker==5.0.3
    gym==0.15.6
    isort==5.7.0
    mistune==2.0.3
    numpy>=1.18.1
    openapi-core==0.13.2
    openapi-spec-validator==0.2.8
    pexpect==4.8.0
    pytest-asyncio==0.18.0
    pytest-cov==3.0.0
    pytest-custom-exit-code==0.3.0
    pytest-randomly==3.11.0
    pytest-rerunfailures==10.0
    GitPython==3.1.27
    ; Plugin dependencies. We need this
    ; because we use --no-deps to install the plugins.
    ; aea_ledger_cosmos/aea_ledger_fetchai
    ecdsa>=0.15
    asn1crypto==1.4.0
    bech32==1.2.0
    ; aea_ledger_ethereum
    web3==5.25.0
    ipfshttpclient==0.8.0a2
    eth-account==0.5.6
    ; for password encryption in cosmos
    pycryptodome>=3.10.1
    cosmpy>=0.4.1,<0.5.0
    setuptools==59.6.0
    certifi<=2022.6.15.1
    google-api-python-client<=2.60.0
    idna<=3.3
    protobuf<=3.20.1
    hypothesis==6.21.6
<<<<<<< HEAD
    open-aea-test-autonomy==0.3.1
    
=======

>>>>>>> cdb96e13

[framework]
commands =
	; for some reason tox installs aea without respect to the dependencies version specified in seetup.py. at least in CI env
	; so install current aea in a normal way
	pip install {toxinidir}[all]
    python -m pip install --no-deps file://{toxinidir}/plugins/aea-ledger-ethereum
    python -m pip install --no-deps file://{toxinidir}/plugins/aea-ledger-cosmos
    python -m pip install --no-deps file://{toxinidir}/plugins/aea-ledger-fetchai
    python -m pip install --no-deps file://{toxinidir}/plugins/aea-cli-ipfs
    pytest -rfE --doctest-modules aea tests/ --cov=aea --cov-report=html --cov-report=xml --cov-report=term --cov-report=term-missing --cov-config=.coveragerc --cov-append {posargs}

[packages]
commands =
    ; for some reason tox installs aea without respect to the dependencies version specified in seetup.py. at least in CI env
    ; so install current aea in a normal way
    pip install {toxinidir}[all]
    python -m pip install --no-deps file://{toxinidir}/plugins/aea-ledger-ethereum
    python -m pip install --no-deps file://{toxinidir}/plugins/aea-ledger-cosmos
    python -m pip install --no-deps file://{toxinidir}/plugins/aea-ledger-fetchai
    python -m pip install --no-deps file://{toxinidir}/plugins/aea-cli-ipfs
    aea test packages {posargs}

[plugins]
commands =
    python -m pip install --no-deps file://{toxinidir}/plugins/aea-ledger-ethereum
    python -m pip install --no-deps file://{toxinidir}/plugins/aea-ledger-cosmos
    python -m pip install --no-deps file://{toxinidir}/plugins/aea-ledger-fetchai
    python -m pip install --no-deps file://{toxinidir}/plugins/aea-cli-ipfs
    pytest -rfE plugins/aea-ledger-fetchai/tests --cov-report=html --cov-report=xml --cov-report=term --cov-report=term-missing --cov=aea_ledger_fetchai --cov-config=.coveragerc --suppress-no-test-exit-code --cov-append {posargs}
    pytest -rfE plugins/aea-ledger-ethereum/tests --cov-report=html --cov-report=xml --cov-report=term --cov-report=term-missing --cov=aea_ledger_ethereum --cov-config=.coveragerc --suppress-no-test-exit-code --cov-append {posargs}
    pytest -rfE plugins/aea-ledger-cosmos/tests --cov-report=html --cov-report=xml --cov-report=term --cov-report=term-missing --cov=aea_ledger_cosmos --cov-config=.coveragerc --suppress-no-test-exit-code --cov-append {posargs}
    pytest -rfE plugins/aea-cli-ipfs/tests --cov-report=html --cov-report=xml --cov-report=term --cov-report=term-missing --cov=aea_cli_ipfs --cov-config=.coveragerc --suppress-no-test-exit-code --cov-append {posargs}

[testenv:py3.10]
basepython = python3.10
commands = {[framework]commands}

[testenv:py3.10-cov]
basepython = python3.10
usedevelop = True
commands = {[framework]commands}

[testenv:packages-py3.10]
basepython = python3.10
commands = {[packages]commands}

[testenv:packages-py3.10-cov]
basepython = python3.10
usedevelop = True
commands = {[packages]commands}

[testenv:plugins-py3.10]
basepython = python3.10
commands = {[plugins]commands}

[testenv:plugins-py3.10-cov]
basepython = python3.10
usedevelop = True
commands = {[plugins]commands}


[testenv:bandit]
skipsdist = True
skip_install = True
deps =
    bandit==1.7.0
commands = bandit -r aea benchmark examples \
             plugins/aea-ledger-fetchai/aea_ledger_fetchai \
             plugins/aea-ledger-ethereum/aea_ledger_ethereum \
             plugins/aea-ledger-cosmos/aea_ledger_cosmos \
             plugins/aea-cli-ipfs/aea_cli_ipfs
           bandit -s B101 -r packages
           bandit -s B101 -r tests scripts

[testenv:black]
skipsdist = True
skip_install = True
deps =
    black==22.1.0
    click==8.0.2
commands = black aea benchmark examples packages plugins scripts tests

[testenv:black-check]
skipsdist = True
skip_install = True
deps =
    black==22.1.0
    click==8.0.2
commands =black aea benchmark examples packages plugins scripts tests --check --verbose

[testenv:isort]
skipsdist = True
skip_install = True
deps =
    isort==5.7.0
commands = isort aea benchmark examples packages plugins scripts tests

[testenv:isort-check]
skipsdist = True
skip_install = True
deps =
    isort==5.7.0
commands = isort --check-only --verbose aea benchmark examples packages plugins scripts tests

[testenv:fix-copyright]
skipsdist = True
skip_install = True
deps =
commands = {toxinidir}/scripts/check_copyright_notice.py

[testenv:check-copyright]
skipsdist = True
skip_install = True
deps =
commands = {toxinidir}/scripts/check_copyright_notice.py --check

[testenv:hash-check]
skipsdist = True
usedevelop = True
deps =
    ipfshttpclient==0.8.0a2
commands =
    python -m aea.cli packages lock --check
    python -m aea.cli --registry-path=./tests/data/packages packages lock --check

[testenv:package-version-checks]
skipsdist = True
usedevelop = True
deps =
commands = {toxinidir}/scripts/check_package_versions_in_docs.py

[testenv:package-dependencies-checks]
skipsdist = True
usedevelop = True
commands =
    python -m pip install --no-deps file://{toxinidir}/plugins/aea-ledger-ethereum
    python -m pip install --no-deps file://{toxinidir}/plugins/aea-ledger-cosmos
    python -m pip install --no-deps file://{toxinidir}/plugins/aea-ledger-fetchai
    python -m aea.cli check-packages

[testenv:docs]
skipsdist = True
skip_install = True
deps =
    bs4==0.0.1
    click==8.0.2
    markdown==3.2.1
    mkdocs==1.3.0
    mkdocs-material==8.2.8
    pymdown-extensions==9.3
    Pygments==2.11.2
commands = pip3 install git+https://github.com/pugong/mkdocs-mermaid-plugin.git#egg=mkdocs-mermaid-plugin
           mkdocs build --clean

[testenv:docs-serve]
skipsdist = True
skip_install = True
deps =
    bs4==0.0.1
    markdown==3.2.1
    mkdocs==1.3.0
    mkdocs-material==8.2.8
    pymdown-extensions==9.3
commands = pip3 install git+https://github.com/pugong/mkdocs-mermaid-plugin.git#egg=mkdocs-mermaid-plugin
           mkdocs build --clean
           python -c 'print("###### Starting local server. Press Control+C to stop server ######")'
           mkdocs serve -a localhost:8080

[testenv:flake8]
skipsdist = True
skip_install = True
deps =
    flake8==3.7.9
    flake8-bugbear==20.1.4
    flake8-docstrings==1.6.0
    flake8-eradicate==0.4.0
    flake8-isort==4.0.0
    pydocstyle==3.0.0
commands = flake8 aea benchmark examples packages plugins scripts tests

[testenv:liccheck]
skipsdist = True
usedevelop = True
deps =
    liccheck==0.6.0
commands = {toxinidir}/scripts/freeze_dependencies.py -o {envtmpdir}/requirements.txt
           liccheck -s strategy.ini -r {envtmpdir}/requirements.txt -l PARANOID

[testenv:mypy]
skipsdist = True
skip_install = True
deps =
    mypy==0.910
commands = mypy aea packages --disallow-untyped-defs
           mypy benchmark examples --disallow-untyped-defs
           mypy scripts tests plugins/aea-ledger-fetchai/aea_ledger_fetchai plugins/aea-ledger-ethereum/aea_ledger_ethereum plugins/aea-ledger-cosmos/aea_ledger_cosmos plugins/aea-cli-ipfs/aea_cli_ipfs

[testenv:pylint]
whitelist_externals =
    /bin/sh
    /usr/bin/sh
skipsdist = True
deps =
    pylint==2.6.0
    pytest==7.0.0
    gitpython>=3.1.14
    protobuf<=3.20.1
commands =
    python -m pip install --no-deps file://{toxinidir}/plugins/aea-ledger-ethereum
    python -m pip install --no-deps file://{toxinidir}/plugins/aea-ledger-cosmos
    python -m pip install --no-deps file://{toxinidir}/plugins/aea-ledger-fetchai
    python -m pip install --no-deps file://{toxinidir}/plugins/aea-cli-ipfs
    sh -c "pylint aea benchmark packages plugins/aea-ledger-fetchai/aea_ledger_fetchai plugins/aea-ledger-ethereum/aea_ledger_ethereum plugins/aea-ledger-cosmos/aea_ledger_cosmos plugins/aea-cli-ipfs/aea_cli_ipfs scripts examples/*"

[testenv:safety]
skipsdist = True
skip_install = True
deps =
    safety==1.10.3
commands = safety check -i 37524 -i 38038 -i 37776 -i 38039 -i 39621 -i 40291 -i 39706

[testenv:vulture]
skipsdist = True
skip_install = True
deps =
    vulture==2.3
commands = vulture aea scripts/whitelist.py --exclude "*_pb2.py"

[testenv:darglint]
skipsdist = True
skip_install = True
deps =
    darglint==1.8.0
commands = darglint aea benchmark examples libs packages plugins scripts

[testenv:fix-doc-hashes]
skipsdist = True
usedevelop = True
deps =
    PyYAML==5.4.1
commands = python {toxinidir}/scripts/generate_package_list.py
           python {toxinidir}/scripts/check_doc_ipfs_hashes.py --fix

[testenv:check-doc-links-hashes]
skipsdist = True
usedevelop = True
deps =
    PyYAML==5.4.1
commands = python {toxinidir}/scripts/check_doc_links.py
           python {toxinidir}/scripts/check_doc_ipfs_hashes.py
           python {toxinidir}/scripts/check_ipfs_hashes_pushed.py

[testenv:check-api-docs]
skipsdist = True
usedevelop = True
deps =
    pydoc-markdown==4.6.3
commands = {toxinidir}/scripts/generate_api_docs.py --check-clean

[testenv:check-generate-all-protocols]
skipsdist = True
usedevelop = True
deps =
    ipfshttpclient==0.8.0a2
    black==22.1.0
    click==8.0.2
    isort==5.7.0
commands = python -m aea.cli generate-all-protocols --check-clean

[testenv:spell-check]
whitelist_externals = mdspell
skipsdist = True
usedevelop = True
deps =
commands = mdspell -r -n -a --en-gb '**/*.md' '!docker-images/*.md' '!docs/api/**/*.md' '!docs/package_list.md'

[testenv:dependencies-check]
skipsdist = True
skip_install = True
commands =
	pip install {toxinidir}[all]
	pip uninstall open-aea  -y
	python {toxinidir}/scripts/check_imports_and_dependencies.py

[testenv:plugins_env]
skipsdist = True
skip_install = True
passenv = *
deps =
	.[all]
whitelist_externals = /bin/sh
commands =
	- /bin/sh -c "rm -fr ./*private_key.txt"
	{posargs}

[testenv_multi]
basepython = python3
whitelist_externals = /bin/sh
passenv = *
extras = all
deps =
    aiohttp==3.7.4.post0
    black==22.1.0
    defusedxml==0.6.0
    docker==4.2.0
    gym==0.15.6
    isort==5.7.0
    mistune==2.0.3
    numpy>=1.18.1
    openapi-core==0.13.2
    openapi-spec-validator==0.2.8
    pexpect==4.8.0
    pytest-asyncio==0.12.0
    pytest-cov==2.9.0
    pytest-custom-exit-code==0.3.0
    pytest-randomly==3.4.0
    pytest-rerunfailures==10.0
    GitPython==3.1.27
    ; Plugin dependencies. We need this
    ; because we use --no-deps to install the plugins.
    ; aea_ledger_cosmos/aea_ledger_fetchai
    ecdsa>=0.15
    asn1crypto==1.4.0
    bech32==1.2.0
    ; aea_ledger_ethereum
    web3==5.25.0
    ipfshttpclient==0.8.0a2
    eth-account==0.5.6
    ; for password encryption in cosmos
    pycryptodome>=3.10.1
    cosmpy>=0.4.1,<0.5.0
    setuptools==59.6.0
    certifi<=2022.6.15.1
    google-api-python-client<=2.60.0
    idna<=3.3
    protobuf<=3.20.1
    hypothesis==6.21.6

[testenv:py3.7]
basepython = python3.7
deps = {[testenv_multi]deps}
commands = {[framework]commands}

[testenv:packages-py3.7]
basepython = python3.7
deps = {[testenv_multi]deps}
commands = {[packages]commands}

[testenv:py3.8]
basepython = python3.8
deps = {[testenv_multi]deps}
commands = {[framework]commands}

[testenv:packages-py3.8]
basepython = python3.8
deps = {[testenv_multi]deps}
commands = {[packages]commands}

[testenv:py3.9]
basepython = python3.9
deps = {[testenv_multi]deps}
commands = {[framework]commands}

[testenv:packages-py3.9]
basepython = python3.9
deps = {[testenv_multi]deps}
commands = {[packages]commands}

[testenv:plugins-py3.7]
basepython = python3.7
deps = {[testenv_multi]deps}
commands = {[plugins]commands}

[testenv:plugins-py3.8]
basepython = python3.8
deps = {[testenv_multi]deps}
commands = {[plugins]commands}

[testenv:plugins-py3.9]
basepython = python3.9
deps = {[testenv_multi]deps}
commands = {[plugins]commands}

[testenv:generate-api-documentation]
usedevelop = True
deps =
    pydoc-markdown==4.6.3
commands = {toxinidir}/scripts/generate_api_docs.py<|MERGE_RESOLUTION|>--- conflicted
+++ resolved
@@ -52,12 +52,8 @@
     idna<=3.3
     protobuf<=3.20.1
     hypothesis==6.21.6
-<<<<<<< HEAD
     open-aea-test-autonomy==0.3.1
     
-=======
-
->>>>>>> cdb96e13
 
 [framework]
 commands =
