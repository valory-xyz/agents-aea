# -*- coding: utf-8 -*-
# ------------------------------------------------------------------------------
#
#   Copyright 2018-2019 Fetch.AI Limited
#
#   Licensed under the Apache License, Version 2.0 (the "License");
#   you may not use this file except in compliance with the License.
#   You may obtain a copy of the License at
#
#       http://www.apache.org/licenses/LICENSE-2.0
#
#   Unless required by applicable law or agreed to in writing, software
#   distributed under the License is distributed on an "AS IS" BASIS,
#   WITHOUT WARRANTIES OR CONDITIONS OF ANY KIND, either express or implied.
#   See the License for the specific language governing permissions and
#   limitations under the License.
#
# ------------------------------------------------------------------------------

"""Implementation of the 'aea scaffold' subcommand."""

import os
import shutil
from pathlib import Path

import click

from jsonschema import ValidationError

from aea import AEA_DIR
from aea.cli.utils.context import Context
from aea.cli.utils.decorators import check_aea_project, clean_after, pass_ctx
from aea.cli.utils.loggers import logger
from aea.cli.utils.package_utils import validate_package_name
from aea.configurations.base import DEFAULT_AEA_CONFIG_FILE, DEFAULT_VERSION, PublicId
from aea.configurations.base import (  # noqa: F401  # pylint: disable=unused-import
    DEFAULT_CONNECTION_CONFIG_FILE,
    DEFAULT_CONTRACT_CONFIG_FILE,
    DEFAULT_PROTOCOL_CONFIG_FILE,
    DEFAULT_SKILL_CONFIG_FILE,
)


@click.group()
@click.pass_context
@check_aea_project
def scaffold(click_context):
    """Scaffold a resource for the agent."""


@scaffold.command()
@click.argument("connection_name", type=str, required=True)
@pass_ctx
def connection(ctx: Context, connection_name: str) -> None:
    """Add a connection scaffolding to the configuration file and agent."""
    scaffold_item(ctx, "connection", connection_name)


@scaffold.command()
@click.argument("contract_name", type=str, required=True)
@pass_ctx
def contract(ctx: Context, contract_name: str) -> None:
    """Add a contract scaffolding to the configuration file and agent."""
    scaffold_item(ctx, "contract", contract_name)


@scaffold.command()
@click.argument("protocol_name", type=str, required=True)
@pass_ctx
def protocol(ctx: Context, protocol_name: str):
    """Add a protocol scaffolding to the configuration file and agent."""
    scaffold_item(ctx, "protocol", protocol_name)


@scaffold.command()
@click.argument("skill_name", type=str, required=True)
@pass_ctx
def skill(ctx: Context, skill_name: str):
    """Add a skill scaffolding to the configuration file and agent."""
    scaffold_item(ctx, "skill", skill_name)


@scaffold.command()
@pass_ctx
def decision_maker_handler(ctx: Context):
    """Add a decision maker scaffolding to the configuration file and agent."""
    _scaffold_dm_handler(ctx)


@clean_after
<<<<<<< HEAD
def scaffold_item(ctx: Context, item_type: str, item_name: str) -> None:
    """
    Add an item scaffolding to the configuration file and agent.

    :param ctx: Context object.
    :param item_type: type of item.
    :param item_name: item name.
=======
def _scaffold_item(click_context, item_type, item_name):
    """Add an item scaffolding to the configuration file and agent."""
    validate_package_name(item_name)
>>>>>>> 59462028

    :return: None
    :raises ClickException: if some error occures.
    """
    validate_package_name(item_name)
    author_name = ctx.agent_config.author
    loader = getattr(ctx, "{}_loader".format(item_type))
    default_config_filename = globals()[
        "DEFAULT_{}_CONFIG_FILE".format(item_type.upper())
    ]

    item_type_plural = item_type + "s"
    existing_ids = getattr(ctx.agent_config, "{}s".format(item_type))
    existing_ids_only_author_and_name = map(lambda x: (x.author, x.name), existing_ids)
    # check if we already have an item with the same public id
    if (author_name, item_name) in existing_ids_only_author_and_name:
        raise click.ClickException(
            "A {} with name '{}' already exists. Aborting...".format(
                item_type, item_name
            )
        )

    agent_name = ctx.agent_config.agent_name
    click.echo(
        "Adding {} scaffold '{}' to the agent '{}'...".format(
            item_type, item_name, agent_name
        )
    )

    # create the item folder
    Path(item_type_plural).mkdir(exist_ok=True)
    dest = os.path.join(item_type_plural, item_name)
    if os.path.exists(dest):
        raise click.ClickException(
            "A {} with this name already exists. Please choose a different name and try again.".format(
                item_type
            )
        )

    ctx.clean_paths.append(str(dest))
    try:
        # copy the item package into the agent project.
        src = Path(os.path.join(AEA_DIR, item_type_plural, "scaffold"))
        logger.debug("Copying {} modules. src={} dst={}".format(item_type, src, dest))
        shutil.copytree(src, dest)

        # add the item to the configurations.
        logger.debug(
            "Registering the {} into {}".format(item_type, DEFAULT_AEA_CONFIG_FILE)
        )
        existing_ids.add(PublicId(author_name, item_name, DEFAULT_VERSION))
        ctx.agent_loader.dump(
            ctx.agent_config, open(os.path.join(ctx.cwd, DEFAULT_AEA_CONFIG_FILE), "w")
        )

        # ensure the name in the yaml and the name of the folder are the same
        config_filepath = Path(
            ctx.cwd, item_type_plural, item_name, default_config_filename
        )
        config = loader.load(config_filepath.open())
        config.name = item_name
        config.author = author_name
        loader.dump(config, open(config_filepath, "w"))

    except ValidationError:
        raise click.ClickException(
            "Error when validating the {} configuration file.".format(item_type)
        )
    except Exception as e:
        raise click.ClickException(str(e))


def _scaffold_dm_handler(ctx: Context):
    """Add a scaffolded decision maker handler to the project and configuration."""
<<<<<<< HEAD
=======
    ctx = cast(Context, click_context.obj)
>>>>>>> 59462028
    existing_dm_handler = getattr(ctx.agent_config, "decision_maker_handler")

    # check if we already have a decision maker in the project
    if existing_dm_handler != {}:
        raise click.ClickException(
            "A decision maker handler specification already exists. Aborting..."
        )

    try:
        agent_name = ctx.agent_config.agent_name
        click.echo(
            "Adding decision maker scaffold to the agent '{}'...".format(agent_name)
        )

        # create the file name
        dest = Path("decision_maker.py")
        dotted_path = ".decision_maker::DecisionMakerHandler"

        # copy the item package into the agent project.
        src = Path(os.path.join(AEA_DIR, "decision_maker", "scaffold.py"))
        logger.debug("Copying decision maker. src={} dst={}".format(src, dest))
        shutil.copyfile(src, dest)

        # add the item to the configurations.
        logger.debug(
            "Registering the decision_maker into {}".format(DEFAULT_AEA_CONFIG_FILE)
        )
        ctx.agent_config.decision_maker_handler = {
            "dotted_path": str(dotted_path),
            "file_path": str(os.path.join(".", dest)),
        }
        ctx.agent_loader.dump(
            ctx.agent_config, open(os.path.join(ctx.cwd, DEFAULT_AEA_CONFIG_FILE), "w")
        )

    except Exception as e:
        os.remove(dest)
        raise click.ClickException(str(e))<|MERGE_RESOLUTION|>--- conflicted
+++ resolved
@@ -88,7 +88,6 @@
 
 
 @clean_after
-<<<<<<< HEAD
 def scaffold_item(ctx: Context, item_type: str, item_name: str) -> None:
     """
     Add an item scaffolding to the configuration file and agent.
@@ -96,11 +95,6 @@
     :param ctx: Context object.
     :param item_type: type of item.
     :param item_name: item name.
-=======
-def _scaffold_item(click_context, item_type, item_name):
-    """Add an item scaffolding to the configuration file and agent."""
-    validate_package_name(item_name)
->>>>>>> 59462028
 
     :return: None
     :raises ClickException: if some error occures.
@@ -175,10 +169,6 @@
 
 def _scaffold_dm_handler(ctx: Context):
     """Add a scaffolded decision maker handler to the project and configuration."""
-<<<<<<< HEAD
-=======
-    ctx = cast(Context, click_context.obj)
->>>>>>> 59462028
     existing_dm_handler = getattr(ctx.agent_config, "decision_maker_handler")
 
     # check if we already have a decision maker in the project
