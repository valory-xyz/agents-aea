--- conflicted
+++ resolved
@@ -47,11 +47,7 @@
 from aea.configurations.base import ComponentId, PackageId, PackageType, PublicId
 from aea.configurations.constants import CONNECTION, CONTRACT, PROTOCOL, SKILL, VENDOR
 from aea.exceptions import enforce
-<<<<<<< HEAD
-from aea.helpers.base import find_topological_order
-=======
-from aea.helpers.base import compute_specifier_from_version
->>>>>>> e3440429
+from aea.helpers.base import compute_specifier_from_version, find_topological_order
 
 
 @click.group(invoke_without_command=True)
@@ -61,17 +57,12 @@
     help_remote="For fetching packages only from remote registry.",
 )
 @click.pass_context
-<<<<<<< HEAD
-@check_aea_project
+@check_aea_project(  # pylint: disable=unused-argument,no-value-for-parameter
+    check_aea_version=False
+)
 def upgrade(
     click_context, local, remote, interactive
 ):  # pylint: disable=unused-argument
-=======
-@check_aea_project(  # pylint: disable=unused-argument,no-value-for-parameter
-    check_aea_version=False
-)
-def upgrade(click_context, local, remote):
->>>>>>> e3440429
     """Upgrade the packages of the agent."""
     ctx = cast(Context, click_context.obj)
     ctx.set_config("is_local", local and not remote)
@@ -129,7 +120,17 @@
     shared_deps_to_remove = set()
     items_to_upgrade_dependencies = set()
 
-<<<<<<< HEAD
+    # update aea_version in case current framework version is
+    version = Version(aea.__version__)
+    if not ctx.agent_config.aea_version_specifiers.contains(version):
+        old_aea_version_specifier = ctx.agent_config.aea_version
+        new_aea_version_specifier = compute_specifier_from_version(version)
+        click.echo(
+            f"Upgrading version specifier from {old_aea_version_specifier} to {new_aea_version_specifier}."
+        )
+        ctx.agent_config.aea_version = new_aea_version_specifier
+        ctx.dump_agent_config()
+
     eject_helper = InteractiveEjectHelper(ctx, agent_items, interactive=interactive)
     eject_helper.get_latest_versions()
     if len(eject_helper.item_to_new_version) == 0:
@@ -139,14 +140,6 @@
         click.echo("Abort.")
         return
     eject_helper.eject()
-=======
-    # update aea_version in case current framework version is
-    version = Version(aea.__version__)
-    if not ctx.agent_config.aea_version_specifiers.contains(version):
-        new_aea_version_specifier = compute_specifier_from_version(version)
-        ctx.agent_config.aea_version = new_aea_version_specifier
-        ctx.dump_agent_config()
->>>>>>> e3440429
 
     for package_id, deps in agent_items.items():
         if package_id in eject_helper.to_eject:
@@ -364,7 +357,7 @@
         add_item(self.ctx, str(self.item_type), self.item_public_id)
 
 
-class InteractiveEjectHelper(object):
+class InteractiveEjectHelper:
     """
     Helper class to interactively eject vendor packages.
 
@@ -408,8 +401,9 @@
             new_version = new_item.version
             self.item_to_new_version[package_id] = new_version
 
+    @staticmethod
     def _reverse_adjacency_list(
-        self, adjacency_list: Dict[PackageId, Set[PackageId]]
+        adjacency_list: Dict[PackageId, Set[PackageId]]
     ) -> Dict[PackageId, Set[PackageId]]:
         """Compute the inverse of an adjacency list."""
         inverse_adjacency_list: Dict[PackageId, Set[PackageId]] = {}
@@ -451,7 +445,8 @@
             self.to_eject.append(package_id)
         return True
 
-    def _prompt(self, package_id: PackageId, dependencies_to_upgrade: Set[PackageId]):
+    @staticmethod
+    def _prompt(package_id: PackageId, dependencies_to_upgrade: Set[PackageId]):
         """
         Ask the user permission for ejection of a package.
 
