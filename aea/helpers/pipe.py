#!/usr/bin/env python3
# -*- coding: utf-8 -*-
# ------------------------------------------------------------------------------
#
#   Copyright 2018-2019 Fetch.AI Limited
#
#   Licensed under the Apache License, Version 2.0 (the "License");
#   you may not use this file except in compliance with the License.
#   You may obtain a copy of the License at
#
#       http://www.apache.org/licenses/LICENSE-2.0
#
#   Unless required by applicable law or agreed to in writing, software
#   distributed under the License is distributed on an "AS IS" BASIS,
#   WITHOUT WARRANTIES OR CONDITIONS OF ANY KIND, either express or implied.
#   See the License for the specific language governing permissions and
#   limitations under the License.
#
# ------------------------------------------------------------------------------
"""Portable pipe implementation for Linux, MacOS, and Windows."""

import asyncio
import errno
import logging
import os
import socket
import struct
import tempfile
from abc import ABC, abstractmethod
from asyncio import AbstractEventLoop
from shutil import rmtree
from typing import IO, Optional

from aea.exceptions import enforce


_default_logger = logging.getLogger(__name__)

PIPE_CONN_TIMEOUT = 10.0
PIPE_CONN_ATTEMPTS = 10

TCP_SOCKET_PIPE_CLIENT_CONN_ATTEMPTS = 5


class IPCChannelClient(ABC):
    """Multi-platform interprocess communication channel for the client side."""

    @abstractmethod
    async def connect(self, timeout: float = PIPE_CONN_TIMEOUT) -> bool:
        """
        Connect to communication channel

        :param timeout: timeout for other end to connect
        """

    @abstractmethod
    async def write(self, data: bytes) -> None:
        """
        Write `data` bytes to the other end of the channel

        Will first write the size than the actual data

        :param data: bytes to write
        """

    @abstractmethod
    async def read(self) -> Optional[bytes]:
        """
        Read bytes from the other end of the channel

        Will first read the size than the actual data

        :return: read bytes
        """

    @abstractmethod
    async def close(self) -> None:
        """
        Close the communication channel.

        :return: None
        """


class IPCChannel(IPCChannelClient):
    """Multi-platform interprocess communication channel."""

    @property
    @abstractmethod
    def in_path(self) -> str:
        """
        Rendezvous point for incoming communication.

        :return: path
        """

    @property
    @abstractmethod
    def out_path(self) -> str:
        """
        Rendezvous point for outgoing communication.

        :return: path
        """


class PosixNamedPipeProtocol:
    """Posix named pipes async wrapper communication protocol."""

    def __init__(
        self,
        in_path: str,
        out_path: str,
        logger: logging.Logger = _default_logger,
        loop: Optional[AbstractEventLoop] = None,
    ) -> None:
        """
        Initialize a new posix named pipe.

        :param in_path: rendezvous point for incoming data
        :param out_path: rendezvous point for outgoing data
        """

        self.logger = logger
        self._loop = loop
        self._in_path = in_path
        self._out_path = out_path
        self._in = -1
        self._out = -1

        self._stream_reader = None  # type: Optional[asyncio.StreamReader]
        self._reader_protocol = None  # type: Optional[asyncio.StreamReaderProtocol]
        self._fileobj = None  # type: Optional[IO[str]]

        self._connection_attempts = PIPE_CONN_ATTEMPTS
        self._connection_timeout = PIPE_CONN_TIMEOUT

    async def connect(self, timeout: float = PIPE_CONN_TIMEOUT) -> bool:
        """
        Connect to the other end of the pipe

        :param timeout: timeout before failing
        :return: connection success
        """

        if self._loop is None:
            self._loop = asyncio.get_event_loop()

        self._connection_timeout = timeout / PIPE_CONN_ATTEMPTS if timeout > 0 else 0
        if self._connection_attempts <= 1:  # pragma: no cover
            return False
        self._connection_attempts -= 1

        self.logger.debug(
            "Attempt opening pipes {}, {}...".format(self._in_path, self._out_path)
        )

        self._in = os.open(self._in_path, os.O_RDONLY | os.O_NONBLOCK | os.O_SYNC)

        try:
            self._out = os.open(self._out_path, os.O_WRONLY | os.O_NONBLOCK)
        except OSError as e:  # pragma: no cover
            if e.errno == errno.ENXIO:
                self.logger.debug("Sleeping for {}...".format(self._connection_timeout))
                await asyncio.sleep(self._connection_timeout)
                return await self.connect(timeout)
            raise e

        # setup reader
        enforce(
            self._in != -1 and self._out != -1 and self._loop is not None,
            "Incomplete initialization.",
        )
        self._stream_reader = asyncio.StreamReader(loop=self._loop)
        self._reader_protocol = asyncio.StreamReaderProtocol(
            self._stream_reader, loop=self._loop
        )
        self._fileobj = os.fdopen(self._in, "r")
        await self._loop.connect_read_pipe(
            lambda: self.__reader_protocol, self._fileobj
        )

        return True

    @property
    def __reader_protocol(self) -> asyncio.StreamReaderProtocol:
        """Get reader protocol."""
        if self._reader_protocol is None:
            raise ValueError("reader protocol not set!")  # pragma: nocover
        return self._reader_protocol

    async def write(self, data: bytes) -> None:
        """
        Write to pipe.

        :param data: bytes to write to pipe
        """
        self.logger.debug("writing {}...".format(len(data)))
        size = struct.pack("!I", len(data))
        os.write(self._out, size + data)
        await asyncio.sleep(0.0)

    async def read(self) -> Optional[bytes]:
        """
        Read from pipe.

        :return: read bytes
        """
        if self._stream_reader is None:  # pragma: nocover
            raise ValueError("StreamReader not set, call connect first!")
        try:
            self.logger.debug("waiting for messages (in={})...".format(self._in_path))
            buf = await self._stream_reader.readexactly(4)
            if not buf:  # pragma: no cover
                return None
            size = struct.unpack("!I", buf)[0]
            if size <= 0:  # pragma: no cover
                return None
            data = await self._stream_reader.readexactly(size)
            if not data:  # pragma: no cover
                return None
            return data
        except asyncio.IncompleteReadError as e:  # pragma: no cover
            self.logger.info(
                "Connection disconnected while reading from pipe ({}/{})".format(
                    len(e.partial), e.expected
                )
            )
            return None
        except asyncio.CancelledError:  # pragma: no cover
            return None

    async def close(self) -> None:
        """Disconnect pipe."""
        self.logger.debug("closing pipe (in={})...".format(self._in_path))
        if self._fileobj is None:
            raise ValueError("Pipe not connected")  # pragma: nocover
        try:
            # hack for MacOSX
            size = struct.pack("!I", 0)
            os.write(self._out, size)

            os.close(self._out)
            self._fileobj.close()
        except OSError:  # pragma: no cover
            pass
        await asyncio.sleep(0)


class TCPSocketProtocol:
    """TCP socket communication protocol."""

    def __init__(
        self,
        reader: asyncio.StreamReader,
        writer: asyncio.StreamWriter,
        logger: logging.Logger = _default_logger,
        loop: Optional[AbstractEventLoop] = None,
    ) -> None:
        """
        Initialize the tcp socket protocol.

        :param reader: established asyncio reader
        :param writer: established asyncio writer
        """

        self.logger = logger
        self.loop = loop if loop is not None else asyncio.get_event_loop()
        self._reader = reader
        self._writer = writer

    async def write(self, data: bytes) -> None:
        """
        Write to socket.

        :param data: bytes to write
        """
        if self._writer is None:
            raise ValueError("writer not set!")  # pragma: nocover
        self.logger.debug("writing {}...".format(len(data)))
        size = struct.pack("!I", len(data))
        self._writer.write(size + data)
        await self._writer.drain()

    async def read(self) -> Optional[bytes]:
        """
        Read from socket.

        :return: read bytes
        """
        try:
            self.logger.debug("waiting for messages...")
            buf = await self._reader.readexactly(4)
            if not buf:  # pragma: no cover
                return None
            size = struct.unpack("!I", buf)[0]
            data = await self._reader.readexactly(size)
            if not data:  # pragma: no cover
                return None
<<<<<<< HEAD
            if len(data) != size:  # pragma: no cover
                raise ValueError("Incomplete Read Error!")
=======
            if len(data) != size:
                raise ValueError("Incomplete Read Error! Expected size={size}, got: {data}")
>>>>>>> d05416e2
            return data
        except asyncio.IncompleteReadError as e:  # pragma: no cover
            self.logger.info(
                "Connection disconnected while reading from pipe ({}/{})".format(
                    len(e.partial), e.expected
                )
            )
            return None
        except asyncio.CancelledError:  # pragma: no cover
            return None

    async def close(self) -> None:
        """Disconnect socket."""
        self._writer.write_eof()
        await self._writer.drain()
        self._writer.close()
        wait_closed = getattr(self._writer, "wait_closed", None)
        if wait_closed:
            # in py3.6 writer does not have the coroutine
            await wait_closed()  # pragma: nocover


class TCPSocketChannel(IPCChannel):
    """Interprocess communication channel implementation using tcp sockets."""

    def __init__(
        self,
        logger: logging.Logger = _default_logger,
        loop: Optional[AbstractEventLoop] = None,
    ) -> None:
        """Initialize tcp socket interprocess communication channel."""
        self.logger = logger
        self._loop = loop
        self._server = None  # type: Optional[asyncio.AbstractServer]
        self._connected = None  # type: Optional[asyncio.Event]
        self._sock = None  # type: Optional[TCPSocketProtocol]

        s = socket.socket(socket.AF_INET, socket.SOCK_STREAM)
        s.bind(("127.0.0.1", 0))
        s.listen(1)
        self._port = s.getsockname()[1]
        s.close()

    async def connect(self, timeout: float = PIPE_CONN_TIMEOUT) -> bool:
        """
        Setup communication channel and wait for other end to connect.

        :param timeout: timeout for the connection to be established
        """

        if self._loop is None:
            self._loop = asyncio.get_event_loop()

        self._connected = asyncio.Event()
        self._server = await asyncio.start_server(
            self._handle_connection, host="127.0.0.1", port=self._port
        )
        if self._server.sockets is None:
            raise ValueError("Server sockets is None!")  # pragma: nocover
        self._port = self._server.sockets[0].getsockname()[1]
        self.logger.debug("socket pipe rdv point: {}".format(self._port))

        try:
            await asyncio.wait_for(self._connected.wait(), timeout)
        except asyncio.TimeoutError:  # pragma: no cover
            return False

        self._server.close()
        await self._server.wait_closed()

        return True

    async def _handle_connection(
        self, reader: asyncio.StreamReader, writer: asyncio.StreamWriter
    ) -> None:
        """Handle connection."""
        if self._connected is None:
            raise ValueError("Connected is None!")  # pragma: nocover
        self._connected.set()
        self._sock = TCPSocketProtocol(
            reader, writer, logger=self.logger, loop=self._loop
        )

    async def write(self, data: bytes) -> None:
        """
        Write to channel.

        :param data: bytes to write
        """
        if self._sock is None:
            raise ValueError("Socket pipe not connected.")  # pragma: nocover
        await self._sock.write(data)

    async def read(self) -> Optional[bytes]:
        """
        Read from channel.

        :param data: read bytes
        """
        if self._sock is None:
            raise ValueError("Socket pipe not connected.")  # pragma: nocover
        return await self._sock.read()

    async def close(self) -> None:
        """Disconnect from channel and clean it up."""
        if self._sock is None:
            raise ValueError("Socket pipe not connected.")  # pragma: nocover
        await self._sock.close()

    @property
    def in_path(self) -> str:
        """Rendezvous point for incoming communication."""
        return str(self._port)

    @property
    def out_path(self) -> str:
        """Rendezvous point for outgoing communication."""
        return str(self._port)


class PosixNamedPipeChannel(IPCChannel):
    """Interprocess communication channel implementation using Posix named pipes."""

    def __init__(
        self,
        logger: logging.Logger = _default_logger,
        loop: Optional[AbstractEventLoop] = None,
    ) -> None:
        """Initialize posix named pipe interprocess communication channel."""
        self.logger = logger
        self._loop = loop

        self._pipe_dir = tempfile.mkdtemp()
        self._in_path = "{}/process_to_aea".format(self._pipe_dir)
        self._out_path = "{}/aea_to_process".format(self._pipe_dir)

        # setup fifos
        self.logger.debug(
            "Creating pipes ({}, {})...".format(self._in_path, self._out_path)
        )
        if os.path.exists(self._in_path):
            os.remove(self._in_path)  # pragma: no cover
        if os.path.exists(self._out_path):
            os.remove(self._out_path)  # pragma: no cover
        os.mkfifo(self._in_path)
        os.mkfifo(self._out_path)

        self._pipe = PosixNamedPipeProtocol(
            self._in_path, self._out_path, logger=logger, loop=loop
        )

    async def connect(self, timeout: float = PIPE_CONN_TIMEOUT) -> bool:
        """
        Setup communication channel and wait for other end to connect.

        :param timeout: timeout for connection to be established
        :return: bool, indicating success
        """

        if self._loop is None:
            self._loop = asyncio.get_event_loop()

        return await self._pipe.connect(timeout)

    async def write(self, data: bytes) -> None:
        """
        Write to the channel.

        :param data: data to write to channel
        """
        await self._pipe.write(data)

    async def read(self) -> Optional[bytes]:
        """
        Read from the channel.

        :return: read bytes
        """
        return await self._pipe.read()

    async def close(self) -> None:
        """Close the channel and clean it up."""
        await self._pipe.close()
        rmtree(self._pipe_dir)

    @property
    def in_path(self) -> str:
        """Rendezvous point for incoming communication."""
        return self._in_path

    @property
    def out_path(self) -> str:
        """Rendezvous point for outgoing communication."""
        return self._out_path


class TCPSocketChannelClient(IPCChannelClient):
    """Interprocess communication channel client using tcp sockets."""

    def __init__(  # pylint: disable=unused-argument
        self,
        in_path: str,
        out_path: str,
        logger: logging.Logger = _default_logger,
        loop: Optional[AbstractEventLoop] = None,
    ) -> None:
        """
        Initialize a tcp socket communication channel client.

        :param in_path: rendezvous point for incoming data
        :param out_path: rendezvous point for outgoing data
        """
        self.logger = logger
        self._loop = loop
        parts = in_path.split(":")
        if len(parts) == 1:
            self._port = int(in_path)
            self._host = "127.0.0.1"
        else:  # pragma: nocover
            self._port = int(parts[1])
            self._host = parts[0]
        self._sock = None  # type: Optional[TCPSocketProtocol]

        self._attempts = TCP_SOCKET_PIPE_CLIENT_CONN_ATTEMPTS
        self._timeout = PIPE_CONN_TIMEOUT / self._attempts

    async def connect(self, timeout: float = PIPE_CONN_TIMEOUT) -> bool:
        """
        Connect to the other end of the communication channel.

        :param timeout: timeout for connection to be established
        """
        if self._loop is None:
            self._loop = asyncio.get_event_loop()

        self._timeout = timeout / TCP_SOCKET_PIPE_CLIENT_CONN_ATTEMPTS

        self.logger.debug(
            "Attempting to connect to {}:{}.....".format("127.0.0.1", self._port)
        )

        connected = False
        while self._attempts > 0:
            self._attempts -= 1
            try:
                reader, writer = await asyncio.open_connection(
                    self._host,
                    self._port,  # pylint: disable=protected-access
                    loop=self._loop,
                )
                self._sock = TCPSocketProtocol(
                    reader, writer, logger=self.logger, loop=self._loop
                )
                connected = True
                break
            except ConnectionRefusedError:
                await asyncio.sleep(self._timeout)
            except Exception:  # pylint: disable=broad-except  # pragma: nocover
                return False

        return connected

    async def write(self, data: bytes) -> None:
        """
        Write data to channel.

        :param data: bytes to write
        """
        if self._sock is None:
            raise ValueError("Socket pipe not connected.")  # pragma: nocover
        await self._sock.write(data)

    async def read(self) -> Optional[bytes]:
        """
        Read data from channel.

        :return: read bytes
        """
        if self._sock is None:
            raise ValueError("Socket pipe not connected.")  # pragma: nocover
        return await self._sock.read()

    async def close(self) -> None:
        """Disconnect from communication channel."""
        if self._sock is None:
            raise ValueError("Socket pipe not connected.")  # pragma: nocover
        await self._sock.close()


class PosixNamedPipeChannelClient(IPCChannelClient):
    """Interprocess communication channel client using Posix named pipes."""

    def __init__(
        self,
        in_path: str,
        out_path: str,
        logger: logging.Logger = _default_logger,
        loop: Optional[AbstractEventLoop] = None,
    ) -> None:
        """
        Initialize a posix named pipe communication channel client.

        :param in_path: rendezvous point for incoming data
        :param out_path: rendezvous point for outgoing data
        """

        self.logger = logger
        self._loop = loop

        self._in_path = in_path
        self._out_path = out_path
        self._pipe = None  # type: Optional[PosixNamedPipeProtocol]

    async def connect(self, timeout: float = PIPE_CONN_TIMEOUT) -> bool:
        """
        Connect to the other end of the communication channel.

        :param timeout: timeout for connection to be established
        """

        if self._loop is None:
            self._loop = asyncio.get_event_loop()

        self._pipe = PosixNamedPipeProtocol(
            self._in_path, self._out_path, logger=self.logger, loop=self._loop
        )
        return await self._pipe.connect()

    async def write(self, data: bytes) -> None:
        """
        Write data to channel.

        :param data: bytes to write
        """
        if self._pipe is None:
            raise ValueError("Pipe not connected.")  # pragma: nocover
        await self._pipe.write(data)

    async def read(self) -> Optional[bytes]:
        """
        Read data from channel.

        :return: read bytes
        """
        if self._pipe is None:
            raise ValueError("Pipe not connected.")  # pragma: nocover
        return await self._pipe.read()

    async def close(self) -> None:
        """Disconnect from communication channel."""
        if self._pipe is None:
            raise ValueError("Pipe not connected.")  # pragma: nocover
        return await self._pipe.close()


def make_ipc_channel(
    logger: logging.Logger = _default_logger, loop: Optional[AbstractEventLoop] = None
) -> IPCChannel:
    """
    Build a portable bidirectional InterProcess Communication channel

    :param logger: the logger
    :param loop: the loop
    :return: IPCChannel
    """
    if os.name == "posix":
        return PosixNamedPipeChannel(logger=logger, loop=loop)
    if os.name == "nt":  # pragma: nocover
        return TCPSocketChannel(logger=logger, loop=loop)
    raise NotImplementedError(  # pragma: nocover
        "make ipc channel is not supported on platform {}".format(os.name)
    )


def make_ipc_channel_client(
    in_path: str,
    out_path: str,
    logger: logging.Logger = _default_logger,
    loop: Optional[AbstractEventLoop] = None,
) -> IPCChannelClient:
    """
    Build a portable bidirectional InterProcess Communication client channel

    :param in_path: rendezvous point for incoming communication
    :param out_path: rendezvous point for outgoing outgoing
    :param logger: the logger
    :param loop: the loop
    :return: IPCChannel
    """
    if os.name == "posix":
        return PosixNamedPipeChannelClient(in_path, out_path, logger=logger, loop=loop)
    if os.name == "nt":  # pragma: nocover
        return TCPSocketChannelClient(in_path, out_path, logger=logger, loop=loop)
    raise NotImplementedError(  # pragma: nocover
        "make ip channel client is not supported on platform {}".format(os.name)
    )<|MERGE_RESOLUTION|>--- conflicted
+++ resolved
@@ -297,13 +297,8 @@
             data = await self._reader.readexactly(size)
             if not data:  # pragma: no cover
                 return None
-<<<<<<< HEAD
             if len(data) != size:  # pragma: no cover
-                raise ValueError("Incomplete Read Error!")
-=======
-            if len(data) != size:
-                raise ValueError("Incomplete Read Error! Expected size={size}, got: {data}")
->>>>>>> d05416e2
+                raise ValueError(f"Incomplete Read Error! Expected size={size}, got: {len(data)}")
             return data
         except asyncio.IncompleteReadError as e:  # pragma: no cover
             self.logger.info(
