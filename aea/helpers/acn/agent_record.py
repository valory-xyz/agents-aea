# -*- coding: utf-8 -*-
# ------------------------------------------------------------------------------
#
#   Copyright 2018-2019 Fetch.AI Limited
#
#   Licensed under the Apache License, Version 2.0 (the "License");
#   you may not use this file except in compliance with the License.
#   You may obtain a copy of the License at
#
#       http://www.apache.org/licenses/LICENSE-2.0
#
#   Unless required by applicable law or agreed to in writing, software
#   distributed under the License is distributed on an "AS IS" BASIS,
#   WITHOUT WARRANTIES OR CONDITIONS OF ANY KIND, either express or implied.
#   See the License for the specific language governing permissions and
#   limitations under the License.
#
# ------------------------------------------------------------------------------

"""This module contains types and helpers for acn Proof-of-Representation."""

<<<<<<< HEAD
import base64
from hashlib import sha256
from pathlib import Path
from typing import List, Tuple

from ecdsa import SECP256k1, VerifyingKey

=======
>>>>>>> 3367826f
from aea.crypto.fetchai import FetchAIHelper
from aea.helpers.base import CertRequest


<<<<<<< HEAD
def recover_verify_keys_from_message(message: bytes, signature: str) -> List[str]:
    """
    Get the public key used to produce the `signature` of the `message`

    :param message: raw bytes used to produce signature
    :param signature: signature of the message
    """

    signature_b64 = base64.b64decode(signature)
    verifying_keys = VerifyingKey.from_public_key_recovery(
        signature_b64, message, SECP256k1, hashfunc=sha256,
    )
    public_keys = [
        verifying_key.to_string("compressed").hex() for verifying_key in verifying_keys
    ]
    return public_keys

def signature_from_cert_request(
    cert: CertRequest, message: str, signer_address: str
) -> Tuple[str, str]:
    """
    Get signature and its verifying key from a CertRequest and its message.
    Note: must match aea/cli/issue_certificates.py:_process_certificate

    :param cert: cert request containing the signature
    :param message: the message used to generate signature
    :param signer_address: the address of the signer
    :return: the signature and the verifying public key
    """
    
    signature = bytes.fromhex(Path(cert.save_path).read_bytes().decode("ascii")).decode(
        "ascii"
    )
    public_keys = recover_verify_keys_from_message(
        cert.get_message(message), signature
    )
    if len(public_keys) == 0:
        raise Exception("Malformed signature")
    addresses = [
        FetchAIHelper.get_address_from_public_key(public_key)
        for public_key in public_keys
    ]
    try:
        verify_key = public_keys[addresses.index(signer_address)]
    except ValueError:
        raise Exception("Not signed by agent")
    return signature, verify_key



=======
>>>>>>> 3367826f
class AgentRecord:
    """Agent Proof-of-Representation to peer"""

    def __init__(
        self,
        address: str,
        public_key: str,
        peer_public_key: str,
        signature: str,
        service_id: str,
    ):
        """
        Initialize the AgentRecord

        :param address: agent address
        :param public key: agent public key (associated to the address)
        :param peer_public_key: representative peer public key
        :param signature: proof-of-representation of this AgentRecord
        :param service_id: type of service for which the record is used
        """
        self._service_id = service_id
        self._address = address
        self._public_key = public_key
        self._peer_public_key = peer_public_key
        self._signature = signature

    @property
    def address(self) -> str:
        """Get agent address"""
        return self._address

    @property
    def public_key(self) -> str:
        """Get agent public key"""
        return self._public_key

    @property
    def peer_public_key(self) -> str:
        """Get agent's representative peer public key"""
        return self._peer_public_key

    @property
    def signature(self) -> str:
        """Get record signature"""
        return self._signature

    @property
    def service_id(self) -> str:
        """Get record service id"""
        return self._service_id

    def __str__(self):
        """Get string representation."""
        return f"(address={self.address}, public_key={self.public_key}, peer_public_key={self.peer_public_key}, signature={self.signature})"

    def check_validity(self, address: str, peer_public_key: str) -> None:
        """
        Check if the agent record is valid for `address` and `peer_public_key`.
        Raises an Exception if invalid.

        :param address: the expected agent address concerned by the record
        :param peer_public_key: the expected representative peer public key
        """

        if self._address != address:
            raise Exception(
                "Proof-of-representation is not generated for the intended agent"
            )
        if self._peer_public_key != peer_public_key:
<<<<<<< HEAD
            raise Exception(
                "Proof-of-representation is not generated for intended peer"
=======
            print("Wrong peer public key")
            return False
        recovered_address = FetchAIHelper.get_address_from_public_key(self._public_key)
        if self._address != recovered_address:
            print(
                f"Wrong address '{self._address}' and public key '{recovered_address}'"
>>>>>>> 3367826f
            )
        if self._address != FetchAIHelper.get_address_from_public_key(self._public_key):
            raise Exception("Agent address and public key doesn't match")
        if self._address not in FetchAIHelper.recover_message(
            self._peer_public_key.encode("utf-8"), self._signature
        ):
            raise Exception("Invalid signature")<|MERGE_RESOLUTION|>--- conflicted
+++ resolved
@@ -19,7 +19,6 @@
 
 """This module contains types and helpers for acn Proof-of-Representation."""
 
-<<<<<<< HEAD
 import base64
 from hashlib import sha256
 from pathlib import Path
@@ -27,13 +26,10 @@
 
 from ecdsa import SECP256k1, VerifyingKey
 
-=======
->>>>>>> 3367826f
 from aea.crypto.fetchai import FetchAIHelper
 from aea.helpers.base import CertRequest
 
 
-<<<<<<< HEAD
 def recover_verify_keys_from_message(message: bytes, signature: str) -> List[str]:
     """
     Get the public key used to produce the `signature` of the `message`
@@ -84,8 +80,6 @@
 
 
 
-=======
->>>>>>> 3367826f
 class AgentRecord:
     """Agent Proof-of-Representation to peer"""
 
@@ -155,20 +149,12 @@
                 "Proof-of-representation is not generated for the intended agent"
             )
         if self._peer_public_key != peer_public_key:
-<<<<<<< HEAD
             raise Exception(
                 "Proof-of-representation is not generated for intended peer"
-=======
-            print("Wrong peer public key")
-            return False
+            )
         recovered_address = FetchAIHelper.get_address_from_public_key(self._public_key)
         if self._address != recovered_address:
-            print(
-                f"Wrong address '{self._address}' and public key '{recovered_address}'"
->>>>>>> 3367826f
-            )
-        if self._address != FetchAIHelper.get_address_from_public_key(self._public_key):
-            raise Exception("Agent address and public key doesn't match")
+            raise Exception(f"Agent address {self._address} and public key doesn't match")
         if self._address not in FetchAIHelper.recover_message(
             self._peer_public_key.encode("utf-8"), self._signature
         ):
