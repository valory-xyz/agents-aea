--- conflicted
+++ resolved
@@ -33,15 +33,12 @@
 from typing import Dict, Generic, List, Optional, Set, Tuple, TypeVar, Union, cast
 
 from aea.configurations.base import (
-<<<<<<< HEAD
+    AgentConfig,
+    ConfigurationType,
     ContractConfig,
     ContractId,
+    DEFAULT_AEA_CONFIG_FILE,
     DEFAULT_CONTRACT_CONFIG_FILE,
-=======
-    AgentConfig,
-    ConfigurationType,
-    DEFAULT_AEA_CONFIG_FILE,
->>>>>>> bca2767a
     DEFAULT_PROTOCOL_CONFIG_FILE,
     DEFAULT_SKILL_CONFIG_FILE,
     ProtocolConfig,
@@ -185,11 +182,15 @@
         """Fetch all the contracts."""
         return list(self._contracts.values())
 
-    def populate(self, directory: str) -> None:
+    def populate(
+        self, directory: str, allowed_contracts: Optional[Set[PublicId]] = None
+    ) -> None:
         """
         Load the contract from the directory
 
         :param directory: the filepath to the agent's resource directory.
+        :param allowed_contracts: an optional set of allowed contracts (public ids).
+                                  If None, every protocol is allowed.
         :return: None
         """
         contract_directory_paths = set()  # type: ignore
@@ -217,7 +218,9 @@
                 logger.debug(
                     "Processing the contract package '{}'".format(contract_package_path)
                 )
-                self._add_contract(contract_package_path)
+                self._add_contract(
+                    contract_package_path, allowed_contracts=allowed_contracts
+                )
             except Exception:
                 logger.exception(
                     "Not able to add contract '{}'.".format(contract_package_path.name)
@@ -239,17 +242,37 @@
         """
         self._contracts = {}
 
-    def _add_contract(self, contract_directory: Path):
+    def _add_contract(
+        self,
+        contract_directory: Path,
+        allowed_contracts: Optional[Set[PublicId]] = None,
+    ):
         """
         Add a contract.
 
         :param contract_directory: the directory of the contract to be added.
+        :param allowed_contracts: an optional set of allowed contracts (public ids).
+                                  If None, every protocol is allowed.
         :return: None
         """
         config_loader = ConfigLoader("contract-config_schema.json", ContractConfig)
         contract_config = config_loader.load(
             open(contract_directory / DEFAULT_CONTRACT_CONFIG_FILE)
         )
+        contract_public_id = PublicId(
+            contract_config.author, contract_config.name, contract_config.version
+        )
+        if (
+            allowed_contracts is not None
+            and contract_public_id not in allowed_contracts
+        ):
+            logger.debug(
+                "Ignoring contract {}, not declared in the configuration file.".format(
+                    contract_public_id
+                )
+            )
+            return
+
         contract_spec = importlib.util.spec_from_file_location(
             "contracts", contract_directory / "contract.py"
         )
@@ -260,9 +283,6 @@
             filter(lambda x: re.match("\\w+Contract", x[0]), classes)
         )
         contract_class = contract_classes[0][1]
-        contract_public_id = PublicId(
-            contract_config.author, contract_config.name, contract_config.version
-        )
         path = Path(contract_directory, contract_config.path_to_contract_interface)
         with open(path, "r") as interface_file:
             contract_interface = json.load(interface_file)
@@ -726,19 +746,16 @@
 
     def load(self, agent_context: AgentContext) -> None:
         """Load all the resources."""
-<<<<<<< HEAD
-        self.contract_registry.populate(self.directory)
-        self.protocol_registry.populate(self.directory)
-        self.populate_skills(self.directory, agent_context)
-=======
         agent_configuration = self._load_agent_config()
+        self.contract_registry.populate(
+            self.directory, allowed_contracts=agent_configuration.contracts
+        )
         self.protocol_registry.populate(
             self.directory, allowed_protocols=agent_configuration.protocols
         )
         self.populate_skills(
             self.directory, agent_context, allowed_skills=agent_configuration.skills
         )
->>>>>>> bca2767a
 
     def populate_skills(
         self,
@@ -778,12 +795,6 @@
                 "Processing the following skill directory: '{}".format(skill_directory)
             )
             try:
-<<<<<<< HEAD
-                skill = Skill.from_dir(str(skill_directory), agent_context)
-                assert skill is not None
-                self.add_skill(skill)
-                self.inject_contracts(skill)
-=======
                 skill_loader = ConfigLoader.from_configuration_type(
                     ConfigurationType.SKILL
                 )
@@ -804,7 +815,7 @@
                     skill = Skill.from_dir(str(skill_directory), agent_context)
                     assert skill is not None
                     self.add_skill(skill)
->>>>>>> bca2767a
+                    self.inject_contracts(skill)
             except Exception as e:
                 logger.warning(
                     "A problem occurred while parsing the skill directory {}. Exception: {}".format(
