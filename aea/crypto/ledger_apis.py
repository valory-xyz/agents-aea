--- conflicted
+++ resolved
@@ -52,11 +52,7 @@
 class LedgerApis(object):
     """Store all the ledger apis we initialise."""
 
-<<<<<<< HEAD
-    def __init__(self, ledger_api_configs: Dict[str, List[Union[str, int]]]):
-=======
-    def __init__(self, ledger_api_configs: Dict[str, Tuple[str, int]], default_ledger_id: str):
->>>>>>> d8b3d381
+    def __init__(self, ledger_api_configs: Dict[str, List[Union[str, int]]], default_ledger_id: str):
         """
         Instantiate a wallet object.
 
