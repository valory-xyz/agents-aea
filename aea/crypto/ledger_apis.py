--- conflicted
+++ resolved
@@ -20,12 +20,7 @@
 """Module wrapping all the public and private keys cryptography."""
 import logging
 import sys
-<<<<<<< HEAD
-import time
 from typing import Any, Dict, Optional, Type, Union, cast
-=======
-from typing import Any, Dict, Optional, Union, cast
->>>>>>> fdd4137e
 
 from aea.crypto.base import LedgerApi
 from aea.crypto.cosmos import COSMOS_CURRENCY, CosmosApi
@@ -59,32 +54,6 @@
     :param config: the config of the api
     :return: the ledger api
     """
-<<<<<<< HEAD
-    retry = 0
-    is_connected = False
-    while retry < MAX_CONNECTION_RETRY:
-        if identifier not in SUPPORTED_LEDGER_APIS.keys():
-            raise ValueError(
-                "Unsupported identifier {} in ledger apis.".format(identifier)
-            )
-        try:
-            if identifier == FetchAIApi.identifier:
-                api = FetchAIApi(**config)  # type: LedgerApi
-            elif identifier == EthereumApi.identifier:
-                api = EthereumApi(
-                    cast(str, config["address"]), cast(str, config["gas_price"])
-                )
-            elif identifier == CosmosApi.identifier:
-                api = CosmosApi(**config)
-            is_connected = True
-            break
-        except Exception:  # pragma: no cover
-            retry += 1
-            logger.debug(
-                "Connection attempt {} to {} ledger with provided config {} failed.".format(
-                    retry, identifier, config
-                )
-=======
     if identifier not in SUPPORTED_LEDGER_APIS:
         raise ValueError("Unsupported identifier {} in ledger apis.".format(identifier))
 
@@ -98,7 +67,6 @@
         elif identifier == EthereumApi.identifier:
             api = EthereumApi(
                 cast(str, config["address"]), cast(str, config["gas_price"])
->>>>>>> fdd4137e
             )
         elif identifier == CosmosApi.identifier:
             api = CosmosApi(**config)
@@ -106,7 +74,7 @@
 
     try:
         return _get_api()
-    except MaxRetriesError:
+    except MaxRetriesError:  # pragma: no cover
         logger.error(
             "Cannot connect to {} ledger with provided config {} after {} attemps. Giving up!".format(
                 identifier, config, MAX_CONNECTION_RETRY
@@ -187,13 +155,8 @@
         amount: int,
         tx_fee: int,
         tx_nonce: str,
-<<<<<<< HEAD
-        **kwargs
+        **kwargs,
     ) -> Optional[Any]:
-=======
-        **kwargs,
-    ) -> Optional[str]:
->>>>>>> fdd4137e
         """
         Get a transaction to transfer from self to destination.
 
