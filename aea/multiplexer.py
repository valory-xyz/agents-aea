# -*- coding: utf-8 -*-
# ------------------------------------------------------------------------------
#
#   Copyright 2018-2019 Fetch.AI Limited
#
#   Licensed under the Apache License, Version 2.0 (the "License");
#   you may not use this file except in compliance with the License.
#   You may obtain a copy of the License at
#
#       http://www.apache.org/licenses/LICENSE-2.0
#
#   Unless required by applicable law or agreed to in writing, software
#   distributed under the License is distributed on an "AS IS" BASIS,
#   WITHOUT WARRANTIES OR CONDITIONS OF ANY KIND, either express or implied.
#   See the License for the specific language governing permissions and
#   limitations under the License.
#
# ------------------------------------------------------------------------------
"""Module for the multiplexer class and related classes."""
import asyncio
import queue
import threading
from asyncio.events import AbstractEventLoop
from concurrent.futures._base import CancelledError
from typing import Collection, Dict, List, Optional, Sequence, Tuple, cast

from aea.configurations.base import PublicId
from aea.connections.base import Connection, ConnectionStates
from aea.exceptions import enforce
from aea.helpers.async_friendly_queue import AsyncFriendlyQueue
from aea.helpers.async_utils import AsyncState, ThreadedAsyncRunner, cancel_and_wait
from aea.helpers.logging import WithLogger
from aea.mail.base import (
    AEAConnectionError,
    Empty,
    Envelope,
    EnvelopeContext,
    logger as default_logger,
)
from aea.protocols.base import Message


<<<<<<< HEAD
class ConnectionStatus:
=======
class MultiplexerStatus(AsyncState):
>>>>>>> 2eb78958
    """The connection status class."""

    def __init__(self):
        """Initialize the connection status."""
        super().__init__(
            initial_state=ConnectionStates.disconnected, states_enum=ConnectionStates
        )

    @property
    def is_connected(self) -> bool:  # pragma: nocover
        """Return is connected."""
        return self.get() == ConnectionStates.connected

    @property
    def is_connecting(self) -> bool:  # pragma: nocover
        """Return is connecting."""
        return self.get() == ConnectionStates.connecting

    @property
    def is_disconnected(self) -> bool:  # pragma: nocover
        """Return is disconnected."""
        return self.get() == ConnectionStates.disconnected

    @property
    def is_disconnecting(self) -> bool:  # pragma: nocover
        """Return is disconnected."""
        return self.get() == ConnectionStates.disconnecting


class AsyncMultiplexer(WithLogger):
    """This class can handle multiple connections at once."""

    def __init__(
        self,
        connections: Optional[Sequence[Connection]] = None,
        default_connection_index: int = 0,
        loop: Optional[AbstractEventLoop] = None,
    ):
        """
        Initialize the connection multiplexer.

        :param connections: a sequence of connections.
        :param default_connection_index: the index of the connection to use as default.
            This information is used for envelopes which don't specify any routing context.
            If connections is None, this parameter is ignored.
        :param loop: the event loop to run the multiplexer. If None, a new event loop is created.
        :param agent_name: the name of the agent that owns the multiplexer, for logging purposes.
        """
        super().__init__(default_logger)
        self._connections: List[Connection] = []
        self._id_to_connection: Dict[PublicId, Connection] = {}
        self._default_connection: Optional[Connection] = None
        self._initialize_connections_if_any(connections, default_connection_index)

        self._connection_status = MultiplexerStatus()

        self._in_queue = AsyncFriendlyQueue()  # type: AsyncFriendlyQueue
        self._out_queue = None  # type: Optional[asyncio.Queue]

        self._recv_loop_task = None  # type: Optional[asyncio.Task]
        self._send_loop_task = None  # type: Optional[asyncio.Task]
        self._default_routing = {}  # type: Dict[PublicId, PublicId]

        self.set_loop(loop if loop is not None else asyncio.new_event_loop())

    @property
    def default_connection(self) -> Optional[Connection]:
        """Get the default connection."""
        return self._default_connection

    def set_loop(self, loop: AbstractEventLoop) -> None:
        """
        Set event loop and all event loopp related objects.

        :param loop: asyncio event loop.
        :return: None
        """
        self._loop: AbstractEventLoop = loop
        self._lock: asyncio.Lock = asyncio.Lock(loop=self._loop)

    def _initialize_connections_if_any(
        self, connections: Optional[Sequence[Connection]], default_connection_index: int
    ):
        if connections is not None and len(connections) > 0:
            enforce(
                (0 <= default_connection_index <= len(connections) - 1),
                "Default connection index out of range.",
            )
            for idx, connection in enumerate(connections):
                self.add_connection(connection, idx == default_connection_index)

    def add_connection(self, connection: Connection, is_default: bool = False) -> None:
        """
        Add a connection to the mutliplexer.

        :param connection: the connection to add.
        :param is_default: whether the connection added should be the default one.
        :return: None
        """
        if connection.connection_id in self._id_to_connection:  # pragma: nocover
            self.logger.warning(
                f"A connection with id {connection.connection_id} was already added. Replacing it..."
            )

        self._connections.append(connection)
        self._id_to_connection[connection.connection_id] = connection
        if is_default:
            self._default_connection = connection

    def _connection_consistency_checks(self):
        """
        Do some consistency checks on the multiplexer connections.

        :return: None
        :raise AEAEnforceError: if an inconsistency is found.
        """
        enforce(len(self.connections) > 0, "List of connections cannot be empty.")

        enforce(
            len(set(c.connection_id for c in self.connections))
            == len(self.connections),
            "Connection names must be unique.",
        )

    def _set_default_connection_if_none(self):
        """Set the default connection if it is none."""
        if self._default_connection is None:
            self._default_connection = self.connections[0]

    @property
    def in_queue(self) -> AsyncFriendlyQueue:
        """Get the in queue."""
        return self._in_queue

    @property
    def out_queue(self) -> asyncio.Queue:
        """Get the out queue."""
        if self._out_queue is None:  # pragma: nocover
            raise ValueError("Accessing out queue before loop is started.")
        return self._out_queue

    @property
    def connections(self) -> Tuple[Connection, ...]:
        """Get the connections."""
        return tuple(self._connections)

    @property
    def is_connected(self) -> bool:
        """Check whether the multiplexer is processing envelopes."""
        return self.connection_status.is_connected

    @property
    def default_routing(self) -> Dict[PublicId, PublicId]:
        """Get the default routing."""
        return self._default_routing

    @default_routing.setter
    def default_routing(self, default_routing: Dict[PublicId, PublicId]):
        """Set the default routing."""
        self._default_routing = default_routing

    @property
    def connection_status(self) -> MultiplexerStatus:
        """Get the connection status."""
        return self._connection_status

    async def connect(self) -> None:
        """Connect the multiplexer."""
        self.logger.debug("Multiplexer connecting...")
        self._connection_consistency_checks()
        self._set_default_connection_if_none()
        self._out_queue = asyncio.Queue()
        async with self._lock:
            if self.connection_status.is_connected:
                self.logger.debug("Multiplexer already connected.")
                return
            try:
                self.connection_status.set(ConnectionStates.connecting)
                await self._connect_all()

                if all(c.is_connected for c in self._connections):
                    self.connection_status.set(ConnectionStates.connected)
                else:
                    raise AEAConnectionError("Failed to connect the multiplexer.")

                self._recv_loop_task = self._loop.create_task(self._receiving_loop())
                self._send_loop_task = self._loop.create_task(self._send_loop())
                self.logger.debug("Multiplexer connected and running.")
            except (CancelledError, Exception):
                self.logger.exception("Exception on connect:")
                await self._stop()
                raise AEAConnectionError("Failed to connect the multiplexer.")

    async def disconnect(self) -> None:
        """Disconnect the multiplexer."""
        self.logger.debug("Multiplexer disconnecting...")
        async with self._lock:
            if self.connection_status.is_disconnected:
                self.logger.debug("Multiplexer already disconnected.")
                await asyncio.wait_for(self._stop(), timeout=60)
                return
            try:
                self.connection_status.set(ConnectionStates.disconnecting)
                await asyncio.wait_for(self._disconnect_all(), timeout=60)
                await asyncio.wait_for(self._stop(), timeout=60)
                self.logger.debug("Multiplexer disconnected.")
            except (CancelledError, Exception):
                self.logger.exception("Exception on disconnect:")
                raise AEAConnectionError("Failed to disconnect the multiplexer.")

    async def _stop(self) -> None:
        """
        Stop the multiplexer.

        Stops recv and send loops.
        Disconnect every connection.
        """
        self.logger.debug("Stopping multiplexer...")
        await cancel_and_wait(self._recv_loop_task)
        self._recv_loop_task = None

        if self._send_loop_task is not None and not self._send_loop_task.done():
            # send a 'stop' token (a None value) to wake up the coroutine waiting for outgoing envelopes.
            await self.out_queue.put(None)
            await cancel_and_wait(self._send_loop_task)
            self._send_loop_task = None

        if all([c.is_disconnected for c in self.connections]):
            self.connection_status.set(ConnectionStates.disconnected)
        else:
            raise AEAConnectionError(
                "Failed to disconnect multiplexer, some connections are not disconnected!"
            )

        self.logger.debug("Multiplexer stopped.")

    async def _connect_all(self) -> None:
        """Set all the connection up."""
        self.logger.debug("Starting multiplexer connections.")
        connected = []  # type: List[PublicId]
        for connection_id, connection in self._id_to_connection.items():
            try:
                await self._connect_one(connection_id)
                connected.append(connection_id)
            except Exception as e:  # pylint: disable=broad-except
                self.logger.error(
                    "Error while connecting {}: {}".format(
                        str(type(connection)), str(e)
                    )
                )
                for c in connected:
                    await self._disconnect_one(c)
                break
        self.logger.debug("Multiplexer connections are set.")

    async def _connect_one(self, connection_id: PublicId) -> None:
        """
        Set a connection up.

        :param connection_id: the id of the connection.
        :return: None
        """
        connection = self._id_to_connection[connection_id]
        self.logger.debug("Processing connection {}".format(connection.connection_id))
        if connection.is_connected:
            self.logger.debug(
                "Connection {} already established.".format(connection.connection_id)
            )
        else:
            await connection.connect()
            self.logger.debug(
                "Connection {} has been set up successfully.".format(
                    connection.connection_id
                )
            )

    async def _disconnect_all(self) -> None:
        """Tear all the connections down."""
        self.logger.debug("Tear the multiplexer connections down.")
        for connection_id, connection in self._id_to_connection.items():
            try:
                await self._disconnect_one(connection_id)
            except Exception as e:  # pylint: disable=broad-except
                self.logger.error(
                    "Error while disconnecting {}: {}".format(
                        str(type(connection)), str(e)
                    )
                )

    async def _disconnect_one(self, connection_id: PublicId) -> None:
        """
        Tear a connection down.

        :param connection_id: the id of the connection.
        :return: None
        """
        connection = self._id_to_connection[connection_id]
        self.logger.debug("Processing connection {}".format(connection.connection_id))
        if not connection.is_connected:
            self.logger.debug(
                "Connection {} already disconnected.".format(connection.connection_id)
            )
        else:
            await connection.disconnect()
            self.logger.debug(
                "Connection {} has been disconnected successfully.".format(
                    connection.connection_id
                )
            )

    async def _send_loop(self) -> None:
        """Process the outgoing envelopes."""
        if not self.is_connected:
            self.logger.debug(
                "Sending loop not started. The multiplexer is not connected."
            )
            return

        while self.is_connected:
            try:
                self.logger.debug("Waiting for outgoing envelopes...")
                envelope = await self.out_queue.get()
                if envelope is None:  # pragma: nocover
                    self.logger.debug(
                        "Received empty envelope. Quitting the sending loop..."
                    )
                    return None
                self.logger.debug("Sending envelope {}".format(str(envelope)))
                await self._send(envelope)
            except asyncio.CancelledError:
                self.logger.debug("Sending loop cancelled.")
                return
            except AEAConnectionError as e:
                self.logger.error(str(e))
            except Exception as e:  # pylint: disable=broad-except  # pragma: nocover
                self.logger.error("Error in the sending loop: {}".format(str(e)))
                return

    async def _receiving_loop(self) -> None:
        """Process incoming envelopes."""
        self.logger.debug("Starting receving loop...")
        task_to_connection = {
            asyncio.ensure_future(conn.receive()): conn for conn in self.connections
        }

        while self.connection_status.is_connected and len(task_to_connection) > 0:
            try:
                done, _pending = await asyncio.wait(
                    task_to_connection.keys(), return_when=asyncio.FIRST_COMPLETED
                )

                # process completed receiving tasks.
                for task in done:
                    envelope = task.result()
                    if envelope is not None:
                        self.in_queue.put_nowait(envelope)

                    # reinstantiate receiving task, but only if the connection is still up.
                    connection = task_to_connection.pop(task)
                    if connection.is_connected:
                        new_task = asyncio.ensure_future(connection.receive())
                        task_to_connection[new_task] = connection

            except asyncio.CancelledError:
                self.logger.debug("Receiving loop cancelled.")
                break
            except Exception as e:  # pylint: disable=broad-except
                self.logger.error("Error in the receiving loop: {}".format(str(e)))
                self.logger.exception("Error in the receiving loop: {}".format(str(e)))
                break

        # cancel all the receiving tasks.
        for t in task_to_connection.keys():
            t.cancel()
        self.logger.debug("Receiving loop terminated.")

    async def _send(self, envelope: Envelope) -> None:
        """
        Send an envelope.

        :param envelope: the envelope to send.
        :return: None
        :raises ValueError: if the connection id provided is not valid.
        :raises AEAConnectionError: if the connection id provided is not valid.
        """
        connection_id = None  # type: Optional[PublicId]
        envelope_context = envelope.context
        # first, try to route by context
        if envelope_context is not None:
            connection_id = envelope_context.connection_id

        # second, try to route by default routing
        if connection_id is None and envelope.protocol_id in self.default_routing:
            connection_id = self.default_routing[envelope.protocol_id]
            self.logger.debug("Using default routing: {}".format(connection_id))

        if connection_id is not None and connection_id not in self._id_to_connection:
            raise AEAConnectionError(
                "No connection registered with id: {}.".format(connection_id)
            )

        # third, if no other option route by default connection
        if connection_id is None:
            self.logger.debug(
                "Using default connection: {}".format(self.default_connection)
            )
            connection = self.default_connection
        else:
            connection = self._id_to_connection[connection_id]

        connection = cast(Connection, connection)
        if (
            len(connection.restricted_to_protocols) > 0
            and envelope.protocol_id not in connection.restricted_to_protocols
        ):
            self.logger.warning(
                "Connection {} cannot handle protocol {}. Cannot send the envelope.".format(
                    connection.connection_id, envelope.protocol_id
                )
            )
            return

        try:
            await connection.send(envelope)
        except Exception as e:  # pragma: no cover
            raise e

    def get(
        self, block: bool = False, timeout: Optional[float] = None
    ) -> Optional[Envelope]:
        """
        Get an envelope within a timeout.

        :param block: make the call blocking (ignore the timeout).
        :param timeout: the timeout to wait until an envelope is received.
        :return: the envelope, or None if no envelope is available within a timeout.
        """
        try:
            return self.in_queue.get(block=block, timeout=timeout)
        except queue.Empty:
            raise Empty

    async def async_get(self) -> Envelope:
        """
        Get an envelope async way.

        :return: the envelope
        """
        try:
            return await self.in_queue.async_get()
        except queue.Empty:  # pragma: nocover
            raise Empty

    async def async_wait(self) -> None:
        """
        Get an envelope async way.

        :return: the envelope
        """
        return await self.in_queue.async_wait()

    async def _put(self, envelope: Envelope) -> None:
        """
        Schedule an envelope for sending it.

        Notice that the output queue is an asyncio.Queue which uses an event loop
        running on a different thread than the one used in this function.

        :param envelope: the envelope to be sent.
        :return: None
        """
        await self.out_queue.put(envelope)

    def put(self, envelope: Envelope) -> None:
        """
        Schedule an envelope for sending it.

        Notice that the output queue is an asyncio.Queue which uses an event loop
        running on a different thread than the one used in this function.

        :param envelope: the envelope to be sent.
        :return: None
        """
        self.out_queue.put_nowait(envelope)


class Multiplexer(AsyncMultiplexer):
    """Transit sync multiplexer for compatibility."""

    def __init__(self, *args, **kwargs):
        """
        Initialize the connection multiplexer.

        :param connections: a sequence of connections.
        :param default_connection_index: the index of the connection to use as default.
                                       | this information is used for envelopes which
                                       | don't specify any routing context.
        :param loop: the event loop to run the multiplexer. If None, a new event loop is created.
        """
        super().__init__(*args, **kwargs)
        self._sync_lock = threading.Lock()
        self._thread_was_started = False
        self._is_connected = False

    def set_loop(self, loop: AbstractEventLoop) -> None:
        """
        Set event loop and all event loopp related objects.

        :param loop: asyncio event loop.
        :return: None
        """
        super().set_loop(loop)
        self._thread_runner = ThreadedAsyncRunner(self._loop)

    def connect(self) -> None:  # type: ignore # cause overrides coroutine # pylint: disable=invalid-overridden-method
        """
        Connect the multiplexer.

        Synchronously in thread spawned if new loop created.
        """
        with self._sync_lock:
            if not self._loop.is_running():
                self._thread_runner.start()
                self._thread_was_started = True

            self._thread_runner.call(super().connect()).result(240)
            self._is_connected = True

    def disconnect(self) -> None:  # type: ignore # cause overrides coroutine # pylint: disable=invalid-overridden-method
        """
        Disconnect the multiplexer.

        Also stops a dedicated thread for event loop if spawned on connect.
        """
        self.logger.debug("Disconnect called")
        with self._sync_lock:
            if not self._loop.is_running():
                return

            if self._is_connected:
                self._thread_runner.call(super().disconnect()).result(240)
                self._is_connected = False
            self.logger.debug("Disconnect async method executed")

            if self._thread_runner.is_alive() and self._thread_was_started:
                self._thread_runner.stop()
                self.logger.debug("Thread stopped")
            self.logger.debug("Disconnected")

    def put(self, envelope: Envelope) -> None:  # type: ignore  # cause overrides coroutine
        """
        Schedule an envelope for sending it.

        Notice that the output queue is an asyncio.Queue which uses an event loop
        running on a different thread than the one used in this function.

        :param envelope: the envelope to be sent.
        :return: None
        """
        self._thread_runner.call(super()._put(envelope))  # .result(240)

    def setup(
        self,
        connections: Collection[Connection],
        default_routing: Optional[Dict[PublicId, PublicId]] = None,
        default_connection: Optional[PublicId] = None,
    ) -> None:
        """
        Set up the multiplexer.

        :param connections: the connections to use. It will replace the other ones.
        :param default_routing: the default routing.
        :param default_connection: the default connection.
        :return: None.
        """
        self.default_routing = default_routing or {}
        self._connections = []
        for c in connections:
            self.add_connection(c, c.public_id == default_connection)


class InBox:
    """A queue from where you can only consume envelopes."""

    def __init__(self, multiplexer: Multiplexer):
        """
        Initialize the inbox.

        :param multiplexer: the multiplexer
        """
        super().__init__()
        self._multiplexer = multiplexer

    def empty(self) -> bool:
        """
        Check for a envelope on the in queue.

        :return: boolean indicating whether there is an envelope or not
        """
        return self._multiplexer.in_queue.empty()

    def get(self, block: bool = False, timeout: Optional[float] = None) -> Envelope:
        """
        Check for a envelope on the in queue.

        :param block: make the call blocking (ignore the timeout).
        :param timeout: times out the block after timeout seconds.

        :return: the envelope object.
        :raises Empty: if the attempt to get an envelope fails.
        """
        self._multiplexer.logger.debug("Checks for envelope from the in queue...")
        envelope = self._multiplexer.get(block=block, timeout=timeout)

        if envelope is None:  # pragma: nocover
            raise Empty()

        self._multiplexer.logger.debug(
            "Incoming envelope: to='{}' sender='{}' protocol_id='{}' message='{!r}'".format(
                envelope.to, envelope.sender, envelope.protocol_id, envelope.message
            )
        )
        return envelope

    def get_nowait(self) -> Optional[Envelope]:
        """
        Check for a envelope on the in queue and wait for no time.

        :return: the envelope object
        """
        try:
            return self.get()
        except Empty:  # pragma: nocover
            return None

    async def async_get(self) -> Envelope:
        """
        Check for a envelope on the in queue.

        :return: the envelope object.
        """
        self._multiplexer.logger.debug(
            "Checks for envelope from the in queue async way..."
        )
        envelope = await self._multiplexer.async_get()

        if envelope is None:  # pragma: nocover
            raise Empty()

        self._multiplexer.logger.debug(
            "Incoming envelope: to='{}' sender='{}' protocol_id='{}' message='{!r}'".format(
                envelope.to, envelope.sender, envelope.protocol_id, envelope.message
            )
        )
        return envelope

    async def async_wait(self) -> None:
        """
        Check for a envelope on the in queue.

        :return: the envelope object.
        """
        self._multiplexer.logger.debug(
            "Checks for envelope presents in queue async way..."
        )
        await self._multiplexer.async_wait()


class OutBox:
    """A queue from where you can only enqueue envelopes."""

    def __init__(self, multiplexer: Multiplexer):
        """
        Initialize the outbox.

        :param multiplexer: the multiplexer
        """
        super().__init__()
        self._multiplexer = multiplexer

    def empty(self) -> bool:
        """
        Check for a envelope on the in queue.

        :return: boolean indicating whether there is an envelope or not
        """
        return self._multiplexer.out_queue.empty()  # pragma: nocover

    def put(self, envelope: Envelope) -> None:
        """
        Put an envelope into the queue.

        :param envelope: the envelope.
        :return: None
        """
        self._multiplexer.logger.debug(
            "Put an envelope in the queue: to='{}' sender='{}' protocol_id='{}' message='{!r}' context='{}'.".format(
                envelope.to,
                envelope.sender,
                envelope.protocol_id,
                envelope.message,
                envelope.context,
            )
        )
        if not isinstance(envelope.message, Message):
            raise ValueError(
                "Only Message type allowed in envelope message field when putting into outbox."
            )
        message = cast(Message, envelope.message)
        if not message.has_to:  # pragma: nocover
            raise ValueError("Provided message has message.to not set.")
        if not message.has_sender:  # pragma: nocover
            raise ValueError("Provided message has message.sender not set.")
        self._multiplexer.put(envelope)

    def put_message(
        self, message: Message, context: Optional[EnvelopeContext] = None,
    ) -> None:
        """
        Put a message in the outbox.

        This constructs an envelope with the input arguments.

        :param message: the message
        :param context: the envelope context
        :return: None
        """
        if not isinstance(message, Message):
            raise ValueError("Provided message not of type Message.")
        if not message.has_to:
            raise ValueError("Provided message has message.to not set.")
        if not message.has_sender:
            raise ValueError("Provided message has message.sender not set.")
        envelope = Envelope(
            to=message.to,
            sender=message.sender,
            protocol_id=message.protocol_id,
            message=message,
            context=context,
        )
        self.put(envelope)<|MERGE_RESOLUTION|>--- conflicted
+++ resolved
@@ -40,11 +40,7 @@
 from aea.protocols.base import Message
 
 
-<<<<<<< HEAD
-class ConnectionStatus:
-=======
 class MultiplexerStatus(AsyncState):
->>>>>>> 2eb78958
     """The connection status class."""
 
     def __init__(self):
