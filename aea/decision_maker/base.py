# -*- coding: utf-8 -*-
# ------------------------------------------------------------------------------
#
#   Copyright 2018-2019 Fetch.AI Limited
#
#   Licensed under the Apache License, Version 2.0 (the "License");
#   you may not use this file except in compliance with the License.
#   You may obtain a copy of the License at
#
#       http://www.apache.org/licenses/LICENSE-2.0
#
#   Unless required by applicable law or agreed to in writing, software
#   distributed under the License is distributed on an "AS IS" BASIS,
#   WITHOUT WARRANTIES OR CONDITIONS OF ANY KIND, either express or implied.
#   See the License for the specific language governing permissions and
#   limitations under the License.
#
# ------------------------------------------------------------------------------

"""This module contains the decision maker class."""

import copy
import logging
import math
import threading
from enum import Enum
from queue import Queue
from threading import Thread
from typing import Any, Dict, List, Optional, cast

from aea.crypto.ethereum import ETHEREUM
from aea.crypto.ledger_apis import LedgerApis, SUPPORTED_LEDGER_APIS
from aea.crypto.wallet import Wallet
from aea.decision_maker.messages.base import InternalMessage
from aea.decision_maker.messages.state_update import StateUpdateMessage
from aea.decision_maker.messages.transaction import OFF_CHAIN, TransactionMessage
from aea.helpers.preference_representations.base import (
    linear_utility,
    logarithmic_utility,
)
from aea.mail.base import OutBox

CurrencyHoldings = Dict[str, int]  # a map from identifier to quantity
GoodHoldings = Dict[str, int]  # a map from identifier to quantity
UtilityParams = Dict[str, float]  # a map from identifier to quantity
ExchangeParams = Dict[str, float]  # a map from identifier to quantity

SENDER_TX_SHARE = 0.5
QUANTITY_SHIFT = 100
OFF_CHAIN_SETTLEMENT_DIGEST = cast(Optional[str], "off_chain_settlement")

logger = logging.getLogger(__name__)


class GoalPursuitReadiness:
    """The goal pursuit readiness."""

    class Status(Enum):
        """The enum of status."""

        READY = "ready"
        NOT_READY = "not_ready"

    def __init__(self):
        """Instantiate an ownership state object."""
        self._status = GoalPursuitReadiness.Status.NOT_READY

    @property
    def is_ready(self) -> bool:
        """Get the readiness."""
        return self._status.value == GoalPursuitReadiness.Status.READY.value

    def update(self, new_status: Status) -> None:
        """Update the goal pursuit readiness."""
        self._status = new_status


class OwnershipState:
    """Represent the ownership state of an agent."""

    def __init__(self):
        """Instantiate an ownership state object."""
        self._amount_by_currency_id = None  # type: CurrencyHoldings
        self._quantities_by_good_id = None  # type: GoodHoldings

    def init(
        self,
        amount_by_currency_id: CurrencyHoldings,
        quantities_by_good_id: GoodHoldings,
        agent_name: str = "",
    ):
        """
        Instantiate an ownership state object.

        :param amount_by_currency_id: the currency endowment of the agent in this state.
        :param quantities_by_good_id: the good endowment of the agent in this state.
        :param agent_name: the agent name
        """
        logger.warning(
            "[{}]: Careful! OwnershipState are being initialized!".format(agent_name)
        )
        self._amount_by_currency_id = copy.copy(amount_by_currency_id)
        self._quantities_by_good_id = copy.copy(quantities_by_good_id)

    @property
    def is_initialized(self) -> bool:
        """Get the initialization status."""
        return (
            self._amount_by_currency_id is not None
            and self._quantities_by_good_id is not None
        )

    @property
    def amount_by_currency_id(self) -> CurrencyHoldings:
        """Get currency holdings in this state."""
        assert self._amount_by_currency_id is not None, "CurrencyHoldings not set!"
        return copy.copy(self._amount_by_currency_id)

    @property
    def quantities_by_good_id(self) -> GoodHoldings:
        """Get good holdings in this state."""
        assert self._quantities_by_good_id is not None, "GoodHoldings not set!"
        return copy.copy(self._quantities_by_good_id)

    def is_affordable_transaction(self, tx_message: TransactionMessage) -> bool:
        """
        Check if the transaction is affordable (and consistent).

        E.g. check that the agent state has enough money if it is a buyer or enough holdings if it is a seller.
        Note, the agent is the sender of the transaction message by design.
        :return: True if the transaction is legal wrt the current state, false otherwise.
        """
        if tx_message.amount == 0 and all(
            quantity == 0 for quantity in tx_message.tx_quantities_by_good_id.values()
        ):
            # reject the transaction when there is no wealth exchange
            result = False
        elif tx_message.amount <= 0 and all(
            quantity >= 0 for quantity in tx_message.tx_quantities_by_good_id.values()
        ):
            # check if the agent has the money to cover the sender_amount (the agent=sender is the buyer)
            result = (
                self.amount_by_currency_id[tx_message.currency_id]
                >= tx_message.sender_amount
            )
        elif tx_message.amount >= 0 and all(
            quantity <= 0 for quantity in tx_message.tx_quantities_by_good_id.values()
        ):
            # check if the agent has the goods (the agent=sender is the seller).
            result = all(
                self.quantities_by_good_id[good_id] >= -quantity
                for good_id, quantity in tx_message.tx_quantities_by_good_id.items()
            )
        else:
            result = False
        return result

    def _update(self, tx_message: TransactionMessage) -> None:
        """
        Update the agent state from a transaction.

        :param tx_message:
        :return: None
        """
        assert self.is_affordable_transaction(tx_message), "Inconsistent transaction."

        self._amount_by_currency_id[tx_message.currency_id] += tx_message.sender_amount

        for good_id, quantity_delta in tx_message.tx_quantities_by_good_id.items():
            self._quantities_by_good_id[good_id] += quantity_delta

    def apply_transactions(
        self, transactions: List[TransactionMessage]
    ) -> "OwnershipState":
        """
        Apply a list of transactions to (a copy of) the current state.

        :param transactions: the sequence of transaction messages.
        :return: the final state.
        """
        new_state = copy.copy(self)
        for tx_message in transactions:
            new_state._update(tx_message)

        return new_state

    def apply_state_update(
        self,
        amount_by_currency_id: Dict[str, int],
        quantities_by_good_id: Dict[str, int],
    ) -> "OwnershipState":
        """
        Apply a state update to the current state.

        :param amount_by_currency_id: the delta in the currency amounts
        :param quantities_by_good_id: the delta in the quantities by good
        :return: the final state.
        """
        new_state = copy.copy(self)

        for currency, amount_delta in amount_by_currency_id.items():
            new_state._amount_by_currency_id[currency] += amount_delta

        for good_id, quantity_delta in quantities_by_good_id.items():
            new_state._quantities_by_good_id[good_id] += quantity_delta

        return new_state

    def __copy__(self):
        """Copy the object."""
        state = OwnershipState()
        if (
            self.amount_by_currency_id is not None
            and self.quantities_by_good_id is not None
        ):
            state._amount_by_currency_id = self.amount_by_currency_id
            state._quantities_by_good_id = self.quantities_by_good_id
        return state


class LedgerStateProxy:
    """Class to represent a proxy to a ledger state."""

    def __init__(self, ledger_apis: LedgerApis):
        """Instantiate a ledger state proxy."""
        self._ledger_apis = ledger_apis

    @property
    def ledger_apis(self) -> LedgerApis:
        """Get the ledger_apis."""
        return self._ledger_apis

    @property
    def is_initialized(self) -> bool:
        """Get the initialization status."""
        return self._ledger_apis.has_default_ledger

    def is_affordable_transaction(self, tx_message: TransactionMessage) -> bool:
        """
        Check if the transaction is affordable on the ledger.

        :param tx_message: the transaction message
        :return: whether the transaction is affordable on the ledger
        """
        if tx_message.sender_amount <= 0:
            # check if the agent has the money to cover counterparty amount and tx fees
            available_balance = self.ledger_apis.token_balance(
                tx_message.ledger_id, tx_message.tx_sender_addr
            )
            is_affordable = (
                tx_message.counterparty_amount + tx_message.fees <= available_balance
            )
        else:
            is_affordable = True
        return is_affordable


class Preferences:
    """Class to represent the preferences."""

    def __init__(self):
        """Instantiate an agent preference object."""
        self._exchange_params_by_currency_id = None  # type: ExchangeParams
        self._utility_params_by_good_id = None  # type: UtilityParams
        self._transaction_fees = None  # type: Dict[str, int]
        self._quantity_shift = QUANTITY_SHIFT

    def init(
        self,
        exchange_params_by_currency_id: ExchangeParams,
        utility_params_by_good_id: UtilityParams,
        tx_fee: int,
        agent_name: str = "",
    ):
        """
        Instantiate an agent preference object.

        :param exchange_params_by_currency_id: the exchange params.
        :param utility_params_by_good_id: the utility params for every asset.
        :param agent_name: the agent name
        """
        logger.warning(
            "[{}]: Careful! Preferences are being initialized!".format(agent_name)
        )
        self._exchange_params_by_currency_id = exchange_params_by_currency_id
        self._utility_params_by_good_id = utility_params_by_good_id
        self._transaction_fees = self._split_tx_fees(tx_fee)

    @property
    def is_initialized(self) -> bool:
        """Get the initialization status."""
        return (
            (self._exchange_params_by_currency_id is not None)
            and (self._utility_params_by_good_id is not None)
            and (self._transaction_fees is not None)
        )

    @property
    def exchange_params_by_currency_id(self) -> ExchangeParams:
        """Get exchange parameter for each currency."""
        assert (
            self._exchange_params_by_currency_id is not None
        ), "ExchangeParams not set!"
        return self._exchange_params_by_currency_id

    @property
    def utility_params_by_good_id(self) -> UtilityParams:
        """Get utility parameter for each good."""
        assert self._utility_params_by_good_id is not None, "UtilityParams not set!"
        return self._utility_params_by_good_id

    @property
    def transaction_fees(self) -> Dict[str, int]:
        """Get the transaction fee."""
        assert self._transaction_fees is not None, "Transaction fee not set!"
        return self._transaction_fees

    def logarithmic_utility(self, quantities_by_good_id: GoodHoldings) -> float:
        """
        Compute agent's utility given her utility function params and a good bundle.

        :param quantities_by_good_id: the good holdings (dictionary) with the identifier (key) and quantity (value) for each good
        :return: utility value
        """
        result = logarithmic_utility(
            self.utility_params_by_good_id, quantities_by_good_id, self._quantity_shift
        )
        return result

    def linear_utility(self, amount_by_currency_id: CurrencyHoldings) -> float:
        """
        Compute agent's utility given her utility function params and a currency bundle.

        :param amount_by_currency_id: the currency holdings (dictionary) with the identifier (key) and quantity (value) for each currency
        :return: utility value
        """
        result = linear_utility(
            self.exchange_params_by_currency_id, amount_by_currency_id
        )
        return result

    def get_score(
        self,
        quantities_by_good_id: GoodHoldings,
        amount_by_currency_id: CurrencyHoldings,
    ) -> float:
        """
        Compute the score given the good and currency holdings.

        :param quantities_by_good_id: the good holdings
        :param amount_by_currency_id: the currency holdings
        :return: the score.
        """
        goods_score = self.logarithmic_utility(quantities_by_good_id)
        currency_score = self.linear_utility(amount_by_currency_id)
        score = goods_score + currency_score
        return score

    def marginal_utility(
        self,
        ownership_state: OwnershipState,
        delta_quantities_by_good_id: Optional[GoodHoldings] = None,
        delta_amount_by_currency_id: Optional[CurrencyHoldings] = None,
    ) -> float:
        """
        Compute the marginal utility.

        :param ownership_state: the current ownership state
        :param delta_quantities_by_good_id: the change in good holdings
        :param delta_amount_by_currency_id: the change in money holdings
        :return: the marginal utility score
        """
        current_goods_score = self.logarithmic_utility(
            ownership_state.quantities_by_good_id
        )
        current_currency_score = self.linear_utility(
            ownership_state.amount_by_currency_id
        )
        new_goods_score = current_goods_score
        new_currency_score = current_currency_score
        if delta_quantities_by_good_id is not None:
            new_quantities_by_good_id = {
                good_id: quantity + delta_quantities_by_good_id[good_id]
                for good_id, quantity in ownership_state.quantities_by_good_id.items()
            }
            new_goods_score = self.logarithmic_utility(new_quantities_by_good_id)
        if delta_amount_by_currency_id is not None:
            new_amount_by_currency_id = {
                currency: amount + delta_amount_by_currency_id[currency]
                for currency, amount in ownership_state.amount_by_currency_id.items()
            }
            new_currency_score = self.linear_utility(new_amount_by_currency_id)
        return (
            new_goods_score
            + new_currency_score
            - current_goods_score
            - current_currency_score
        )

    def get_score_diff_from_transaction(
        self, ownership_state: OwnershipState, tx_message: TransactionMessage
    ) -> float:
        """
        Simulate a transaction and get the resulting score (taking into account the fee).

        :param tx_message: a transaction object.
        :return: the score.
        """
        current_score = self.get_score(
            quantities_by_good_id=ownership_state.quantities_by_good_id,
            amount_by_currency_id=ownership_state.amount_by_currency_id,
        )
        new_ownership_state = ownership_state.apply_transactions([tx_message])
        new_score = self.get_score(
            quantities_by_good_id=new_ownership_state.quantities_by_good_id,
            amount_by_currency_id=new_ownership_state.amount_by_currency_id,
        )
        return new_score - current_score

    @staticmethod
    def _split_tx_fees(tx_fee: int) -> Dict[str, int]:
        """
        Split the transaction fee.

        :param tx_fee: the tx fee
        :return: the split into buyer and seller part
        """
        buyer_part = math.ceil(tx_fee * SENDER_TX_SHARE)
        seller_part = math.ceil(tx_fee * (1 - SENDER_TX_SHARE))
        if buyer_part + seller_part > tx_fee:
            seller_part -= 1
        return {"seller_tx_fee": seller_part, "buyer_tx_fee": buyer_part}


class DecisionMaker:
    """This class implements the decision maker."""

    def __init__(
        self,
        agent_name: str,
        max_reactions: int,
        outbox: OutBox,
        wallet: Wallet,
        ledger_apis: LedgerApis,
    ):
        """
        Initialize the decision maker.

        :param agent_name: the name of the agent
        :param max_reactions: the processing rate of messages per iteration.
        :param outbox: the outbox
        :param wallet: the wallet
        :param ledger_apis: the ledger apis
        """
        self._max_reactions = max_reactions
        self._agent_name = agent_name
        self._outbox = outbox
        self._wallet = wallet
        self._ledger_apis = ledger_apis
        self._message_in_queue = Queue()  # type: Queue
        self._message_out_queue = Queue()  # type: Queue
        self._ownership_state = OwnershipState()
        self._ledger_state_proxy = LedgerStateProxy(ledger_apis)
        self._preferences = Preferences()
        self._goal_pursuit_readiness = GoalPursuitReadiness()

        self._thread = None  # type: Optional[Thread]
        self._lock = threading.Lock()
        self._stopped = True

    @property
    def message_in_queue(self) -> Queue:
        """Get (in) queue."""
        return self._message_in_queue

    @property
    def message_out_queue(self) -> Queue:
        """Get (out) queue."""
        return self._message_out_queue

    @property
    def wallet(self) -> Wallet:
        """Get wallet."""
        return self._wallet

    @property
    def ledger_apis(self) -> LedgerApis:
        """Get outbox."""
        return self._ledger_apis

    @property
    def outbox(self) -> OutBox:
        """Get outbox."""
        return self._outbox

    @property
    def ownership_state(self) -> OwnershipState:
        """Get ownership state."""
        return self._ownership_state

    @property
    def ledger_state_proxy(self) -> LedgerStateProxy:
        """Get ledger state proxy."""
        return self._ledger_state_proxy

    @property
    def preferences(self) -> Preferences:
        """Get preferences."""
        return self._preferences

    @property
    def goal_pursuit_readiness(self) -> GoalPursuitReadiness:
        """Get readiness of agent to pursuit its goals."""
        return self._goal_pursuit_readiness

    def start(self):
        """Start the decision maker."""
        with self._lock:
            if not self._stopped:  # pragma: no cover
                logger.debug("Decision maker already started.")
                return

            self._stopped = False
            self._thread = Thread(target=self.execute)
            self._thread.start()

    def stop(self):
        """Stop the decision maker."""
        with self._lock:
            self._stopped = True
            self.message_in_queue.put(None)
            self._thread.join()
            logger.debug("Decision Maker stopped.")
            self._thread = None

    def execute(self) -> None:
        """
        Execute the decision maker.

        :return: None
        """
        while not self._stopped:
            message = self.message_in_queue.get(
                block=True
            )  # type: Optional[InternalMessage]

            if message is None:
                logger.debug(
                    "Decision Maker: Received empty message. Quitting the processing loop..."
                )
                continue

            if message.protocol_id == InternalMessage.protocol_id:
                self.handle(message)
            else:
                logger.warning(
                    "[{}]: Message received by the decision maker is not of protocol_id=internal.".format(
                        self._agent_name
                    )
                )

    def handle(self, message: InternalMessage) -> None:
        """
        Handle a message.

        :param message: the message
        :return: None
        """
        if isinstance(message, TransactionMessage):
            self._handle_tx_message(message)
        elif isinstance(message, StateUpdateMessage):
            self._handle_state_update_message(message)

    def _handle_tx_message(self, tx_message: TransactionMessage) -> None:
        """
        Handle a transaction message.

        :param tx_message: the transaction message
        :return: None
        """
        if tx_message.ledger_id not in SUPPORTED_LEDGER_APIS + [OFF_CHAIN]:
            logger.error(
                "[{}]: ledger_id={} is not supported".format(
                    self._agent_name, tx_message.ledger_id
                )
            )
            return

        if not self.goal_pursuit_readiness.is_ready:
            logger.debug(
                "[{}]: Preferences and ownership state not initialized!".format(
                    self._agent_name
                )
            )

        # check if the transaction is acceptable and process it accordingly
        if (
            tx_message.performative
            == TransactionMessage.Performative.PROPOSE_FOR_SETTLEMENT
        ):
            self._handle_tx_message_for_settlement(tx_message)
        elif (
            tx_message.performative
            == TransactionMessage.Performative.PROPOSE_FOR_SIGNING
        ):
            self._handle_tx_message_for_signing(tx_message)
        else:
            logger.error(
                "[{}]: Unexpected transaction message performative".format(
                    self._agent_name
                )
            )  # pragma: no cover

    def _handle_tx_message_for_settlement(self, tx_message) -> None:
        """
        Handle a transaction message for settlement.

        :param tx_message: the transaction message
        :return: None
        """
        if self._is_acceptable_for_settlement(tx_message):
            tx_digest = self._settle_tx(tx_message)
            if tx_digest is not None:
                tx_message_response = TransactionMessage.respond_settlement(
                    tx_message,
                    performative=TransactionMessage.Performative.SUCCESSFUL_SETTLEMENT,
                    tx_digest=tx_digest,
                )
            else:
                tx_message_response = TransactionMessage.respond_settlement(
                    tx_message,
                    performative=TransactionMessage.Performative.FAILED_SETTLEMENT,
                )
        else:
            tx_message_response = TransactionMessage.respond_settlement(
                tx_message,
                performative=TransactionMessage.Performative.REJECTED_SETTLEMENT,
            )
        self.message_out_queue.put(tx_message_response)

    def _is_acceptable_for_settlement(self, tx_message: TransactionMessage) -> bool:
        """
        Check if the tx is acceptable.

        :param tx_message: the transaction message
        :return: whether the transaction is acceptable or not
        """
        result = (
            self._is_valid_tx_amount(tx_message)
            and self._is_utility_enhancing(tx_message)
            and self._is_affordable(tx_message)
        )
        return result

    @staticmethod
    def _is_valid_tx_amount(tx_message: TransactionMessage) -> bool:
        """
        Check if the transaction amount is negative (agent is buyer).

        If the transaction amount is positive, then the agent is the seller, so abort.
        """
        result = tx_message.sender_amount <= 0
        return result

    def _is_utility_enhancing(self, tx_message: TransactionMessage) -> bool:
        """
        Check if the tx is utility enhancing.

        :param tx_message: the transaction message
        :return: whether the transaction is utility enhancing or not
        """
        if self.preferences.is_initialized and self.ownership_state.is_initialized:
            is_utility_enhancing = (
                self.preferences.get_score_diff_from_transaction(
                    self.ownership_state, tx_message
                )
                >= 0.0
            )
        else:
            logger.warning(
                "[{}]: Cannot verify whether transaction improves utility. Assuming it does!".format(
                    self._agent_name
                )
            )
            is_utility_enhancing = True
        return is_utility_enhancing

    def _is_affordable(self, tx_message: TransactionMessage) -> bool:
        """
        Check if the tx is affordable.

        :param tx_message: the transaction message
        :return: whether the transaction is affordable or not
        """
        is_affordable = True
        if self.ownership_state.is_initialized:
            is_affordable = self.ownership_state.is_affordable_transaction(tx_message)
        if self.ledger_state_proxy.is_initialized and (
            tx_message.ledger_id != OFF_CHAIN
        ):
            if tx_message.ledger_id in self.ledger_apis.apis.keys():
                is_affordable = (
                    is_affordable
                    and self.ledger_state_proxy.is_affordable_transaction(tx_message)
                )
            else:
                logger.error(
                    "[{}]: Ledger api not available for ledger_id={}!".format(
                        self._agent_name, tx_message.ledger_id
                    )
                )
                is_affordable = False
        if not self.ownership_state.is_initialized and not (
            self.ledger_state_proxy.is_initialized
            and (tx_message.ledger_id != OFF_CHAIN)
        ):
            logger.warning(
                "[{}]: Cannot verify whether transaction is affordable. Assuming it is!".format(
                    self._agent_name
                )
            )
            is_affordable = True
        return is_affordable

    def _settle_tx(self, tx_message: TransactionMessage) -> Optional[str]:
        """
        Settle the tx.

        :param tx_message: the transaction message
        :return: the transaction digest
        """
        if tx_message.ledger_id == OFF_CHAIN:
            logger.info(
                "[{}]: Cannot settle transaction, settlement happens off chain!".format(
                    self._agent_name
                )
            )
            tx_digest = OFF_CHAIN_SETTLEMENT_DIGEST
        else:
            logger.info("[{}]: Settling transaction on chain!".format(self._agent_name))
            crypto_object = self.wallet.crypto_objects.get(tx_message.ledger_id)
            tx_digest = self.ledger_apis.transfer(
                crypto_object,
                tx_message.tx_counterparty_addr,
                tx_message.counterparty_amount,
                tx_message.fees,
                info=tx_message.info,
                tx_nonce=cast(str, tx_message.get("tx_nonce")),
            )
        return tx_digest

    def _handle_tx_message_for_signing(self, tx_message: TransactionMessage) -> None:
        """
        Handle a transaction message for signing.

        :param tx_message: the transaction message
        :return: None
        """
        if self._is_acceptable_for_signing(tx_message):
            if self._is_valid_message(tx_message):
                tx_signature = self._sign_tx_hash(tx_message)
                tx_message_response = TransactionMessage.respond_signing(
                    tx_message,
                    performative=TransactionMessage.Performative.SUCCESSFUL_SIGNING,
                    signed_payload={"tx_signature": tx_signature},
                )
            if self._is_valid_tx(tx_message):
                tx_signed = self._sign_ledger_tx(tx_message)
                tx_message_response = TransactionMessage.respond_signing(
                    tx_message,
                    performative=TransactionMessage.Performative.SUCCESSFUL_SIGNING,
                    signed_payload={"tx_signed": tx_signed},
                )
        else:
            tx_message_response = TransactionMessage.respond_signing(
                tx_message,
                performative=TransactionMessage.Performative.REJECTED_SIGNING,
            )
        self.message_out_queue.put(tx_message_response)

    def _is_acceptable_for_signing(self, tx_message: TransactionMessage) -> bool:
        """
        Check if the tx message is acceptable for signing.

        :param tx_message: the transaction message
        :return: whether the transaction is acceptable or not
        """
        result = (
            (self._is_valid_message(tx_message) or self._is_valid_tx(tx_message))
            and self._is_utility_enhancing(tx_message)
            and self._is_affordable(tx_message)
        )
        return result

<<<<<<< HEAD
    def _is_valid_message(self, tx_message: TransactionMessage) -> bool:
=======
    @staticmethod
    def _is_valid_tx_hash(tx_message: TransactionMessage) -> bool:
>>>>>>> e34b909b
        """
        Check if the tx hash is present and matches the terms.

        :param tx_message: the transaction message
        :return: whether the transaction hash is valid
        """
        # TODO check the hash matches the terms of the transaction, this means dm requires knowledge of how the hash is composed
        tx_hash = tx_message.signing_payload.get("tx_hash")
        is_valid = isinstance(tx_hash, bytes)
        return is_valid

    def _is_valid_tx(self, tx_message: TransactionMessage) -> bool:
        """
        Check if the transaction message contains a valid ledger transaction.


        :param tx_message: the transaction message
        :return: whether the transaction is valid
        """
        tx = tx_message.signing_payload.get("tx")
        is_valid = tx is not None
        return is_valid

    def _sign_tx_hash(self, tx_message: TransactionMessage) -> str:
        """
        Sign the tx hash.

        :param tx_message: the transaction message
        :return: the signature of the signing payload
        """
        if tx_message.ledger_id == OFF_CHAIN:
            crypto_object = self.wallet.crypto_objects.get(ETHEREUM)
            # TODO: replace with default_ledger when recover_hash function is available for FETCHAI
        else:
            crypto_object = self.wallet.crypto_objects.get(tx_message.ledger_id)
        tx_hash = tx_message.signing_payload.get("tx_hash")
        tx_signature = crypto_object.sign_message(tx_hash)
        return tx_signature

    def _sign_ledger_tx(self, tx_message) -> Any:
        """
        Handle a transaction message for deployment.

        :param tx_message: the transaction message
        :return: None
        """
        if tx_message.ledger_id == OFF_CHAIN:
            crypto_object = self.wallet.crypto_objects.get(ETHEREUM)
            # TODO: replace with default_ledger when recover_hash function is available for FETCHAI
        else:
            crypto_object = self.wallet.crypto_objects.get(tx_message.ledger_id)
        tx = tx_message.signing_payload.get("tx")
        tx_signed = crypto_object.sign_transaction(tx)
        return tx_signed

    def _handle_state_update_message(
        self, state_update_message: StateUpdateMessage
    ) -> None:
        """
        Handle a state update message.

        :param state_update_message: the state update message
        :return: None
        """
        if (
            state_update_message.performative
            == StateUpdateMessage.Performative.INITIALIZE
        ):
            logger.info("[{}]: Applying state initialization!".format(self._agent_name))
            self.ownership_state.init(
                amount_by_currency_id=state_update_message.amount_by_currency_id,
                quantities_by_good_id=state_update_message.quantities_by_good_id,
                agent_name=self._agent_name,
            )
            self.preferences.init(
                exchange_params_by_currency_id=state_update_message.exchange_params_by_currency_id,
                utility_params_by_good_id=state_update_message.utility_params_by_good_id,
                tx_fee=state_update_message.tx_fee,
                agent_name=self._agent_name,
            )
            self.goal_pursuit_readiness.update(GoalPursuitReadiness.Status.READY)
        elif state_update_message.performative == StateUpdateMessage.Performative.APPLY:
            logger.info("[{}]: Applying state update!".format(self._agent_name))
            new_ownership_state = self.ownership_state.apply_state_update(
                amount_by_currency_id=state_update_message.amount_by_currency_id,
                quantities_by_good_id=state_update_message.quantities_by_good_id,
            )
            self._ownership_state = new_ownership_state<|MERGE_RESOLUTION|>--- conflicted
+++ resolved
@@ -792,12 +792,8 @@
         )
         return result
 
-<<<<<<< HEAD
-    def _is_valid_message(self, tx_message: TransactionMessage) -> bool:
-=======
     @staticmethod
     def _is_valid_tx_hash(tx_message: TransactionMessage) -> bool:
->>>>>>> e34b909b
         """
         Check if the tx hash is present and matches the terms.
 
