# -*- coding: utf-8 -*-
# ------------------------------------------------------------------------------
#
#   Copyright 2018-2019 Fetch.AI Limited
#
#   Licensed under the Apache License, Version 2.0 (the "License");
#   you may not use this file except in compliance with the License.
#   You may obtain a copy of the License at
#
#       http://www.apache.org/licenses/LICENSE-2.0
#
#   Unless required by applicable law or agreed to in writing, software
#   distributed under the License is distributed on an "AS IS" BASIS,
#   WITHOUT WARRANTIES OR CONDITIONS OF ANY KIND, either express or implied.
#   See the License for the specific language governing permissions and
#   limitations under the License.
#
# ------------------------------------------------------------------------------

"""This module contains the decision maker class."""

import copy
import logging
import math
import threading
from enum import Enum
from queue import Queue
from threading import Thread
from typing import Dict, List, Optional, cast

from aea.crypto.ethereum import ETHEREUM
from aea.crypto.ledger_apis import LedgerApis, SUPPORTED_LEDGER_APIS
from aea.crypto.wallet import Wallet
from aea.decision_maker.messages.base import InternalMessage
from aea.decision_maker.messages.state_update import StateUpdateMessage
from aea.decision_maker.messages.transaction import OFF_CHAIN, TransactionMessage
from aea.helpers.preference_representations.base import (
    linear_utility,
    logarithmic_utility,
)
from aea.mail.base import OutBox

CurrencyHoldings = Dict[str, int]  # a map from identifier to quantity
GoodHoldings = Dict[str, int]  # a map from identifier to quantity
UtilityParams = Dict[str, float]  # a map from identifier to quantity
ExchangeParams = Dict[str, float]  # a map from identifier to quantity

SENDER_TX_SHARE = 0.5
QUANTITY_SHIFT = 100
OFF_CHAIN_SETTLEMENT_DIGEST = cast(Optional[str], "off_chain_settlement")

logger = logging.getLogger(__name__)


class GoalPursuitReadiness:
    """The goal pursuit readiness."""

    class Status(Enum):
        """The enum of status."""

        READY = "ready"
        NOT_READY = "not_ready"

    def __init__(self):
        """Instantiate an ownership state object."""
        self._status = GoalPursuitReadiness.Status.NOT_READY

    @property
    def is_ready(self) -> bool:
        """Get the readiness."""
        return self._status.value == GoalPursuitReadiness.Status.READY.value

    def update(self, new_status: Status) -> None:
        """Update the goal pursuit readiness."""
        self._status = new_status


class OwnershipState:
    """Represent the ownership state of an agent."""

    def __init__(self):
        """Instantiate an ownership state object."""
        self._amount_by_currency_id = None  # type: CurrencyHoldings
        self._quantities_by_good_id = None  # type: GoodHoldings

    def init(
        self,
        amount_by_currency_id: CurrencyHoldings,
        quantities_by_good_id: GoodHoldings,
        agent_name: str = "",
    ):
        """
        Instantiate an ownership state object.

        :param amount_by_currency_id: the currency endowment of the agent in this state.
        :param quantities_by_good_id: the good endowment of the agent in this state.
        :param agent_name: the agent name
        """
        logger.warning(
            "[{}]: Careful! OwnershipState are being initialized!".format(agent_name)
        )
        self._amount_by_currency_id = copy.copy(amount_by_currency_id)
        self._quantities_by_good_id = copy.copy(quantities_by_good_id)

    @property
    def is_initialized(self) -> bool:
        """Get the initialization status."""
        return (
            self._amount_by_currency_id is not None
            and self._quantities_by_good_id is not None
        )

    @property
    def amount_by_currency_id(self) -> CurrencyHoldings:
        """Get currency holdings in this state."""
        assert self._amount_by_currency_id is not None, "CurrencyHoldings not set!"
        return copy.copy(self._amount_by_currency_id)

    @property
    def quantities_by_good_id(self) -> GoodHoldings:
        """Get good holdings in this state."""
        assert self._quantities_by_good_id is not None, "GoodHoldings not set!"
        return copy.copy(self._quantities_by_good_id)

    def check_transaction_is_affordable(self, tx_message: TransactionMessage) -> bool:
        """
        Check if the transaction is affordable (and consistent).

        E.g. check that the agent state has enough money if it is a buyer or enough holdings if it is a seller.
        Note, the agent is the sender of the transaction message by design.
        :return: True if the transaction is legal wrt the current state, false otherwise.
        """
        if tx_message.amount == 0 and all(
            quantity == 0 for quantity in tx_message.tx_quantities_by_good_id.values()
        ):
            # reject the transaction when there is no wealth exchange
            result = False
        elif tx_message.amount <= 0 and all(
            quantity >= 0 for quantity in tx_message.tx_quantities_by_good_id.values()
        ):
            # check if the agent has the money to cover the sender_amount (the agent=sender is the buyer)
            result = (
                self.amount_by_currency_id[tx_message.currency_id]
                >= tx_message.sender_amount
            )
        elif tx_message.amount >= 0 and all(
            quantity <= 0 for quantity in tx_message.tx_quantities_by_good_id.values()
        ):
            # check if the agent has the goods (the agent=sender is the seller).
            result = all(
                self.quantities_by_good_id[good_id] >= -quantity
                for good_id, quantity in tx_message.tx_quantities_by_good_id.items()
            )
        else:
            result = False
        return result

    def _update(self, tx_message: TransactionMessage) -> None:
        """
        Update the agent state from a transaction.

        :param tx_message:
        :return: None
        """
        assert self.check_transaction_is_affordable(
            tx_message
        ), "Inconsistent transaction."

        self._amount_by_currency_id[tx_message.currency_id] += tx_message.sender_amount

        for good_id, quantity_delta in tx_message.tx_quantities_by_good_id.items():
            self._quantities_by_good_id[good_id] += quantity_delta

    def apply_transactions(
        self, transactions: List[TransactionMessage]
    ) -> "OwnershipState":
        """
        Apply a list of transactions to (a copy of) the current state.

        :param transactions: the sequence of transaction messages.
        :return: the final state.
        """
        new_state = copy.copy(self)
        for tx_message in transactions:
            new_state._update(tx_message)

        return new_state

    def apply_state_update(
        self,
        amount_by_currency_id: Dict[str, int],
        quantities_by_good_id: Dict[str, int],
    ) -> "OwnershipState":
        """
        Apply a state update to the current state.

        :param amount_by_currency_id: the delta in the currency amounts
        :param quantities_by_good_id: the delta in the quantities by good
        :return: the final state.
        """
        new_state = copy.copy(self)

        for currency, amount_delta in amount_by_currency_id.items():
            new_state._amount_by_currency_id[currency] += amount_delta

        for good_id, quantity_delta in quantities_by_good_id.items():
            new_state._quantities_by_good_id[good_id] += quantity_delta

        return new_state

    def __copy__(self):
        """Copy the object."""
        state = OwnershipState()
        if (
            self.amount_by_currency_id is not None
            and self.quantities_by_good_id is not None
        ):
            state._amount_by_currency_id = self.amount_by_currency_id
            state._quantities_by_good_id = self.quantities_by_good_id
        return state


class LedgerStateProxy:
    """Class to represent a proxy to a ledger state."""

    def __init__(self, ledger_apis: LedgerApis):
        """Instantiate a ledger state proxy."""
        self._ledger_apis = ledger_apis

    @property
    def ledger_apis(self) -> LedgerApis:
        """Get the ledger_apis."""
        return self._ledger_apis

    @property
    def is_initialized(self) -> bool:
        """Get the initialization status."""
        return self._ledger_apis.has_default_ledger

    def check_transaction_is_affordable(self, tx_message: TransactionMessage) -> bool:
        """
        Check if the transaction is affordable on the ledger.

        :param tx_message: the transaction message
        :return: whether the transaction is affordable on the ledger
        """
        if tx_message.sender_amount <= 0:
            # check if the agent has the money to cover counterparty amount and tx fees
            available_balance = self.ledger_apis.token_balance(
                tx_message.ledger_id, tx_message.tx_sender_addr
            )
            is_affordable = (
                tx_message.counterparty_amount + tx_message.fees <= available_balance
            )
        else:
            is_affordable = True
        return is_affordable


class Preferences:
    """Class to represent the preferences."""

    def __init__(self):
        """Instantiate an agent preference object."""
        self._exchange_params_by_currency_id = None  # type: ExchangeParams
        self._utility_params_by_good_id = None  # type: UtilityParams
        self._transaction_fees = None  # type: Dict[str, int]
        self._quantity_shift = QUANTITY_SHIFT

    def init(
        self,
        exchange_params_by_currency_id: ExchangeParams,
        utility_params_by_good_id: UtilityParams,
        tx_fee: int,
        agent_name: str = "",
    ):
        """
        Instantiate an agent preference object.

        :param exchange_params_by_currency_id: the exchange params.
        :param utility_params_by_good_id: the utility params for every asset.
        :param agent_name: the agent name
        """
        logger.warning(
            "[{}]: Careful! Preferences are being initialized!".format(agent_name)
        )
        self._exchange_params_by_currency_id = exchange_params_by_currency_id
        self._utility_params_by_good_id = utility_params_by_good_id
        self._transaction_fees = self._split_tx_fees(tx_fee)

    @property
    def is_initialized(self) -> bool:
        """Get the initialization status."""
        return (
            (self._exchange_params_by_currency_id is not None)
            and (self._utility_params_by_good_id is not None)
            and (self._transaction_fees is not None)
        )

    @property
    def exchange_params_by_currency_id(self) -> ExchangeParams:
        """Get exchange parameter for each currency."""
        assert (
            self._exchange_params_by_currency_id is not None
        ), "ExchangeParams not set!"
        return self._exchange_params_by_currency_id

    @property
    def utility_params_by_good_id(self) -> UtilityParams:
        """Get utility parameter for each good."""
        assert self._utility_params_by_good_id is not None, "UtilityParams not set!"
        return self._utility_params_by_good_id

    @property
    def transaction_fees(self) -> Dict[str, int]:
        """Get the transaction fee."""
        assert self._transaction_fees is not None, "Transaction fee not set!"
        return self._transaction_fees

    def logarithmic_utility(self, quantities_by_good_id: GoodHoldings) -> float:
        """
        Compute agent's utility given her utility function params and a good bundle.

        :param quantities_by_good_id: the good holdings (dictionary) with the identifier (key) and quantity (value) for each good
        :return: utility value
        """
        result = logarithmic_utility(
            self.utility_params_by_good_id, quantities_by_good_id, self._quantity_shift
        )
        return result

    def linear_utility(self, amount_by_currency_id: CurrencyHoldings) -> float:
        """
        Compute agent's utility given her utility function params and a currency bundle.

        :param amount_by_currency_id: the currency holdings (dictionary) with the identifier (key) and quantity (value) for each currency
        :return: utility value
        """
        result = linear_utility(
            self.exchange_params_by_currency_id, amount_by_currency_id
        )
        return result

    def get_score(
        self,
        quantities_by_good_id: GoodHoldings,
        amount_by_currency_id: CurrencyHoldings,
    ) -> float:
        """
        Compute the score given the good and currency holdings.

        :param quantities_by_good_id: the good holdings
        :param amount_by_currency_id: the currency holdings
        :return: the score.
        """
        goods_score = self.logarithmic_utility(quantities_by_good_id)
        currency_score = self.linear_utility(amount_by_currency_id)
        score = goods_score + currency_score
        return score

    def marginal_utility(
        self,
        ownership_state: OwnershipState,
        delta_quantities_by_good_id: Optional[GoodHoldings] = None,
        delta_amount_by_currency_id: Optional[CurrencyHoldings] = None,
    ) -> float:
        """
        Compute the marginal utility.

        :param ownership_state: the current ownership state
        :param delta_quantities_by_good_id: the change in good holdings
        :param delta_amount_by_currency_id: the change in money holdings
        :return: the marginal utility score
        """
        current_goods_score = self.logarithmic_utility(
            ownership_state.quantities_by_good_id
        )
        current_currency_score = self.linear_utility(
            ownership_state.amount_by_currency_id
        )
        new_goods_score = current_goods_score
        new_currency_score = current_currency_score
        if delta_quantities_by_good_id is not None:
            new_quantities_by_good_id = {
                good_id: quantity + delta_quantities_by_good_id[good_id]
                for good_id, quantity in ownership_state.quantities_by_good_id.items()
            }
            new_goods_score = self.logarithmic_utility(new_quantities_by_good_id)
        if delta_amount_by_currency_id is not None:
            new_amount_by_currency_id = {
                currency: amount + delta_amount_by_currency_id[currency]
                for currency, amount in ownership_state.amount_by_currency_id.items()
            }
            new_currency_score = self.linear_utility(new_amount_by_currency_id)
        return (
            new_goods_score
            + new_currency_score
            - current_goods_score
            - current_currency_score
        )

    def get_score_diff_from_transaction(
        self, ownership_state: OwnershipState, tx_message: TransactionMessage
    ) -> float:
        """
        Simulate a transaction and get the resulting score (taking into account the fee).

        :param tx_message: a transaction object.
        :return: the score.
        """
        current_score = self.get_score(
            quantities_by_good_id=ownership_state.quantities_by_good_id,
            amount_by_currency_id=ownership_state.amount_by_currency_id,
        )
        new_ownership_state = ownership_state.apply_transactions([tx_message])
        new_score = self.get_score(
            quantities_by_good_id=new_ownership_state.quantities_by_good_id,
            amount_by_currency_id=new_ownership_state.amount_by_currency_id,
        )
        return new_score - current_score

    def _split_tx_fees(self, tx_fee: int) -> Dict[str, int]:
        """
        Split the transaction fee.

        :param tx_fee: the tx fee
        :return: the split into buyer and seller part
        """
        buyer_part = math.ceil(tx_fee * SENDER_TX_SHARE)
        seller_part = math.ceil(tx_fee * (1 - SENDER_TX_SHARE))
        if buyer_part + seller_part > tx_fee:
            seller_part -= 1
        return {"seller_tx_fee": seller_part, "buyer_tx_fee": buyer_part}


class DecisionMaker:
    """This class implements the decision maker."""

    def __init__(
        self,
        agent_name: str,
        max_reactions: int,
        outbox: OutBox,
        wallet: Wallet,
        ledger_apis: LedgerApis,
    ):
        """
        Initialize the decision maker.

        :param agent_name: the name of the agent
        :param max_reactions: the processing rate of messages per iteration.
        :param outbox: the outbox
        :param wallet: the wallet
        :param ledger_apis: the ledger apis
        """
        self._max_reactions = max_reactions
        self._agent_name = agent_name
        self._outbox = outbox
        self._wallet = wallet
        self._ledger_apis = ledger_apis
        self._message_in_queue = Queue()  # type: Queue
        self._message_out_queue = Queue()  # type: Queue
        self._ownership_state = OwnershipState()
        self._ledger_state_proxy = LedgerStateProxy(ledger_apis)
        self._preferences = Preferences()
        self._goal_pursuit_readiness = GoalPursuitReadiness()

        self._thread = None  # type: Optional[Thread]
        self._lock = threading.Lock()
        self._stopped = True

    @property
    def message_in_queue(self) -> Queue:
        """Get (in) queue."""
        return self._message_in_queue

    @property
    def message_out_queue(self) -> Queue:
        """Get (out) queue."""
        return self._message_out_queue

    @property
    def ledger_apis(self) -> LedgerApis:
        """Get outbox."""
        return self._ledger_apis

    @property
    def outbox(self) -> OutBox:
        """Get outbox."""
        return self._outbox

    @property
    def ownership_state(self) -> OwnershipState:
        """Get ownership state."""
        return self._ownership_state

    @property
    def ledger_state_proxy(self) -> LedgerStateProxy:
        """Get ledger state proxy."""
        return self._ledger_state_proxy

    @property
    def preferences(self) -> Preferences:
        """Get preferences."""
        return self._preferences

    @property
    def goal_pursuit_readiness(self) -> GoalPursuitReadiness:
        """Get readiness of agent to pursuit its goals."""
        return self._goal_pursuit_readiness

    def start(self):
        """Start the decision maker."""
        with self._lock:
            if not self._stopped:
                logger.debug("Decision maker already started.")
                return

            self._stopped = False
            self._thread = Thread(target=self.execute)
            self._thread.start()

    def stop(self):
        with self._lock:
            self._stopped = True
            self.message_in_queue.put(None)
            self._thread.join()
            logger.debug("Decision Maker stopped.")
            self._thread = None

    def execute(self) -> None:
        """
        Execute the decision maker.

        :return: None
        """
        while not self._stopped:
            message = self.message_in_queue.get(
                block=True
            )  # type: Optional[InternalMessage]

            if message is None:
                logger.debug(
                    "Decision Maker: Received empty message. Quitting the processing loop..."
                )
                continue

            if message.protocol_id == InternalMessage.protocol_id:
                self.handle(message)
            else:
                logger.warning(
                    "[{}]: Message received by the decision maker is not of protocol_id=internal.".format(
                        self._agent_name
                    )
                )

    def handle(self, message: InternalMessage) -> None:
        """
        Handle a message.

        :param message: the message
        :return: None
        """
        if isinstance(message, TransactionMessage):
            self._handle_tx_message(message)
        elif isinstance(message, StateUpdateMessage):
            self._handle_state_update_message(message)

    def _handle_tx_message(self, tx_message: TransactionMessage) -> None:
        """
        Handle a transaction message.

        :param tx_message: the transaction message
        :return: None
        """
        if tx_message.ledger_id not in SUPPORTED_LEDGER_APIS + [OFF_CHAIN]:
            logger.error(
                "[{}]: ledger_id={} is not supported".format(
                    self._agent_name, tx_message.ledger_id
                )
            )
            return

        if not self.goal_pursuit_readiness.is_ready:
            logger.debug(
                "[{}]: Preferences and ownership state not initialized!".format(
                    self._agent_name
                )
            )

        # check if the transaction is acceptable and process it accordingly
        if (
            tx_message.performative
            == TransactionMessage.Performative.PROPOSE_FOR_SETTLEMENT
        ):
            self._handle_tx_message_for_settlement(tx_message)
        elif (
            tx_message.performative
            == TransactionMessage.Performative.PROPOSE_FOR_SIGNING
        ):
            self._handle_tx_message_for_signing(tx_message)
        else:
            logger.error(
                "[{}]: Unexpected transaction message performative".format(
                    self._agent_name
                )
            )

    def _handle_tx_message_for_settlement(self, tx_message) -> None:
        """
        Handle a transaction message for settlement.

        :param tx_message: the transaction message
        :return: None
        """
        if self._is_acceptable_for_settlement(tx_message):
            tx_digest = self._settle_tx(tx_message)
            if tx_digest is not None:
                tx_message_response = TransactionMessage.respond_settlement(
                    tx_message,
                    performative=TransactionMessage.Performative.SUCCESSFUL_SETTLEMENT,
                    tx_digest=tx_digest,
                )
            else:
                tx_message_response = TransactionMessage.respond_settlement(
                    tx_message,
                    performative=TransactionMessage.Performative.FAILED_SETTLEMENT,
                )
        else:
            tx_message_response = TransactionMessage.respond_settlement(
                tx_message,
                performative=TransactionMessage.Performative.REJECTED_SETTLEMENT,
            )
        self.message_out_queue.put(tx_message_response)

    def _is_acceptable_for_settlement(self, tx_message: TransactionMessage) -> bool:
        """
        Check if the tx is acceptable.

        :param tx_message: the transaction message
        :return: whether the transaction is acceptable or not
        """
        result = (
            self._is_valid_tx_amount(tx_message)
            and self._is_utility_enhancing(tx_message)
            and self._is_affordable(tx_message)
        )
        return result

    def _is_valid_tx_amount(self, tx_message: TransactionMessage) -> bool:
        """
        Check if the transaction amount is negative (agent is buyer).

        If the transaction amount is positive, then the agent is the seller, so abort.
        """
        result = tx_message.sender_amount <= 0
        return result

    def _is_utility_enhancing(self, tx_message: TransactionMessage) -> bool:
        """
        Check if the tx is utility enhancing.

        :param tx_message: the transaction message
        :return: whether the transaction is utility enhancing or not
        """
        if self.preferences.is_initialized and self.ownership_state.is_initialized:
            is_utility_enhancing = (
                self.preferences.get_score_diff_from_transaction(
                    self.ownership_state, tx_message
                )
                >= 0.0
            )
        else:
            logger.warning(
                "[{}]: Cannot verify whether transaction improves utility. Assuming it does!".format(
                    self._agent_name
                )
            )
            is_utility_enhancing = True
        return is_utility_enhancing

    def _is_affordable(self, tx_message: TransactionMessage) -> bool:
        """
        Check if the tx is affordable.

        :param tx_message: the transaction message
        :return: whether the transaction is affordable or not
        """
        is_affordable = True
        if self.ownership_state.is_initialized:
            is_affordable = self.ownership_state.check_transaction_is_affordable(
                tx_message
            )
        if self.ledger_state_proxy.is_initialized and (
            tx_message.ledger_id != OFF_CHAIN
        ):
            if tx_message.ledger_id in self.ledger_apis.apis.keys():
                is_affordable = (
                    is_affordable
                    and self.ledger_state_proxy.check_transaction_is_affordable(
                        tx_message
                    )
                )
            else:
                logger.error(
                    "[{}]: Ledger api not available for ledger_id={}!".format(
                        self._agent_name, tx_message.ledger_id
                    )
                )
                is_affordable = False
        if not self.ownership_state.is_initialized and not (
            self.ledger_state_proxy.is_initialized
            and (tx_message.ledger_id != OFF_CHAIN)
        ):
            logger.warning(
                "[{}]: Cannot verify whether transaction is affordable. Assuming it is!".format(
                    self._agent_name
                )
            )
            is_affordable = True
        return is_affordable

    def _settle_tx(self, tx_message: TransactionMessage) -> Optional[str]:
        """
        Settle the tx.

        :param tx_message: the transaction message
        :return: the transaction digest
        """
        if tx_message.ledger_id == OFF_CHAIN:
            logger.info(
                "[{}]: Cannot settle transaction, settlement happens off chain!".format(
                    self._agent_name
                )
            )
            tx_digest = OFF_CHAIN_SETTLEMENT_DIGEST
        else:
            logger.info("[{}]: Settling transaction on chain!".format(self._agent_name))
            crypto_object = self._wallet.crypto_objects.get(tx_message.ledger_id)
            tx_digest = self.ledger_apis.transfer(
<<<<<<< HEAD
                crypto_object=crypto_object,
                destination_address=tx_message.tx_counterparty_addr,
                amount=tx_message.counterparty_amount,
                tx_fee=tx_message.fees,
=======
                crypto_object,
                tx_message.tx_counterparty_addr,
                tx_message.counterparty_amount,
                tx_message.fees,
                info=tx_message.info,
                tx_nonce=cast(str, tx_message.get("tx_nonce")),
>>>>>>> ed2971ff
            )
        return tx_digest

    def _handle_tx_message_for_signing(self, tx_message: TransactionMessage) -> None:
        """
        Handle a transaction message for signing.

        :param tx_message: the transaction message
        :return: None
        """
        if self._is_acceptable_for_signing(tx_message):
            tx_signature = self._sign_tx(tx_message)
            tx_message_response = TransactionMessage.respond_signing(
                tx_message,
                performative=TransactionMessage.Performative.SUCCESSFUL_SIGNING,
                tx_signature=tx_signature,
            )
        else:
            tx_message_response = TransactionMessage.respond_signing(
                tx_message,
                performative=TransactionMessage.Performative.REJECTED_SIGNING,
            )
        self.message_out_queue.put(tx_message_response)

    def _is_acceptable_for_signing(self, tx_message: TransactionMessage) -> bool:
        """
        Check if the tx is acceptable.

        :param tx_message: the transaction message
        :return: whether the transaction is acceptable or not
        """
        result = (
            self._is_valid_tx_hash(tx_message)
            and self._is_utility_enhancing(tx_message)
            and self._is_affordable(tx_message)
        )
        return result

    def _is_valid_tx_hash(self, tx_message: TransactionMessage) -> bool:
        """
        Check if the tx hash is present and matches the terms.

        :param tx_message: the transaction message
        :return: whether the transaction hash is valid
        """
        # TODO check the hash matches the terms of the transaction, this means dm requires knowledge of how the hash is composed
        tx_hash = tx_message.signing_payload.get("tx_hash")
        is_valid = isinstance(tx_hash, bytes)
        return is_valid

    def _sign_tx(self, tx_message: TransactionMessage) -> str:
        """
        Sign the tx.

        :param tx_message: the transaction message
        :return: the signature of the signing payload
        """
        if tx_message.ledger_id == OFF_CHAIN:
            crypto_object = self._wallet.crypto_objects.get(ETHEREUM)
            # TODO: replace with default_ledger when recover_hash function is available for FETCHAI
        else:
            crypto_object = self._wallet.crypto_objects.get(tx_message.ledger_id)
        tx_hash = tx_message.signing_payload.get("tx_hash")
        tx_signature = crypto_object.sign_message(tx_hash)
        return tx_signature

    def _handle_state_update_message(
        self, state_update_message: StateUpdateMessage
    ) -> None:
        """
        Handle a state update message.

        :param state_update_message: the state update message
        :return: None
        """
        if (
            state_update_message.performative
            == StateUpdateMessage.Performative.INITIALIZE
        ):
            logger.info("[{}]: Applying state initialization!".format(self._agent_name))
            self.ownership_state.init(
                amount_by_currency_id=state_update_message.amount_by_currency_id,
                quantities_by_good_id=state_update_message.quantities_by_good_id,
                agent_name=self._agent_name,
            )
            self.preferences.init(
                exchange_params_by_currency_id=state_update_message.exchange_params_by_currency_id,
                utility_params_by_good_id=state_update_message.utility_params_by_good_id,
                tx_fee=state_update_message.tx_fee,
                agent_name=self._agent_name,
            )
            self.goal_pursuit_readiness.update(GoalPursuitReadiness.Status.READY)
        elif state_update_message.performative == StateUpdateMessage.Performative.APPLY:
            logger.info("[{}]: Applying state update!".format(self._agent_name))
            new_ownership_state = self.ownership_state.apply_state_update(
                amount_by_currency_id=state_update_message.amount_by_currency_id,
                quantities_by_good_id=state_update_message.quantities_by_good_id,
            )
            self._ownership_state = new_ownership_state<|MERGE_RESOLUTION|>--- conflicted
+++ resolved
@@ -738,19 +738,12 @@
             logger.info("[{}]: Settling transaction on chain!".format(self._agent_name))
             crypto_object = self._wallet.crypto_objects.get(tx_message.ledger_id)
             tx_digest = self.ledger_apis.transfer(
-<<<<<<< HEAD
-                crypto_object=crypto_object,
-                destination_address=tx_message.tx_counterparty_addr,
-                amount=tx_message.counterparty_amount,
-                tx_fee=tx_message.fees,
-=======
                 crypto_object,
                 tx_message.tx_counterparty_addr,
                 tx_message.counterparty_amount,
                 tx_message.fees,
                 info=tx_message.info,
                 tx_nonce=cast(str, tx_message.get("tx_nonce")),
->>>>>>> ed2971ff
             )
         return tx_digest
 
