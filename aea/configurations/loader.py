# -*- coding: utf-8 -*-
# ------------------------------------------------------------------------------
#
#   Copyright 2018-2019 Fetch.AI Limited
#
#   Licensed under the Apache License, Version 2.0 (the "License");
#   you may not use this file except in compliance with the License.
#   You may obtain a copy of the License at
#
#       http://www.apache.org/licenses/LICENSE-2.0
#
#   Unless required by applicable law or agreed to in writing, software
#   distributed under the License is distributed on an "AS IS" BASIS,
#   WITHOUT WARRANTIES OR CONDITIONS OF ANY KIND, either express or implied.
#   See the License for the specific language governing permissions and
#   limitations under the License.
#
# ------------------------------------------------------------------------------

"""Implementation of the parser for configuration file."""

import inspect
import json
import os
import re
from copy import deepcopy
from pathlib import Path
from typing import Dict, Generic, List, TextIO, Type, TypeVar, Union, cast

import jsonschema
import yaml
from jsonschema import Draft4Validator
from yaml import SafeLoader

from aea.configurations.base import (
    AgentConfig,
    ComponentConfiguration,
    ComponentId,
    ComponentType,
    ConnectionConfig,
    ContractConfig,
    PackageType,
    ProtocolConfig,
    ProtocolSpecification,
    PublicId,
    SkillConfig,
)
from aea.helpers.base import yaml_dump, yaml_dump_all, yaml_load, yaml_load_all


_CUR_DIR = os.path.dirname(inspect.getfile(inspect.currentframe()))  # type: ignore
_SCHEMAS_DIR = os.path.join(_CUR_DIR, "schemas")

_PREFIX_BASE_CONFIGURABLE_PARTS = "base"
_SCHEMAS_CONFIGURABLE_PARTS_DIRNAME = "configurable_parts"
_POSTFIX_CUSTOM_CONFIG = "-custom_config.json"
STARTING_INDEX_CUSTOM_CONFIGS = 1

T = TypeVar(
    "T",
    AgentConfig,
    SkillConfig,
    ConnectionConfig,
    ContractConfig,
    ProtocolConfig,
    ProtocolSpecification,
)


def make_jsonschema_base_uri(base_uri_path: Path) -> str:
    """
    Make the JSONSchema base URI, cross-platform.

    :param base_uri_path: the path to the base directory.
    :return: the string in URI form.
    """
    if os.name == "nt":  # pragma: nocover  # cause platform depended
        root_path = "file:///{}/".format("/".join(base_uri_path.absolute().parts))
    else:  # pragma: nocover  # cause platform depended
        root_path = "file://{}/".format(base_uri_path.absolute())
    return root_path


def _get_path_to_custom_config_schema_from_type(component_type: ComponentType) -> str:
    """
    Get the path to the custom config schema

    :param component_type: a component type.
    :return: the path to the JSON schema file.
    """
    path_prefix: Path = Path(_SCHEMAS_DIR) / _SCHEMAS_CONFIGURABLE_PARTS_DIRNAME
    if component_type in {ComponentType.SKILL, ComponentType.CONNECTION}:
        filename_prefix = component_type.value
    else:
        filename_prefix = _PREFIX_BASE_CONFIGURABLE_PARTS
    full_path = path_prefix / (filename_prefix + _POSTFIX_CUSTOM_CONFIG)
    return str(full_path)


class BaseConfigLoader:
    """Base class for configuration loader classes."""

    def __init__(self, schema_filename: str):
        """
        Initialize the base configuration loader.

        :param schema_filename: the path to the schema.
        """
        base_uri = Path(_SCHEMAS_DIR)
        self._schema = json.load((base_uri / schema_filename).open())
        root_path = make_jsonschema_base_uri(base_uri)
        self._resolver = jsonschema.RefResolver(root_path, self._schema)
        self._validator = Draft4Validator(self._schema, resolver=self._resolver)

    @property
    def validator(self) -> Draft4Validator:
        """Get the json schema validator."""
        return self._validator

    def validate(self, json_data: Dict) -> None:
        """
        Validate a JSON object.

        :param json_data: the JSON data.
        :return: None.
        """
        self.validator.validate(json_data)

    @property
    def required_fields(self) -> List[str]:
        """
        Get the required fields.

        :return: list of required fields.
        """
        return self._schema["required"]


class ConfigLoader(Generic[T], BaseConfigLoader):
    """Parsing, serialization and validation for package configuration files."""

    def __init__(self, schema_filename: str, configuration_class: Type[T]):
        """
        Initialize the parser for configuration files.

        :param schema_filename: the path to the JSON-schema file in 'aea/configurations/schemas'.
        :param configuration_class: the configuration class (e.g. AgentConfig, SkillConfig etc.)
        """
        super().__init__(schema_filename)
        self._configuration_class = configuration_class  # type: Type[T]

    @property
    def configuration_class(self) -> Type[T]:
        """Get the configuration class of the loader."""
        return self._configuration_class

    def load_protocol_specification(self, file_pointer: TextIO) -> T:
        """
        Load an agent configuration file.

        :param file_pointer: the file pointer to the configuration file
        :return: the configuration object.
        :raises
        """
        yaml_data = yaml.safe_load_all(file_pointer)
        yaml_documents = list(yaml_data)
        configuration_file_json = yaml_documents[0]
        if len(yaml_documents) == 1:
            protobuf_snippets_json = {}
            dialogue_configuration = {}  # type: Dict
        elif len(yaml_documents) == 2:
            protobuf_snippets_json = (
                {} if "initiation" in yaml_documents[1] else yaml_documents[1]
            )
            dialogue_configuration = (
                yaml_documents[1] if "initiation" in yaml_documents[1] else {}
            )
        elif len(yaml_documents) == 3:
            protobuf_snippets_json = yaml_documents[1]
            dialogue_configuration = yaml_documents[2]
        else:
            raise ValueError(
                "Incorrect number of Yaml documents in the protocol specification."
            )

        self.validator.validate(instance=configuration_file_json)

        protocol_specification = self.configuration_class.from_json(
            configuration_file_json
        )
        protocol_specification.protobuf_snippets = protobuf_snippets_json
        protocol_specification.dialogue_config = dialogue_configuration
        return protocol_specification

    def validate(self, json_data: Dict) -> None:
        """
        Validate a JSON object.

        :param json_data: the JSON data.
        :return: None.
        """
        if self.configuration_class.package_type == PackageType.AGENT:
            json_data_copy = deepcopy(json_data)
            json_data_copy.pop("component_configurations", None)
            self._validator.validate(instance=json_data_copy)
        else:
            self._validator.validate(instance=json_data)

    def load(self, file_pointer: TextIO) -> T:
        """
        Load a configuration file.

        :param file_pointer: the file pointer to the configuration file
        :return: the configuration object.
        """
        if self.configuration_class.package_type == PackageType.AGENT:
            return cast(T, self._load_agent_config(file_pointer))
        return self._load_component_config(file_pointer)

    def dump(self, configuration: T, file_pointer: TextIO) -> None:
        """Dump a configuration.

        :param configuration: the configuration to be dumped.
        :param file_pointer: the file pointer to the configuration file
        :return: None
        """
        if self.configuration_class.package_type == PackageType.AGENT:
            self._dump_agent_config(cast(AgentConfig, configuration), file_pointer)
        else:
            self._dump_component_config(configuration, file_pointer)

    @classmethod
    def from_configuration_type(
        cls, configuration_type: Union[PackageType, str]
    ) -> "ConfigLoader":
        """Get the configuration loader from the type."""
        configuration_type = PackageType(configuration_type)
        return ConfigLoaders.from_package_type(configuration_type)

    def _validate(self, json_data: Dict) -> None:
        """
        Validate a configuration file.

        :param json_data: the JSON object of the configuration file to validate.
        :return: None
        :raises ValidationError: if the file doesn't comply with the JSON schema.
              | ValueError: if other consistency checks fail.
        """
        # this might raise ValidationError.
        self.validate(json_data)

        expected_type = self.configuration_class.package_type
        if expected_type != PackageType.AGENT and "type" in json_data:
            actual_type = PackageType(json_data["type"])
            if expected_type != actual_type:
                raise ValueError(
                    f"The field type is not correct: expected {expected_type}, found {actual_type}."
                )

    def _load_component_config(self, file_pointer: TextIO) -> T:
        """Load a component configuration."""
        configuration_file_json = yaml_load(file_pointer)
        return self._load_from_json(configuration_file_json)

    def _load_from_json(self, configuration_file_json: Dict) -> T:
        """Load component configuration from JSON object."""
        self._validate(configuration_file_json)
        key_order = list(configuration_file_json.keys())
        configuration_obj = self.configuration_class.from_json(configuration_file_json)
        configuration_obj._key_order = key_order  # pylint: disable=protected-access
        return configuration_obj

    def load_agent_config_from_json(
        self, configuration_json: List[Dict]
    ) -> AgentConfig:
        """
        Load agent configuration from configuration json data.

        :param configuration_json: list of dicts with aea configuration

        :return: AgentConfig instance
        """
        if len(configuration_json) == 0:
            raise ValueError("Agent configuration file was empty.")
        agent_config_json = configuration_json[0]
        self._validate(agent_config_json)
        key_order = list(agent_config_json.keys())
        agent_configuration_obj = cast(
            AgentConfig, self.configuration_class.from_json(agent_config_json)
        )
        agent_configuration_obj._key_order = (  # pylint: disable=protected-access
            key_order
        )

        component_configurations = self._get_component_configurations(
            configuration_file_jsons
        )
        agent_configuration_obj.component_configurations = component_configurations
        return agent_configuration_obj

    def _get_component_configurations(
        self, configuration_file_jsons
    ) -> Dict[ComponentId, Dict]:
        """
        Get the component configurations from the tail pages of the aea-config.yaml file.

        :param configuration_file_jsons: the JSON objects of the custom configurations of a aea-config.yaml file.
        :return: a dictionary whose keys are component ids and values are the configurations.
        """
        component_configurations: Dict[ComponentId, Dict] = {}
        # load the other components.
<<<<<<< HEAD
        for i, component_configuration_json in enumerate(configuration_json[1:]):
            component_id, component_config = self._process_component_section(
=======
        for i, component_configuration_json in enumerate(
            configuration_file_jsons[STARTING_INDEX_CUSTOM_CONFIGS:]
        ):
            component_id = self._process_component_section(
>>>>>>> 191f8062
                i, component_configuration_json
            )
            if component_id in component_configurations:
                raise ValueError(
                    f"Configuration of component {component_id} occurs more than once."
                )
            component_configurations[component_id] = component_configuration_json
        return component_configurations

    def _load_agent_config(self, file_pointer: TextIO) -> AgentConfig:
        """Load an agent configuration."""
        configuration_file_jsons = yaml_load_all(file_pointer)
        return self.load_agent_config_from_json(configuration_file_jsons)

    def _dump_agent_config(
        self, configuration: AgentConfig, file_pointer: TextIO
    ) -> None:
        """Dump agent configuration."""
        agent_config_part = configuration.ordered_json
        agent_config_part.pop("component_configurations")
        self.validator.validate(instance=agent_config_part)
        result = [agent_config_part] + configuration.component_configurations_json()
        yaml_dump_all(result, file_pointer)

    def _dump_component_config(self, configuration: T, file_pointer: TextIO) -> None:
        """Dump component configuration."""
        result = configuration.ordered_json
        self.validator.validate(instance=result)
        yaml_dump(result, file_pointer)

    def _process_component_section(
        self, component_index: int, component_configuration_json: Dict
    ) -> ComponentId:
        """
        Process a component configuration in an agent configuration file.

        It breaks down in:
        - extract the component id
        - validate the component configuration
        - check that there are only configurable fields

        :param component_index: the index of the component in the file.
        :param component_configuration_json: the JSON object.
        :return: the processed component configuration.
        """
        component_id = self._split_component_id_and_config(
            component_index, component_configuration_json
        )
        self._validate_component_configuration(
            component_id, component_configuration_json
        )
        return component_id

    @staticmethod
    def _split_component_id_and_config(
        component_index: int, component_configuration_json: Dict
    ) -> ComponentId:
        """
        Split component id and configuration.

        :param component_index: the position of the component configuration in the agent config file..
        :param component_configuration_json: the JSON object to process.
        :return: the component id and the configuration object.
        :raises ValueError: if the component id cannot be extracted.
        """
        # author, name, version, type are mandatory fields
        missing_fields = {"author", "name", "version", "type"}.difference(
            component_configuration_json.keys()
        )
        if len(missing_fields) > 0:
            raise ValueError(
                f"There are missing fields in component id {component_index + 1}: {missing_fields}."
            )
        component_name = component_configuration_json["name"]
        component_author = component_configuration_json["author"]
        component_version = component_configuration_json["version"]
        component_type = ComponentType(component_configuration_json["type"])
        component_public_id = PublicId(
            component_author, component_name, component_version
        )
        component_id = ComponentId(component_type, component_public_id)
        return component_id

    @staticmethod
    def _validate_component_configuration(
        component_id: ComponentId, configuration: Dict
    ) -> None:
        """
        Validate the component configuration of an agent configuration file.

        This check is to detect inconsistencies in the specified fields.

        :param component_id: the component id.
        :param configuration: the configuration dictionary.
        :return: None
        :raises ValueError: if the configuration is not valid.
        """
        schema_file = _get_path_to_custom_config_schema_from_type(
            component_id.component_type
        )
        try:
            BaseConfigLoader(schema_file).validate(configuration)
        except jsonschema.ValidationError as e:
            raise ValueError(
                f"Configuration of component {component_id} is not valid."
            ) from e


class ConfigLoaders:
    """Configuration Loader class to load any package type."""

    _from_configuration_type_to_loaders = {
        PackageType.AGENT: ConfigLoader("aea-config_schema.json", AgentConfig),
        PackageType.PROTOCOL: ConfigLoader(
            "protocol-config_schema.json", ProtocolConfig
        ),
        PackageType.CONNECTION: ConfigLoader(
            "connection-config_schema.json", ConnectionConfig
        ),
        PackageType.SKILL: ConfigLoader("skill-config_schema.json", SkillConfig),
        PackageType.CONTRACT: ConfigLoader(
            "contract-config_schema.json", ContractConfig
        ),
    }  # type: Dict[PackageType, ConfigLoader]

    @classmethod
    def from_package_type(
        cls, configuration_type: Union[PackageType, str]
    ) -> "ConfigLoader":
        """
        Get a config loader from the configuration type.

        :param configuration_type: the configuration type
        """
        configuration_type = PackageType(configuration_type)
        return cls._from_configuration_type_to_loaders[configuration_type]


def load_component_configuration(
    component_type: ComponentType,
    directory: Path,
    skip_consistency_check: bool = False,
) -> "ComponentConfiguration":
    """
    Load configuration and check that it is consistent against the directory.

    :param component_type: the component type.
    :param directory: the root of the package
    :param skip_consistency_check: if True, the consistency check are skipped.
    :return: the configuration object.
    """
    configuration_object = _load_configuration_object(component_type, directory)
    if not skip_consistency_check:
        configuration_object._check_configuration_consistency(  # pylint: disable=protected-access
            directory
        )
    return configuration_object


def _load_configuration_object(
    component_type: ComponentType, directory: Path
) -> "ComponentConfiguration":
    """
    Load the configuration object, without consistency checks.

    :param component_type: the component type.
    :param directory: the directory of the configuration.
    :return: the configuration object.
    :raises FileNotFoundError: if the configuration file is not found.
    """
    configuration_loader = ConfigLoader.from_configuration_type(
        component_type.to_configuration_type()
    )
    configuration_filename = (
        configuration_loader.configuration_class.default_configuration_filename
    )
    configuration_filepath = directory / configuration_filename
    try:
        fp = open(configuration_filepath)
        configuration_object = configuration_loader.load(fp)
    except FileNotFoundError:
        raise FileNotFoundError(
            "{} configuration not found: {}".format(
                component_type.value.capitalize(), configuration_filepath
            )
        )
    return configuration_object


def _config_loader():
    envvar_matcher = re.compile(r"\${([^}^{]+)\}")

    def envvar_constructor(_loader, node):  # pragma: no cover
        """Extract the matched value, expand env variable, and replace the match."""
        node_value = node.value
        match = envvar_matcher.match(node_value)
        env_var = match.group()[2:-1]

        # check for defaults
        var_name, default_value = env_var.split(":")
        var_name = var_name.strip()
        default_value = default_value.strip()
        var_value = os.getenv(var_name, default_value)
        return var_value + node_value[match.end() :]

    yaml.add_implicit_resolver("!envvar", envvar_matcher, None, SafeLoader)
    yaml.add_constructor("!envvar", envvar_constructor, SafeLoader)


_config_loader()<|MERGE_RESOLUTION|>--- conflicted
+++ resolved
@@ -293,7 +293,7 @@
         )
 
         component_configurations = self._get_component_configurations(
-            configuration_file_jsons
+            configuration_json
         )
         agent_configuration_obj.component_configurations = component_configurations
         return agent_configuration_obj
@@ -309,15 +309,10 @@
         """
         component_configurations: Dict[ComponentId, Dict] = {}
         # load the other components.
-<<<<<<< HEAD
-        for i, component_configuration_json in enumerate(configuration_json[1:]):
-            component_id, component_config = self._process_component_section(
-=======
         for i, component_configuration_json in enumerate(
             configuration_file_jsons[STARTING_INDEX_CUSTOM_CONFIGS:]
         ):
             component_id = self._process_component_section(
->>>>>>> 191f8062
                 i, component_configuration_json
             )
             if component_id in component_configurations:
