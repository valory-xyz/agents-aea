# -*- coding: utf-8 -*-
# ------------------------------------------------------------------------------
#
#   Copyright 2018-2019 Fetch.AI Limited
#
#   Licensed under the Apache License, Version 2.0 (the "License");
#   you may not use this file except in compliance with the License.
#   You may obtain a copy of the License at
#
#       http://www.apache.org/licenses/LICENSE-2.0
#
#   Unless required by applicable law or agreed to in writing, software
#   distributed under the License is distributed on an "AS IS" BASIS,
#   WITHOUT WARRANTIES OR CONDITIONS OF ANY KIND, either express or implied.
#   See the License for the specific language governing permissions and
#   limitations under the License.
#
# ------------------------------------------------------------------------------
"""Classes to handle AEA configurations."""
import pprint
from abc import ABC
from collections import OrderedDict
from copy import copy, deepcopy
<<<<<<< HEAD
=======
from enum import Enum
from operator import attrgetter
>>>>>>> 65067f4a
from pathlib import Path
from typing import (
    Any,
    Collection,
    Dict,
    FrozenSet,
    List,
    Optional,
    Sequence,
    Set,
    Tuple,
    Type,
    TypeVar,
    Union,
    cast,
)

import packaging
from packaging.specifiers import SpecifierSet
from packaging.version import Version

from aea.__version__ import __version__ as __aea_version__
from aea.configurations.constants import (
    CONNECTIONS,
    CONTRACTS,
    DEFAULT_AEA_CONFIG_FILE,
    DEFAULT_CONNECTION_CONFIG_FILE,
    DEFAULT_CONTRACT_CONFIG_FILE,
    DEFAULT_FINGERPRINT_IGNORE_PATTERNS,
    DEFAULT_LICENSE,
    DEFAULT_PROTOCOL_CONFIG_FILE,
    DEFAULT_REGISTRY_NAME,
    DEFAULT_SKILL_CONFIG_FILE,
    DEFAULT_VERSION,
    PACKAGE_PUBLIC_ID_VAR_NAME,
    PROTOCOLS,
    SKILLS,
)
from aea.configurations.data_types import (
    CRUDCollection,
    ComponentId,
    ComponentType,
    Dependencies,
    Dependency,
    JSONSerializable,
    PackageId,
    PackageType,
    PackageVersion,
    PublicId,
)
from aea.configurations.validation import ConfigValidator
from aea.exceptions import enforce
from aea.helpers.base import (
<<<<<<< HEAD
=======
    CertRequest,
    RegexConstrainedString,
    STRING_LENGTH_LIMIT,
>>>>>>> 65067f4a
    SimpleId,
    SimpleIdOrStr,
    dict_to_path_value,
    load_module,
    recursive_update,
)
from aea.helpers.ipfs.base import IPFSHashOnly


# for tests
_ = [PackageId, PackageVersion]


T = TypeVar("T")


def dependencies_from_json(obj: Dict[str, Dict]) -> Dependencies:
    """
    Parse a JSON object to get an instance of Dependencies.

    :param obj: a dictionary whose keys are package names and values are dictionary with package specifications.
    :return: a Dependencies object.
    """
    return {key: Dependency.from_json({key: value}) for key, value in obj.items()}


def dependencies_to_json(dependencies: Dependencies) -> Dict[str, Dict]:
    """
    Transform a Dependencies object into a JSON object.

    :param dependencies: an instance of "Dependencies" type.
    :return: a dictionary whose keys are package names and
             values are the JSON version of a Dependency object.
    """
    result = {}
    for key, value in dependencies.items():
        dep_to_json = value.to_json()
        package_name = list(dep_to_json.items())[0][0]
        enforce(
            key == package_name, f"Names of dependency differ: {key} != {package_name}"
        )
        result[key] = dep_to_json[key]
    return result


def _get_default_configuration_file_name_from_type(
    item_type: Union[str, PackageType]
) -> str:
    """Get the default configuration file name from item type."""
    item_type = PackageType(item_type)
    if item_type == PackageType.AGENT:
        return DEFAULT_AEA_CONFIG_FILE
    if item_type == PackageType.PROTOCOL:
        return DEFAULT_PROTOCOL_CONFIG_FILE
    if item_type == PackageType.CONNECTION:
        return DEFAULT_CONNECTION_CONFIG_FILE
    if item_type == PackageType.SKILL:
        return DEFAULT_SKILL_CONFIG_FILE
    if item_type == PackageType.CONTRACT:
        return DEFAULT_CONTRACT_CONFIG_FILE
    raise ValueError(  # pragma: no cover
        "Item type not valid: {}".format(str(item_type))
    )


class ProtocolSpecificationParseError(Exception):
    """Exception for parsing a protocol specification file."""


class Configuration(JSONSerializable, ABC):
    """Configuration class."""

    def __init__(self):
        """Initialize a configuration object."""
        # a list of keys that remembers the key order of the configuration file.
        # this is set by the configuration loader.
        self._key_order = []

    @classmethod
    def from_json(cls, obj: Dict) -> "Configuration":
        """Build from a JSON object."""

    @property
    def ordered_json(self) -> OrderedDict:
        """
        Reorder the dictionary according to a key ordering.

        This method takes all the keys in the key_order list and
        get the associated value in the dictionary (if present).
        For the remaining keys not considered in the order,
        it will use alphanumerical ordering.

        In particular, if key_order is an empty sequence, this reduces to
        alphanumerical sorting.

        It does not do side-effect.
        :return: the ordered dictionary.
        """
        data = self.json
        result = OrderedDict()  # type: OrderedDict

        # parse all the known keys. This might ignore some keys in the dictionary.
        seen_keys = set()
        for key in self._key_order:
            enforce(key not in result, "Key in results!")
            value = data.get(key)
            if value is not None:
                result[key] = value
                seen_keys.add(key)

        # Now process the keys in the dictionary that were not covered before.
        for key, value in data.items():
            if key not in seen_keys:
                result[key] = value
        return result


class PackageConfiguration(Configuration, ABC):
    """
    This class represent a package configuration.

    A package can be one of:
    - agents
    - protocols
    - connections
    - skills
    - contracts
    """

    default_configuration_filename: str
    package_type: PackageType
    FIELDS_ALLOWED_TO_UPDATE: FrozenSet[str] = frozenset()
    schema: str
    CHECK_EXCLUDES: List[Tuple[str]] = []

    def __init__(
        self,
        name: SimpleIdOrStr,
        author: SimpleIdOrStr,
        version: str = "",
        license_: str = "",
        aea_version: str = "",
        fingerprint: Optional[Dict[str, str]] = None,
        fingerprint_ignore_patterns: Optional[Sequence[str]] = None,
        build_entrypoint: Optional[str] = None,
    ):
        """
        Initialize a package configuration.

        :param name: the name of the package.
        :param author: the author of the package.
        :param version: the version of the package (SemVer format).
        :param license_: the license.
        :param aea_version: either a fixed version, or a set of specifiers
           describing the AEA versions allowed.
           (default: empty string - no constraint).
           The fixed version is interpreted with the specifier '=='.
        :param fingerprint: the fingerprint.
        :param fingerprint_ignore_patterns: a list of file patterns to ignore files to fingerprint.
        :param build_entrypoint: path to a script to execute at build time.
        """
        super().__init__()
        if name is None or author is None:  # pragma: nocover
            raise ValueError("Name and author must be set on the configuration!")
        self._name = SimpleId(name)
        self._author = SimpleId(author)
        self.version = version if version != "" else DEFAULT_VERSION
        self.license = license_ if license_ != "" else DEFAULT_LICENSE
        self.fingerprint = fingerprint if fingerprint is not None else {}
        self.fingerprint_ignore_patterns = (
            fingerprint_ignore_patterns
            if fingerprint_ignore_patterns is not None
            else []
        )
        self.build_entrypoint = build_entrypoint
        self.aea_version = aea_version if aea_version != "" else __aea_version__
        self._aea_version_specifiers = self._parse_aea_version_specifier(aea_version)

        self._directory = None  # type: Optional[Path]

    @property
    def name(self) -> str:
        """Get the name."""
        return str(self._name)

    @name.setter
    def name(self, value: SimpleIdOrStr):
        """Set the name."""
        self._name = SimpleId(value)

    @property
    def author(self) -> str:
        """Get the author."""
        return str(self._author)

    @author.setter
    def author(self, value: SimpleIdOrStr):
        """Set the author."""
        self._author = SimpleId(value)

    @property
    def directory(self) -> Optional[Path]:
        """Get the path to the configuration file associated to this file, if any."""
        return self._directory

    @directory.setter
    def directory(self, directory: Path) -> None:
        """Set directory if not already set."""
        if self._directory is not None:  # pragma: nocover
            raise ValueError("Directory already set")
        self._directory = directory

    @staticmethod
    def _parse_aea_version_specifier(aea_version_specifiers: str) -> SpecifierSet:
        try:
            Version(aea_version_specifiers)
            return SpecifierSet("==" + aea_version_specifiers)
        except packaging.version.InvalidVersion:
            pass
        return SpecifierSet(aea_version_specifiers)

    @property
    def aea_version_specifiers(self) -> SpecifierSet:
        """Get the AEA version set specifier."""
        return self._aea_version_specifiers

    @property
    def public_id(self) -> PublicId:
        """Get the public id."""
        return PublicId(self.author, self.name, self.version)

    @property
    def package_dependencies(self) -> Set[ComponentId]:
        """Get the package dependencies."""
        return set()

    def update(self, data: Dict) -> None:
        """
        Update configuration with other data.

        :param data: the data to replace.
        :return: None
        """
        if not data:  # do nothing if nothing to update
            return

        self.check_overrides_valid(data)
        self._create_or_update_from_json(
            obj=self.make_resulting_config_data(data), instance=self
        )

    @classmethod
    def validate_config_data(cls, json_data: Dict) -> None:
        """Perform config validation."""
        ConfigValidator(cls.schema).validate(json_data)

    @classmethod
    def from_json(cls, obj: Dict):
        """Initialize from a JSON object."""
        return cls._create_or_update_from_json(obj=obj, instance=None)

    @classmethod
    def _create_or_update_from_json(
        cls, obj: Dict, instance=None
    ) -> "PackageConfiguration":
        """Create new config object or updates existing one from json data."""
        raise NotImplementedError

    @staticmethod
    def _compare_data_to_pattern(
        data: dict, pattern: dict, excludes: Optional[List[Tuple[str]]] = None
    ) -> List[str]:
        excludes = excludes or []
        pattern_path_value = {
            tuple(path): value for path, value in dict_to_path_value(pattern)
        }
        data_path_value = {
            tuple(path): value for path, value in dict_to_path_value(data)
        }
        errors = []

        def check_excludes(path):
            for exclude in excludes:
                if len(exclude) > len(path):
                    continue

                if path[: len(exclude)] == exclude:
                    return True
            return False

        for path, new_value in data_path_value.items():
            if check_excludes(path):
                continue
            if path not in pattern_path_value:
                errors.append(
                    f"Attribute `{'.'.join(path)}` is not allowed to be updated!"
                )
                continue

            current_value = data_path_value[path]

            if current_value is None:
                # not possible to determine data type for optional value not set
                # it will be checked with jsonschema later
                continue

            if not issubclass(type(new_value), type(current_value)):
                errors.append(
                    f"For {'.'.join(path)} `{type(current_value)}` data type is expected, but `{type(new_value)}` was provided!"
                )
        return errors

    def make_resulting_config_data(self, overrides: Dict) -> Dict:
        """Make config data with overrides applied.

        Does not update config, just creates json representation
        """
        current_config = self.json
        recursive_update(current_config, overrides, allow_new_values=True)
        return current_config

    def check_overrides_valid(self, overrides: Dict) -> None:
        """Check overrides is correct, return list of errors if present."""
        # check for permited overrides
        self._check_overrides_corresponds_to_overridable(overrides)
        # check resulting config with applied overrides passes validation

        result_config = self.make_resulting_config_data(overrides)
        self.validate_config_data(result_config)

    def _check_overrides_corresponds_to_overridable(self, overrides: Dict) -> None:
        """Check overrides is correct, return list of errors if present."""
        errors_list = self._compare_data_to_pattern(
            overrides, self.get_overridable(), excludes=self.CHECK_EXCLUDES
        )
        if errors_list:
            raise ValueError(errors_list[0])

    def get_overridable(self) -> dict:
        """Get dictionary of values that can be updated for this config."""
        return {k: self.json.get(k) for k in self.FIELDS_ALLOWED_TO_UPDATE}

    @classmethod
    def _apply_params_to_instance(
        cls, params: dict, instance: Optional["PackageConfiguration"]
    ) -> "PackageConfiguration":
        """Constructs or update instance with params provided."""
        directory = (
            instance.directory if instance and hasattr(instance, "directory") else None
        )

        if instance is None:
            instance = cls(**params)
        else:
            instance.__init__(**params)  # type: ignore

        if directory and not instance.directory:
            instance.directory = directory

        return instance


class ComponentConfiguration(PackageConfiguration, ABC):
    """Class to represent an agent component configuration."""

    package_type: PackageType

    def __init__(
        self,
        name: SimpleIdOrStr,
        author: SimpleIdOrStr,
        version: str = "",
        license_: str = "",
        aea_version: str = "",
        fingerprint: Optional[Dict[str, str]] = None,
        fingerprint_ignore_patterns: Optional[Sequence[str]] = None,
        build_entrypoint: Optional[str] = None,
        build_directory: Optional[str] = None,
        dependencies: Optional[Dependencies] = None,
    ):
        """Set component configuration."""
        super().__init__(
            name,
            author,
            version,
            license_,
            aea_version,
            fingerprint,
            fingerprint_ignore_patterns,
            build_entrypoint,
        )
        self.pypi_dependencies: Dependencies = dependencies if dependencies is not None else {}
        self._build_directory = build_directory

    @property
    def build_directory(self) -> Optional[str]:
        """Get the component type."""
        return self._build_directory

    @build_directory.setter
    def build_directory(self, value: Optional[str]) -> None:
        """Get the component type."""
        self._build_directory = value

    @property
    def component_type(self) -> ComponentType:
        """Get the component type."""
        return ComponentType(self.package_type.value)

    @property
    def component_id(self) -> ComponentId:
        """Get the component id."""
        return ComponentId(self.component_type, self.public_id)

    @property
    def prefix_import_path(self) -> str:
        """Get the prefix import path for this component."""
        return "packages.{}.{}.{}".format(
            self.public_id.author, self.component_type.to_plural(), self.public_id.name
        )

    @property
    def is_abstract_component(self) -> bool:
        """Check whether the component is abstract."""
        return False

    def _check_configuration_consistency(self, directory: Path):
        """Check that the configuration file is consistent against a directory."""
        self.check_fingerprint(directory)
        self.check_aea_version()
        self.check_public_id_consistency(directory)

    def check_fingerprint(self, directory: Path) -> None:
        """
        Check that the fingerprint are correct against a directory path.

        :raises ValueError if:
            - the argument is not a valid package directory
            - the fingerprints do not match.
        """
        if not directory.exists() or not directory.is_dir():
            raise ValueError("Directory {} is not valid.".format(directory))
        _compare_fingerprints(
            self, directory, False, self.component_type.to_configuration_type()
        )

    def check_aea_version(self):
        """
        Check that the AEA version matches the specifier set.

        :raises ValueError if the version of the aea framework falls within a specifier.
        """
        _check_aea_version(self)

    def check_public_id_consistency(self, directory: Path) -> None:
        """
        Check that the public ids in the init file match the config.

        :raises ValueError if:
            - the argument is not a valid package directory
            - the public ids do not match.
        """
        if not directory.exists() or not directory.is_dir():
            raise ValueError("Directory {} is not valid.".format(directory))
        _compare_public_ids(self, directory)


class ConnectionConfig(ComponentConfiguration):
    """Handle connection configuration."""

    default_configuration_filename = DEFAULT_CONNECTION_CONFIG_FILE
    package_type = PackageType.CONNECTION
    schema = "connection-config_schema.json"

    FIELDS_ALLOWED_TO_UPDATE: FrozenSet[str] = frozenset(["config", "is_abstract"])

    def __init__(
        self,
        name: SimpleIdOrStr = "",
        author: SimpleIdOrStr = "",
        version: str = "",
        license_: str = "",
        aea_version: str = "",
        fingerprint: Optional[Dict[str, str]] = None,
        fingerprint_ignore_patterns: Optional[Sequence[str]] = None,
        build_entrypoint: Optional[str] = None,
        build_directory: Optional[str] = None,
        class_name: str = "",
        protocols: Optional[Set[PublicId]] = None,
        connections: Optional[Set[PublicId]] = None,
        restricted_to_protocols: Optional[Set[PublicId]] = None,
        excluded_protocols: Optional[Set[PublicId]] = None,
        dependencies: Optional[Dependencies] = None,
        description: str = "",
        connection_id: Optional[PublicId] = None,
        is_abstract: bool = False,
        cert_requests: Optional[List[CertRequest]] = None,
        **config,
    ):
        """Initialize a connection configuration object."""
        if connection_id is None:
            enforce(name != "", "Name or connection_id must be set.")
            enforce(author != "", "Author or connection_id must be set.")
            enforce(version != "", "Version or connection_id must be set.")
        else:
            enforce(
                name in ("", connection_id.name,),
                "Non matching name in ConnectionConfig name and public id.",
            )
            name = connection_id.name
            enforce(
                author in ("", connection_id.author,),
                "Non matching author in ConnectionConfig author and public id.",
            )
            author = connection_id.author
            enforce(
                version in ("", connection_id.version,),
                "Non matching version in ConnectionConfig version and public id.",
            )
            version = connection_id.version
        super().__init__(
            name,
            author,
            version,
            license_,
            aea_version,
            fingerprint,
            fingerprint_ignore_patterns,
            build_entrypoint,
            build_directory,
            dependencies,
        )
        self.class_name = class_name
        self.protocols = protocols if protocols is not None else set()
        self.connections = connections if connections is not None else set()
        self.restricted_to_protocols = (
            restricted_to_protocols if restricted_to_protocols is not None else set()
        )
        self.excluded_protocols = (
            excluded_protocols if excluded_protocols is not None else set()
        )
        self.dependencies = dependencies if dependencies is not None else {}
        self.description = description
        self.config = config if len(config) > 0 else {}
        self.is_abstract = is_abstract
        self.cert_requests = cert_requests

    @property
    def package_dependencies(self) -> Set[ComponentId]:
        """Get the connection dependencies."""
        return {
            ComponentId(ComponentType.PROTOCOL, protocol_id)
            for protocol_id in self.protocols
        }.union(
            {
                ComponentId(ComponentType.CONNECTION, connection_id)
                for connection_id in self.connections
            }
        )

    @property
    def is_abstract_component(self) -> bool:
        """Check whether the component is abstract."""
        return self.is_abstract

    @property
    def json(self) -> Dict:
        """Return the JSON representation."""
        result = OrderedDict(
            {
                "name": self.name,
                "author": self.author,
                "version": self.version,
                "type": self.component_type.value,
                "description": self.description,
                "license": self.license,
                "aea_version": self.aea_version,
                "fingerprint": self.fingerprint,
                "fingerprint_ignore_patterns": self.fingerprint_ignore_patterns,
                PROTOCOLS: sorted(map(str, self.protocols)),
                CONNECTIONS: sorted(map(str, self.connections)),
                "class_name": self.class_name,
                "config": self.config,
                "excluded_protocols": sorted(map(str, self.excluded_protocols)),
                "restricted_to_protocols": sorted(
                    map(str, self.restricted_to_protocols)
                ),
                "dependencies": dependencies_to_json(self.dependencies),
                "is_abstract": self.is_abstract,
            }
        )

        if self.cert_requests is not None:
            result["cert_requests"] = list(map(attrgetter("json"), self.cert_requests))
        if self.build_entrypoint:
            result["build_entrypoint"] = self.build_entrypoint
        if self.build_directory:
            result["build_directory"] = self.build_directory
        return result

    @classmethod
    def _create_or_update_from_json(
        cls, obj: Dict, instance: Optional["ConnectionConfig"] = None
    ) -> "ConnectionConfig":
        """Create new config object or updates existing one from json data."""
        obj = {**(instance.json if instance else {}), **copy(obj)}
        restricted_to_protocols = obj.get("restricted_to_protocols", set())
        restricted_to_protocols = {
            PublicId.from_str(id_) for id_ in restricted_to_protocols
        }
        excluded_protocols = obj.get("excluded_protocols", set())
        excluded_protocols = {PublicId.from_str(id_) for id_ in excluded_protocols}
        dependencies = dependencies_from_json(obj.get("dependencies", {}))
        protocols = {PublicId.from_str(id_) for id_ in obj.get(PROTOCOLS, set())}
        connections = {PublicId.from_str(id_) for id_ in obj.get(CONNECTIONS, set())}
<<<<<<< HEAD

        params = dict(
=======
        cert_requests = (
            [
                # notice: yaml.load resolves datetimes strings to datetime.datetime objects
                CertRequest.from_json(cert_request_json)
                for cert_request_json in obj["cert_requests"]
            ]
            if "cert_requests" in obj
            else None
        )
        return ConnectionConfig(
>>>>>>> 65067f4a
            name=cast(str, obj.get("name")),
            author=cast(str, obj.get("author")),
            version=cast(str, obj.get("version")),
            license_=cast(str, obj.get("license")),
            aea_version=cast(str, obj.get("aea_version", "")),
            fingerprint=cast(Dict[str, str], obj.get("fingerprint")),
            fingerprint_ignore_patterns=cast(
                Sequence[str], obj.get("fingerprint_ignore_patterns")
            ),
            build_entrypoint=cast(Optional[str], obj.get("build_entrypoint")),
            build_directory=cast(Optional[str], obj.get("build_directory")),
            class_name=cast(str, obj.get("class_name")),
            protocols=cast(Set[PublicId], protocols),
            connections=cast(Set[PublicId], connections),
            restricted_to_protocols=cast(Set[PublicId], restricted_to_protocols),
            excluded_protocols=cast(Set[PublicId], excluded_protocols),
            dependencies=cast(Dependencies, dependencies),
            description=cast(str, obj.get("description", "")),
            is_abstract=obj.get("is_abstract", False),
            cert_requests=cert_requests,
            **cast(dict, obj.get("config", {})),
        )

        instance = cast(
            ConnectionConfig, cls._apply_params_to_instance(params, instance)
        )

        return instance

    def update(self, data: Dict) -> None:
        """
        Update configuration with other data.

        This method does side-effect on the configuration object.

        :param data: the data to populate or replace.
        :return: None
        """
        new_config = data.get("config", {})
        recursive_update(self.config, new_config, allow_new_values=True)
        self.is_abstract = data.get("is_abstract", self.is_abstract)


class ProtocolConfig(ComponentConfiguration):
    """Handle protocol configuration."""

    default_configuration_filename = DEFAULT_PROTOCOL_CONFIG_FILE
    package_type = PackageType.PROTOCOL
    schema = "protocol-config_schema.json"
    FIELDS_ALLOWED_TO_UPDATE: FrozenSet[str] = frozenset()

    def __init__(
        self,
        name: SimpleIdOrStr,
        author: SimpleIdOrStr,
        version: str = "",
        license_: str = "",
        fingerprint: Optional[Dict[str, str]] = None,
        fingerprint_ignore_patterns: Optional[Sequence[str]] = None,
        build_entrypoint: Optional[str] = None,
        build_directory: Optional[str] = None,
        aea_version: str = "",
        dependencies: Optional[Dependencies] = None,
        description: str = "",
    ):
        """Initialize a connection configuration object."""
        super().__init__(
            name,
            author,
            version,
            license_,
            aea_version,
            fingerprint,
            fingerprint_ignore_patterns,
            build_entrypoint,
            build_directory,
            dependencies,
        )
        self.dependencies = dependencies if dependencies is not None else {}
        self.description = description

    @property
    def json(self) -> Dict:
        """Return the JSON representation."""
        result = OrderedDict(
            {
                "name": self.name,
                "author": self.author,
                "version": self.version,
                "type": self.component_type.value,
                "description": self.description,
                "license": self.license,
                "aea_version": self.aea_version,
                "fingerprint": self.fingerprint,
                "fingerprint_ignore_patterns": self.fingerprint_ignore_patterns,
                "dependencies": dependencies_to_json(self.dependencies),
            }
        )
        if self.build_entrypoint:
            result["build_entrypoint"] = self.build_entrypoint
        if self.build_directory:
            result["build_directory"] = self.build_directory
        return result

    @classmethod
    def _create_or_update_from_json(
        cls, obj: Dict, instance: "ProtocolConfig" = Optional[None]
    ) -> "ProtocolConfig":
        """Initialize from a JSON object."""
        obj = {**(instance.json if instance else {}), **copy(obj)}
        dependencies = dependencies_from_json(obj.get("dependencies", {}))
        params = dict(
            name=cast(str, obj.get("name")),
            author=cast(str, obj.get("author")),
            version=cast(str, obj.get("version")),
            license_=cast(str, obj.get("license")),
            aea_version=cast(str, obj.get("aea_version", "")),
            fingerprint=cast(Dict[str, str], obj.get("fingerprint")),
            fingerprint_ignore_patterns=cast(
                Sequence[str], obj.get("fingerprint_ignore_patterns")
            ),
            build_entrypoint=cast(Optional[str], obj.get("build_entrypoint")),
            build_directory=cast(Optional[str], obj.get("build_directory")),
            dependencies=dependencies,
            description=cast(str, obj.get("description", "")),
        )
        instance = cast(ProtocolConfig, cls._apply_params_to_instance(params, instance))

        return instance


class SkillComponentConfiguration:
    """This class represent a skill component configuration."""

    def __init__(self, class_name: str, **args):
        """
        Initialize a skill component configuration.

        :param skill_component_type: the skill component type.
        :param class_name: the class name of the component.
        :param args: keyword arguments.
        """
        self.class_name = class_name
        self.args = args

    @property
    def json(self) -> Dict:
        """Return the JSON representation."""
        return {"class_name": self.class_name, "args": self.args}

    @classmethod
    def from_json(cls, obj: Dict) -> "SkillComponentConfiguration":
        """Initialize from a JSON object."""
        return cls._create_or_update_from_json(obj, instance=None)

    @classmethod
    def _create_or_update_from_json(
        cls, obj: Dict, instance: Optional["SkillComponentConfiguration"] = None
    ) -> "SkillComponentConfiguration":
        """Initialize from a JSON object."""
        obj = {**(instance.json if instance else {}), **copy(obj)}
        class_name = cast(str, obj.get("class_name"))
        params = dict(class_name=class_name, **obj.get("args", {}))

        instance = cast(
            SkillComponentConfiguration, cls._apply_params_to_instance(params, instance)
        )

        return instance

    @classmethod
    def _apply_params_to_instance(
        cls, params: dict, instance: Optional["SkillComponentConfiguration"]
    ) -> "SkillComponentConfiguration":
        """Constructs or update instance with params provided."""
        if instance is None:
            instance = cls(**params)
        else:
            instance.__init__(**params)  # type: ignore
        return instance


class SkillConfig(ComponentConfiguration):
    """Class to represent a skill configuration file."""

    default_configuration_filename = DEFAULT_SKILL_CONFIG_FILE
    package_type = PackageType.SKILL
    schema = "skill-config_schema.json"
    abstract_field_name = "is_abstract"

    FIELDS_ALLOWED_TO_UPDATE: FrozenSet[str] = frozenset(
        ["behaviours", "handlers", "models", "is_abstract"]
    )
    FIELDS_WITH_NESTED_FIELDS: FrozenSet[str] = frozenset(
        ["behaviours", "handlers", "models"]
    )
    NESTED_FIELDS_ALLOWED_TO_UPDATE: FrozenSet[str] = frozenset(["args"])

    def __init__(
        self,
        name: SimpleIdOrStr,
        author: SimpleIdOrStr,
        version: str = "",
        license_: str = "",
        aea_version: str = "",
        fingerprint: Optional[Dict[str, str]] = None,
        fingerprint_ignore_patterns: Optional[Sequence[str]] = None,
        build_entrypoint: Optional[str] = None,
        build_directory: Optional[str] = None,
        connections: Optional[Set[PublicId]] = None,
        protocols: Optional[Set[PublicId]] = None,
        contracts: Optional[Set[PublicId]] = None,
        skills: Optional[Set[PublicId]] = None,
        dependencies: Optional[Dependencies] = None,
        description: str = "",
        is_abstract: bool = False,
    ):
        """Initialize a skill configuration."""
        super().__init__(
            name,
            author,
            version,
            license_,
            aea_version,
            fingerprint,
            fingerprint_ignore_patterns,
            build_entrypoint,
            build_directory,
            dependencies,
        )
        self.connections = connections if connections is not None else set()
        self.protocols = protocols if protocols is not None else set()
        self.contracts = contracts if contracts is not None else set()
        self.skills = skills if skills is not None else set()
        self.dependencies = dependencies if dependencies is not None else {}
        self.description = description
        self.handlers: CRUDCollection[SkillComponentConfiguration] = CRUDCollection()
        self.behaviours: CRUDCollection[SkillComponentConfiguration] = CRUDCollection()
        self.models: CRUDCollection[SkillComponentConfiguration] = CRUDCollection()

        self.is_abstract = is_abstract

    @property
    def package_dependencies(self) -> Set[ComponentId]:
        """Get the skill dependencies."""
        return (
            {
                ComponentId(ComponentType.PROTOCOL, protocol_id)
                for protocol_id in self.protocols
            }
            .union(
                {
                    ComponentId(ComponentType.CONTRACT, contract_id)
                    for contract_id in self.contracts
                }
            )
            .union(
                {ComponentId(ComponentType.SKILL, skill_id) for skill_id in self.skills}
            )
            .union(
                {
                    ComponentId(ComponentType.CONNECTION, connection_id)
                    for connection_id in self.connections
                }
            )
        )

    @property
    def is_abstract_component(self) -> bool:
        """Check whether the component is abstract."""
        return self.is_abstract

    @property
    def json(self) -> Dict:
        """Return the JSON representation."""
        result = OrderedDict(
            {
                "name": self.name,
                "author": self.author,
                "version": self.version,
                "type": self.component_type.value,
                "description": self.description,
                "license": self.license,
                "aea_version": self.aea_version,
                "fingerprint": self.fingerprint,
                "fingerprint_ignore_patterns": self.fingerprint_ignore_patterns,
                CONNECTIONS: sorted(map(str, self.connections)),
                CONTRACTS: sorted(map(str, self.contracts)),
                PROTOCOLS: sorted(map(str, self.protocols)),
                SKILLS: sorted(map(str, self.skills)),
                "behaviours": {key: b.json for key, b in self.behaviours.read_all()},
                "handlers": {key: h.json for key, h in self.handlers.read_all()},
                "models": {key: m.json for key, m in self.models.read_all()},
                "dependencies": dependencies_to_json(self.dependencies),
                "is_abstract": self.is_abstract,
            }
        )
        if self.build_entrypoint:
            result["build_entrypoint"] = self.build_entrypoint
        if self.build_directory:
            result["build_directory"] = self.build_directory
        return result

    @classmethod
    def _create_or_update_from_json(
        cls, obj: Dict, instance: "SkillConfig" = Optional[None]
    ) -> "SkillConfig":
        """Initialize from a JSON object."""
        obj = {**(instance.json if instance else {}), **copy(obj)}
        name = cast(str, obj.get("name"))
        author = cast(str, obj.get("author"))
        version = cast(str, obj.get("version"))
        license_ = cast(str, obj.get("license"))
        aea_version_specifiers = cast(str, obj.get("aea_version", ""))
        fingerprint = cast(Dict[str, str], obj.get("fingerprint"))
        fingerprint_ignore_patterns = cast(
            Sequence[str], obj.get("fingerprint_ignore_patterns")
        )
        build_entrypoint = cast(Optional[str], obj.get("build_entrypoint"))
        connections = {PublicId.from_str(id_) for id_ in obj.get(CONNECTIONS, set())}
        protocols = {PublicId.from_str(id_) for id_ in obj.get(PROTOCOLS, set())}
        contracts = {PublicId.from_str(id_) for id_ in obj.get(CONTRACTS, set())}
        skills = {PublicId.from_str(id_) for id_ in obj.get(SKILLS, set())}
        dependencies = dependencies_from_json(obj.get("dependencies", {}))
        description = cast(str, obj.get("description", ""))
        params = dict(
            name=name,
            author=author,
            version=version,
            license_=license_,
            aea_version=aea_version_specifiers,
            fingerprint=fingerprint,
            fingerprint_ignore_patterns=fingerprint_ignore_patterns,
            build_entrypoint=build_entrypoint,
            connections=connections,
            protocols=protocols,
            contracts=contracts,
            skills=skills,
            dependencies=dependencies,
            description=description,
            is_abstract=obj.get("is_abstract", False),
            build_directory=obj.get("build_directory"),
        )

        instance = cast(SkillConfig, cls._apply_params_to_instance(params, instance))

        for behaviour_id, behaviour_data in obj.get("behaviours", {}).items():
            behaviour_config = SkillComponentConfiguration.from_json(behaviour_data)
            instance.behaviours.create(behaviour_id, behaviour_config)

        for handler_id, handler_data in obj.get("handlers", {}).items():
            handler_config = SkillComponentConfiguration.from_json(handler_data)
            instance.handlers.create(handler_id, handler_config)

        for model_id, model_data in obj.get("models", {}).items():
            model_config = SkillComponentConfiguration.from_json(model_data)
            instance.models.create(model_id, model_config)

        return instance

    def get_overridable(self) -> dict:
        """Get overrideable confg data."""
        result = {}
        current_config_data = self.json
        if self.abstract_field_name in current_config_data:
            result[self.abstract_field_name] = current_config_data[
                self.abstract_field_name
            ]

        for field in self.FIELDS_WITH_NESTED_FIELDS:
            if not current_config_data.get(field, {}):
                continue
            result[field] = {}
            for name in current_config_data[field].keys():
                result[field][name] = {}
                for nested_field in self.NESTED_FIELDS_ALLOWED_TO_UPDATE:
                    result[field][name][nested_field] = current_config_data[field][
                        name
                    ][nested_field]
        return result


class AgentConfig(PackageConfiguration):
    """Class to represent the agent configuration file."""

    default_configuration_filename = DEFAULT_AEA_CONFIG_FILE
    package_type = PackageType.AGENT
    schema = "aea-config_schema.json"

    FIELDS_ALLOWED_TO_UPDATE: FrozenSet[str] = frozenset(
        [
            "description",
            "registry_path",
            "logging_config",
            "private_key_paths",
            "connection_private_key_paths",
            "loop_mode",
            "runtime_mode",
            "execution_timeout",
            "timeout",
            "period",
            "max_reactions",
            "skill_exception_policy",
            "connection_exception_policy",
            "default_connection",
            "default_ledger",
            "default_routing",
            "storage_uri",
        ]
    )
    CHECK_EXCLUDES = [
        ("private_key_paths",),
        ("default_routing",),
    ]

    def __init__(
        self,
        agent_name: SimpleIdOrStr,
        author: SimpleIdOrStr,
        version: str = "",
        license_: str = "",
        aea_version: str = "",
        fingerprint: Optional[Dict[str, str]] = None,
        fingerprint_ignore_patterns: Optional[Sequence[str]] = None,
        build_entrypoint: Optional[str] = None,
        registry_path: str = DEFAULT_REGISTRY_NAME,
        description: str = "",
        logging_config: Optional[Dict] = None,
        period: Optional[float] = None,
        execution_timeout: Optional[float] = None,
        max_reactions: Optional[int] = None,
        error_handler: Optional[Dict] = None,
        decision_maker_handler: Optional[Dict] = None,
        skill_exception_policy: Optional[str] = None,
        connection_exception_policy: Optional[str] = None,
        default_ledger: Optional[str] = None,
        currency_denominations: Optional[Dict[str, str]] = None,
        default_connection: Optional[str] = None,
        default_routing: Optional[Dict[str, str]] = None,
        loop_mode: Optional[str] = None,
        runtime_mode: Optional[str] = None,
        storage_uri: Optional[str] = None,
        component_configurations: Optional[Dict[ComponentId, Dict]] = None,
    ):
        """Instantiate the agent configuration object."""
        super().__init__(
            agent_name,
            author,
            version,
            license_,
            aea_version,
            fingerprint,
            fingerprint_ignore_patterns,
            build_entrypoint,
        )
        self.agent_name = self.name
        self.registry_path = registry_path
        self.description = description
        self.private_key_paths = CRUDCollection[str]()
        self.connection_private_key_paths = CRUDCollection[str]()

        self.logging_config = logging_config if logging_config is not None else {}
        self.default_ledger = default_ledger
        self.currency_denominations = (
            currency_denominations if currency_denominations is not None else {}
        )
        self.default_connection = (
            PublicId.from_str(default_connection)
            if default_connection is not None
            else None
        )
        self.connections = set()  # type: Set[PublicId]
        self.contracts = set()  # type: Set[PublicId]
        self.protocols = set()  # type: Set[PublicId]
        self.skills = set()  # type: Set[PublicId]

        if self.logging_config == {}:
            self.logging_config["version"] = 1
            self.logging_config["disable_existing_loggers"] = False

        self.period: Optional[float] = period
        self.execution_timeout: Optional[float] = execution_timeout
        self.max_reactions: Optional[int] = max_reactions

        self.skill_exception_policy: Optional[str] = skill_exception_policy
        self.connection_exception_policy: Optional[str] = connection_exception_policy

        self.error_handler = error_handler if error_handler is not None else {}
        self.decision_maker_handler = (
            decision_maker_handler if decision_maker_handler is not None else {}
        )

        self.default_routing = (
            {
                PublicId.from_str(key): PublicId.from_str(value)
                for key, value in default_routing.items()
            }
            if default_routing is not None
            else {}
        )  # type: Dict[PublicId, PublicId]
        self.loop_mode = loop_mode
        self.runtime_mode = runtime_mode
        self.storage_uri = storage_uri
        # this attribute will be set through the setter below
        self._component_configurations: Dict[ComponentId, Dict] = {}
        self.component_configurations = (
            component_configurations if component_configurations is not None else {}
        )

    @property
    def component_configurations(self) -> Dict[ComponentId, Dict]:
        """Get the custom component configurations."""
        return self._component_configurations

    @component_configurations.setter
    def component_configurations(self, d: Dict[ComponentId, Dict]) -> None:
        """Set the component configurations."""
        package_type_to_set = {
            PackageType.PROTOCOL: self.protocols,
            PackageType.CONNECTION: self.connections,
            PackageType.CONTRACT: self.contracts,
            PackageType.SKILL: self.skills,
        }
        for component_id, component_configuration in d.items():
            enforce(
                component_id.public_id
                in package_type_to_set[component_id.package_type],
                f"Component {component_id} not declared in the agent configuration.",
            )
            ConfigValidator.validate_component_configuration(
                component_id, component_configuration
            )
        self._component_configurations = d

    @property
    def package_dependencies(self) -> Set[ComponentId]:
        """Get the package dependencies."""
        protocols = set(
            ComponentId(ComponentType.PROTOCOL, public_id)
            for public_id in self.protocols
        )
        connections = set(
            ComponentId(ComponentType.CONNECTION, public_id)
            for public_id in self.connections
        )
        skills = set(
            ComponentId(ComponentType.SKILL, public_id) for public_id in self.skills
        )

        contracts = set(
            ComponentId(ComponentType.CONTRACT, public_id)
            for public_id in self.contracts
        )

        return set.union(protocols, contracts, connections, skills)

    @property
    def private_key_paths_dict(self) -> Dict[str, str]:
        """Get dictionary version of private key paths."""
        return {  # pylint: disable=unnecessary-comprehension
            key: path for key, path in self.private_key_paths.read_all()
        }

    @property
    def connection_private_key_paths_dict(self) -> Dict[str, str]:
        """Get dictionary version of connection private key paths."""
        return {  # pylint: disable=unnecessary-comprehension
            key: path for key, path in self.connection_private_key_paths.read_all()
        }

    def component_configurations_json(self) -> List[OrderedDict]:
        """Get the component configurations in JSON format."""
        result: List[OrderedDict] = []
        for component_id, config in self.component_configurations.items():
            result.append(
                OrderedDict(
                    public_id=str(component_id.public_id),
                    type=str(component_id.component_type),
                    **config,
                )
            )
        return result

    @property
    def json(self) -> Dict:
        """Return the JSON representation."""
        config = OrderedDict(
            {
                "agent_name": self.agent_name,
                "author": self.author,
                "version": self.version,
                "license": self.license,
                "description": self.description,
                "aea_version": self.aea_version,
                "fingerprint": self.fingerprint,
                "fingerprint_ignore_patterns": self.fingerprint_ignore_patterns,
                CONNECTIONS: sorted(map(str, self.connections)),
                CONTRACTS: sorted(map(str, self.contracts)),
                PROTOCOLS: sorted(map(str, self.protocols)),
                SKILLS: sorted(map(str, self.skills)),
                "default_connection": str(self.default_connection)
                if self.default_connection is not None
                else None,
                "default_ledger": self.default_ledger,
                "default_routing": {
                    str(key): str(value) for key, value in self.default_routing.items()
                },
                "connection_private_key_paths": self.connection_private_key_paths_dict,
                "private_key_paths": self.private_key_paths_dict,
                "logging_config": self.logging_config,
                "registry_path": self.registry_path,
                "component_configurations": self.component_configurations_json(),
            }
        )  # type: Dict[str, Any]

        if self.build_entrypoint:
            config["build_entrypoint"] = self.build_entrypoint

        # framework optional configs are only printed if defined.
        if self.period is not None:
            config["period"] = self.period
        if self.execution_timeout is not None:
            config["execution_timeout"] = self.execution_timeout
        if self.max_reactions is not None:
            config["max_reactions"] = self.max_reactions
        if self.error_handler != {}:
            config["error_handler"] = self.error_handler
        if self.decision_maker_handler != {}:
            config["decision_maker_handler"] = self.decision_maker_handler
        if self.skill_exception_policy is not None:
            config["skill_exception_policy"] = self.skill_exception_policy
        if self.connection_exception_policy is not None:
            config["connection_exception_policy"] = self.connection_exception_policy
        if self.loop_mode is not None:
            config["loop_mode"] = self.loop_mode
        if self.runtime_mode is not None:
            config["runtime_mode"] = self.runtime_mode
        if self.storage_uri is not None:
            config["storage_uri"] = self.storage_uri
        if self.currency_denominations != {}:
            config["currency_denominations"] = self.currency_denominations

        return config

    @classmethod
    def _create_or_update_from_json(cls, obj: Dict, instance=None) -> "AgentConfig":
        """Create new config object or updates existing one from json data."""
        obj = {**(instance.json if instance else {}), **copy(obj)}
        params = dict(
            agent_name=cast(str, obj.get("agent_name")),
            author=cast(str, obj.get("author")),
            version=cast(str, obj.get("version")),
            license_=cast(str, obj.get("license")),
            aea_version=cast(str, obj.get("aea_version", "")),
            registry_path=cast(str, obj.get("registry_path")),
            description=cast(str, obj.get("description", "")),
            fingerprint=cast(Dict[str, str], obj.get("fingerprint", {})),
            fingerprint_ignore_patterns=cast(
                Sequence[str], obj.get("fingerprint_ignore_patterns")
            ),
            build_entrypoint=cast(Optional[str], obj.get("build_entrypoint")),
            logging_config=cast(Dict, obj.get("logging_config", {})),
            period=cast(float, obj.get("period")),
            execution_timeout=cast(float, obj.get("execution_timeout")),
            max_reactions=cast(int, obj.get("max_reactions")),
            error_handler=cast(Dict, obj.get("error_handler", {})),
            decision_maker_handler=cast(Dict, obj.get("decision_maker_handler", {})),
            skill_exception_policy=cast(str, obj.get("skill_exception_policy")),
            connection_exception_policy=cast(
                str, obj.get("connection_exception_policy")
            ),
            default_ledger=cast(str, obj.get("default_ledger")),
            currency_denominations=cast(Dict, obj.get("currency_denominations", {})),
            default_connection=cast(str, obj.get("default_connection")),
            default_routing=cast(Dict, obj.get("default_routing", {})),
            loop_mode=cast(str, obj.get("loop_mode")),
            runtime_mode=cast(str, obj.get("runtime_mode")),
            storage_uri=cast(str, obj.get("storage_uri")),
            component_configurations=None,
        )
        instance = cast(AgentConfig, cls._apply_params_to_instance(params, instance))

        agent_config = instance

        #  parse private keys
        for crypto_id, path in obj.get("private_key_paths", {}).items():
            agent_config.private_key_paths.create(crypto_id, path)

        for crypto_id, path in obj.get("connection_private_key_paths", {}).items():
            agent_config.connection_private_key_paths.create(crypto_id, path)

        # parse connection public ids
        agent_config.connections = set(
            map(PublicId.from_str, obj.get(CONNECTIONS, []),)
        )

        # parse contracts public ids
        agent_config.contracts = set(map(PublicId.from_str, obj.get(CONTRACTS, []),))

        # parse protocol public ids
        agent_config.protocols = set(map(PublicId.from_str, obj.get(PROTOCOLS, []),))

        # parse skills public ids
        agent_config.skills = set(map(PublicId.from_str, obj.get(SKILLS, []),))

        # parse component configurations
        component_configurations = {}
        for config in obj.get("component_configurations", []):
            tmp = deepcopy(config)
            public_id = PublicId.from_str(tmp.pop("public_id"))
            type_ = tmp.pop("type")
            component_id = ComponentId(ComponentType(type_), public_id)
            component_configurations[component_id] = tmp
        agent_config.component_configurations = component_configurations

        return agent_config

    @property
    def all_components_id(self) -> List[ComponentId]:
        """Get list of the all components for this agent config."""
        component_type_to_set = {
            ComponentType.PROTOCOL: self.protocols,
            ComponentType.CONNECTION: self.connections,
            ComponentType.CONTRACT: self.contracts,
            ComponentType.SKILL: self.skills,
        }
        result = []
        for component_type, public_ids in component_type_to_set.items():
            for public_id in public_ids:
                result.append(ComponentId(component_type, public_id))

        return result

    def update(self, data: Dict) -> None:
        """
        Update configuration with other data.

        To update the component parts, populate the field "component_configurations" as a
        mapping from ComponentId to configurations.

        :param data: the data to replace.
        :return: None
        """
        data = copy(data)
        # update component parts
        new_component_configurations: Dict = data.pop("component_configurations", {})
        updated_component_configurations: Dict[ComponentId, Dict] = copy(
            self.component_configurations
        )
        for component_id, obj in new_component_configurations.items():
            if component_id not in updated_component_configurations:
                updated_component_configurations[component_id] = obj
            else:
                recursive_update(
                    updated_component_configurations[component_id],
                    obj,
                    allow_new_values=True,
                )

        self.check_overrides_valid(data)
        super().update(data)
        self.validate_config_data(self.json)
        self.component_configurations = updated_component_configurations


class SpeechActContentConfig(Configuration):
    """Handle a speech_act content configuration."""

    def __init__(self, **args):
        """Initialize a speech_act content configuration."""
        super().__init__()
        self.args = args  # type: Dict[str, str]

    @property
    def json(self) -> Dict:
        """Return the JSON representation."""
        return self.args

    @classmethod
    def from_json(cls, obj: Dict):
        """Initialize from a JSON object."""
        return SpeechActContentConfig(**obj)


class ProtocolSpecification(ProtocolConfig):
    """Handle protocol specification."""

    def __init__(
        self,
        name: SimpleIdOrStr,
        author: SimpleIdOrStr,
        version: str = "",
        license_: str = "",
        aea_version: str = "",
        description: str = "",
    ):
        """Initialize a protocol specification configuration object."""
        super().__init__(
            name,
            author,
            version,
            license_,
            aea_version=aea_version,
            description=description,
        )
        self.speech_acts = CRUDCollection[SpeechActContentConfig]()
        self._protobuf_snippets = {}  # type: Dict
        self._dialogue_config = {}  # type: Dict

    @property
    def protobuf_snippets(self) -> Dict:
        """Get the protobuf snippets."""
        return self._protobuf_snippets

    @protobuf_snippets.setter
    def protobuf_snippets(self, protobuf_snippets: Dict):
        """Set the protobuf snippets."""
        self._protobuf_snippets = protobuf_snippets

    @property
    def dialogue_config(self) -> Dict:
        """Get the dialogue config."""
        return self._dialogue_config

    @dialogue_config.setter
    def dialogue_config(self, dialogue_config: Dict):
        """Set the dialogue config."""
        self._dialogue_config = dialogue_config

    @property
    def json(self) -> Dict:
        """Return the JSON representation."""
        result: Dict[str, Any] = OrderedDict(
            {
                "name": self.name,
                "author": self.author,
                "version": self.version,
                "description": self.description,
                "license": self.license,
                "aea_version": self.aea_version,
                "speech_acts": {
                    key: speech_act.json
                    for key, speech_act in self.speech_acts.read_all()
                },
            }
        )
        return result

    @classmethod
    def _create_or_update_from_json(  # type: ignore
        cls, obj: Dict, instance: Optional["ProtocolSpecification"] = None
    ) -> "ProtocolSpecification":
        """Initialize from a JSON object."""
        obj = {**(instance.json if instance else {}), **copy(obj)}
        params = dict(
            name=cast(str, obj.get("name")),
            author=cast(str, obj.get("author")),
            version=cast(str, obj.get("version")),
            license_=cast(str, obj.get("license")),
            aea_version=cast(str, obj.get("aea_version", "")),
            description=cast(str, obj.get("description", "")),
        )

        instance = cast(
            ProtocolSpecification, cls._apply_params_to_instance(params, instance)
        )

        protocol_specification = instance
        for speech_act, speech_act_content in obj.get("speech_acts", {}).items():
            speech_act_content_config = SpeechActContentConfig.from_json(
                speech_act_content
            )
            protocol_specification.speech_acts.create(
                speech_act, speech_act_content_config
            )
        return protocol_specification


class ContractConfig(ComponentConfiguration):
    """Handle contract configuration."""

    default_configuration_filename = DEFAULT_CONTRACT_CONFIG_FILE
    package_type = PackageType.CONTRACT
    schema = "contract-config_schema.json"

    FIELDS_ALLOWED_TO_UPDATE: FrozenSet[str] = frozenset([])

    def __init__(
        self,
        name: SimpleIdOrStr,
        author: SimpleIdOrStr,
        version: str = "",
        license_: str = "",
        aea_version: str = "",
        fingerprint: Optional[Dict[str, str]] = None,
        fingerprint_ignore_patterns: Optional[Sequence[str]] = None,
        build_entrypoint: Optional[str] = None,
        build_directory: Optional[str] = None,
        dependencies: Optional[Dependencies] = None,
        description: str = "",
        contract_interface_paths: Optional[Dict[str, str]] = None,
        class_name: str = "",
    ):
        """Initialize a protocol configuration object."""
        super().__init__(
            name,
            author,
            version,
            license_,
            aea_version,
            fingerprint,
            fingerprint_ignore_patterns,
            build_entrypoint,
            build_directory,
            dependencies,
        )
        self.dependencies = dependencies if dependencies is not None else {}
        self.description = description
        self.contract_interface_paths = (
            contract_interface_paths if contract_interface_paths is not None else {}
        )
        self.class_name = class_name

    @property
    def json(self) -> Dict:
        """Return the JSON representation."""
        result = OrderedDict(
            {
                "name": self.name,
                "author": self.author,
                "version": self.version,
                "type": self.component_type.value,
                "description": self.description,
                "license": self.license,
                "aea_version": self.aea_version,
                "fingerprint": self.fingerprint,
                "fingerprint_ignore_patterns": self.fingerprint_ignore_patterns,
                "class_name": self.class_name,
                "contract_interface_paths": self.contract_interface_paths,
                "dependencies": dependencies_to_json(self.dependencies),
            }
        )
        if self.build_entrypoint:
            result["build_entrypoint"] = self.build_entrypoint
        if self.build_directory:
            result["build_directory"] = self.build_directory
        return result

    @classmethod
    def _create_or_update_from_json(
        cls, obj: Dict, instance: "ContractConfig" = Optional[None]
    ) -> "ContractConfig":
        """Initialize from a JSON object."""
        obj = {**(instance.json if instance else {}), **copy(obj)}
        dependencies = cast(
            Dependencies, dependencies_from_json(obj.get("dependencies", {}))
        )
        params = dict(
            name=cast(str, obj.get("name")),
            author=cast(str, obj.get("author")),
            version=cast(str, obj.get("version")),
            license_=cast(str, obj.get("license")),
            aea_version=cast(str, obj.get("aea_version", "")),
            fingerprint=cast(Dict[str, str], obj.get("fingerprint", {})),
            fingerprint_ignore_patterns=cast(
                Sequence[str], obj.get("fingerprint_ignore_patterns")
            ),
            build_entrypoint=cast(Optional[str], obj.get("build_entrypoint")),
            build_directory=cast(Optional[str], obj.get("build_directory")),
            dependencies=dependencies,
            description=cast(str, obj.get("description", "")),
            contract_interface_paths=cast(
                Dict[str, str], obj.get("contract_interface_paths", {})
            ),
            class_name=obj.get("class_name", ""),
        )
        instance = cast(ContractConfig, cls._apply_params_to_instance(params, instance))

        return instance


"""The following functions are called from aea.cli.utils."""


def _compute_fingerprint(
    package_directory: Path, ignore_patterns: Optional[Collection[str]] = None
) -> Dict[str, str]:
    ignore_patterns = ignore_patterns if ignore_patterns is not None else []
    ignore_patterns = set(ignore_patterns).union(DEFAULT_FINGERPRINT_IGNORE_PATTERNS)
    hasher = IPFSHashOnly()
    fingerprints = {}  # type: Dict[str, str]
    # find all valid files of the package
    all_files = [
        x
        for x in package_directory.glob("**/*")
        if x.is_file()
        and (
            x.match("*.py") or not any(x.match(pattern) for pattern in ignore_patterns)
        )
    ]

    for file in all_files:
        file_hash = hasher.get(str(file))
        key = str(file.relative_to(package_directory))
        enforce(key not in fingerprints, "Key in fingerprints!")  # nosec
        # use '/' as path separator
        normalized_path = Path(key).as_posix()
        fingerprints[normalized_path] = file_hash

    return fingerprints


def _compare_fingerprints(
    package_configuration: PackageConfiguration,
    package_directory: Path,
    is_vendor: bool,
    item_type: PackageType,
):
    """
    Check fingerprints of a package directory against the fingerprints declared in the configuration file.

    :param package_configuration: the package configuration object.
    :param package_directory: the directory of the package.
    :param is_vendor: whether the package is vendorized or not.
    :param item_type: the type of the item.
    :return: None
    :raises ValueError: if the fingerprints do not match.
    """
    expected_fingerprints = package_configuration.fingerprint
    ignore_patterns = package_configuration.fingerprint_ignore_patterns
    actual_fingerprints = _compute_fingerprint(package_directory, ignore_patterns)
    if expected_fingerprints != actual_fingerprints:
        if is_vendor:
            raise ValueError(
                (
                    "Fingerprints for package {} do not match:\nExpected: {}\nActual: {}\n"
                    "Vendorized projects should not be tampered with, please revert any changes to {} {}"
                ).format(
                    package_directory,
                    pprint.pformat(expected_fingerprints),
                    pprint.pformat(actual_fingerprints),
                    str(item_type),
                    package_configuration.public_id,
                )
            )
        raise ValueError(
            (
                "Fingerprints for package {} do not match:\nExpected: {}\nActual: {}\n"
                "Please fingerprint the package before continuing: 'aea fingerprint {} {}'"
            ).format(
                package_directory,
                pprint.pformat(expected_fingerprints),
                pprint.pformat(actual_fingerprints),
                str(item_type),
                package_configuration.public_id,
            )
        )


def _check_aea_version(package_configuration: PackageConfiguration):
    """Check the package configuration version against the version of the framework."""
    current_aea_version = Version(__aea_version__)
    version_specifiers = package_configuration.aea_version_specifiers
    if current_aea_version not in version_specifiers:
        raise ValueError(
            "The CLI version is {}, but package {} requires version {}".format(
                current_aea_version,
                package_configuration.public_id,
                package_configuration.aea_version_specifiers,
            )
        )


def _compare_public_ids(
    component_configuration: ComponentConfiguration, package_directory: Path
) -> None:
    """Compare the public ids in config and init file."""
    if component_configuration.package_type != PackageType.SKILL:
        return
    filename = "__init__.py"
    public_id_in_init = _get_public_id_from_file(
        component_configuration, package_directory, filename
    )
    if (
        public_id_in_init is not None
        and public_id_in_init != component_configuration.public_id
    ):
        raise ValueError(  # pragma: nocover
            f"The public id specified in {filename} for package {package_directory} does not match the one specific in {component_configuration.package_type.value}.yaml"
        )


def _get_public_id_from_file(
    component_configuration: ComponentConfiguration,
    package_directory: Path,
    filename: str,
) -> Optional[PublicId]:
    """
    Get the public id from an init if present.

    :param component_configuration: the component configuration.
    :param package_directory: the path to the package directory.
    :param filename: the file
    :return: the public id, if found.
    """
    path_to_file = Path(package_directory, filename)
    module = load_module(component_configuration.prefix_import_path, path_to_file)
    package_public_id = getattr(module, PACKAGE_PUBLIC_ID_VAR_NAME, None)
    return package_public_id


PACKAGE_TYPE_TO_CONFIG_CLASS: Dict[PackageType, Type[PackageConfiguration]] = {
    PackageType.AGENT: AgentConfig,
    PackageType.PROTOCOL: ProtocolConfig,
    PackageType.CONNECTION: ConnectionConfig,
    PackageType.SKILL: SkillConfig,
    PackageType.CONTRACT: ContractConfig,
}<|MERGE_RESOLUTION|>--- conflicted
+++ resolved
@@ -21,11 +21,7 @@
 from abc import ABC
 from collections import OrderedDict
 from copy import copy, deepcopy
-<<<<<<< HEAD
-=======
-from enum import Enum
 from operator import attrgetter
->>>>>>> 65067f4a
 from pathlib import Path
 from typing import (
     Any,
@@ -79,12 +75,7 @@
 from aea.configurations.validation import ConfigValidator
 from aea.exceptions import enforce
 from aea.helpers.base import (
-<<<<<<< HEAD
-=======
     CertRequest,
-    RegexConstrainedString,
-    STRING_LENGTH_LIMIT,
->>>>>>> 65067f4a
     SimpleId,
     SimpleIdOrStr,
     dict_to_path_value,
@@ -700,10 +691,6 @@
         dependencies = dependencies_from_json(obj.get("dependencies", {}))
         protocols = {PublicId.from_str(id_) for id_ in obj.get(PROTOCOLS, set())}
         connections = {PublicId.from_str(id_) for id_ in obj.get(CONNECTIONS, set())}
-<<<<<<< HEAD
-
-        params = dict(
-=======
         cert_requests = (
             [
                 # notice: yaml.load resolves datetimes strings to datetime.datetime objects
@@ -713,8 +700,8 @@
             if "cert_requests" in obj
             else None
         )
-        return ConnectionConfig(
->>>>>>> 65067f4a
+
+        params = dict(
             name=cast(str, obj.get("name")),
             author=cast(str, obj.get("author")),
             version=cast(str, obj.get("version")),
