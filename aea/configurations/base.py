# -*- coding: utf-8 -*-
# ------------------------------------------------------------------------------
#
#   Copyright 2018-2019 Fetch.AI Limited
#
#   Licensed under the Apache License, Version 2.0 (the "License");
#   you may not use this file except in compliance with the License.
#   You may obtain a copy of the License at
#
#       http://www.apache.org/licenses/LICENSE-2.0
#
#   Unless required by applicable law or agreed to in writing, software
#   distributed under the License is distributed on an "AS IS" BASIS,
#   WITHOUT WARRANTIES OR CONDITIONS OF ANY KIND, either express or implied.
#   See the License for the specific language governing permissions and
#   limitations under the License.
#
# ------------------------------------------------------------------------------

"""Classes to handle AEA configurations."""

import base64
import functools
import gzip
import json
import pprint
import re
from abc import ABC, abstractmethod
from collections import OrderedDict
from copy import copy, deepcopy
from enum import Enum
from pathlib import Path
from typing import (
    Any,
    Collection,
    Dict,
    FrozenSet,
    Generic,
    List,
    Optional,
    Sequence,
    Set,
    Tuple,
    Type,
    TypeVar,
    Union,
    cast,
)

import packaging
import semver
from packaging.specifiers import SpecifierSet
from packaging.version import Version
from urllib3.util import Url, parse_url

from aea.__version__ import __version__ as __aea_version__
from aea.exceptions import enforce
<<<<<<< HEAD
from aea.helpers.base import RegexConstrainedString, recursive_update
=======
from aea.helpers.base import RegexConstrainedString, load_module, recursive_update
>>>>>>> 375c8e9b
from aea.helpers.ipfs.base import IPFSHashOnly


T = TypeVar("T")
DEFAULT_VERSION = "0.1.0"
DEFAULT_AEA_CONFIG_FILE = "aea-config.yaml"
DEFAULT_SKILL_CONFIG_FILE = "skill.yaml"
DEFAULT_CONNECTION_CONFIG_FILE = "connection.yaml"
DEFAULT_CONTRACT_CONFIG_FILE = "contract.yaml"
DEFAULT_PROTOCOL_CONFIG_FILE = "protocol.yaml"
DEFAULT_README_FILE = "README.md"
DEFAULT_REGISTRY_PATH = str(Path("./", "packages"))
DEFAULT_LICENSE = "Apache-2.0"

PACKAGE_PUBLIC_ID_VAR_NAME = "PUBLIC_ID"

DEFAULT_FINGERPRINT_IGNORE_PATTERNS = [
    ".DS_Store",
    "*__pycache__/*",
    "*__pycache__",
    "*.pyc",
    "aea-config.yaml",
    "protocol.yaml",
    "connection.yaml",
    "skill.yaml",
    "contract.yaml",
]

DEFAULT_PYPI_INDEX_URL = "https://pypi.org/simple"
DEFAULT_GIT_REF = "master"


class PyPIPackageName(RegexConstrainedString):
    """A PyPI Package name."""

    REGEX = re.compile(r"^([A-Za-z0-9]|[A-Za-z0-9][A-Za-z0-9._-]*[A-Za-z0-9])$")


class GitRef(RegexConstrainedString):
    """
    A Git reference.

    It can be a branch name, a commit hash or a tag.
    """

    REGEX = re.compile(r"^[A-Za-z0-9/.\-_]+$")


class Dependency:
    """
    This class represents a PyPI dependency.

    It contains the following information:
    - version: a version specifier(s) (e.g. '==0.1.0').
    - index: the PyPI index where to download the package from (default: https://pypi.org)
    - git: the URL to the Git repository (e.g. https://github.com/fetchai/agents-aea.git)
    - ref: either the branch name, the tag, the commit number or a Git reference (default: 'master'.)

    If the 'git' field is set, the 'version' field will be ignored.
    These fields will be forwarded to the 'pip' command.
    """

    def __init__(
        self,
        name: Union[PyPIPackageName, str],
        version: Union[str, SpecifierSet] = "",
        index: Optional[Union[str, Url]] = None,
        git: Optional[Union[str, Url]] = None,
        ref: Optional[Union[GitRef, str]] = None,
    ):
        """
        Initialize a PyPI dependency.

        :param name: the package name.
        :param version: the specifier set object
        :param index: the URL to the PyPI server.
        :param git: the URL to a git repository.
        :param ref: the Git reference (branch/commit/tag).
        """
        self._name: PyPIPackageName = PyPIPackageName(name)
        self._version: SpecifierSet = self._parse_version(version)
        self._index: Optional[Url] = self._parse_url(
            index
        ) if index is not None else None
        self._git: Optional[Url] = self._parse_url(git) if git is not None else None
        self._ref: Optional[GitRef] = GitRef(ref) if ref is not None else None

    @property
    def name(self) -> str:
        """Get the name."""
        return str(self._name)

    @property
    def version(self) -> str:
        """Get the version."""
        return str(self._version)

    @property
    def index(self) -> Optional[str]:
        """Get the index."""
        return str(self._index) if self._index else None

    @property
    def git(self) -> Optional[str]:
        """Get the git."""
        return str(self._git) if self._git else None

    @property
    def ref(self) -> Optional[str]:
        """Get the ref."""
        return str(self._ref) if self._ref else None

    @staticmethod
    def _parse_version(version: Union[str, SpecifierSet]) -> SpecifierSet:
        """
        Parse a version specifier set.

        :param version: the version, a string or a SpecifierSet instance.
        :return: the SpecifierSet instance.
        """
        return version if isinstance(version, SpecifierSet) else SpecifierSet(version)

    @staticmethod
    def _parse_url(url: Union[str, Url]) -> Url:
        """
        Parse an URL.

        :param url: the URL, in either string or an urllib3.Url instance.
        :return: the urllib3.Url instance.
        """
        return url if isinstance(url, Url) else parse_url(url)

    @classmethod
    def from_json(cls, obj: Dict[str, Dict[str, str]]) -> "Dependency":
        """Parse a dependency object from a dictionary."""
        if len(obj) != 1:
            raise ValueError(f"Only one key allowed, found {set(obj.keys())}")
        name, attributes = list(obj.items())[0]
        allowed_keys = {"version", "index", "git", "ref"}
        not_allowed_keys = set(attributes.keys()).difference(allowed_keys)
        if len(not_allowed_keys) > 0:
            raise ValueError(f"Not allowed keys: {not_allowed_keys}")

        version = attributes.get("version", "")
        index = attributes.get("index", None)
        git = attributes.get("git", None)
        ref = attributes.get("ref", None)

        return Dependency(name=name, version=version, index=index, git=git, ref=ref)

    def to_json(self) -> Dict[str, Dict[str, str]]:
        """Transform the object to JSON."""
        result = {}
        if self.version != "":
            result["version"] = self.version
        if self.index is not None:
            result["index"] = self.index
        if self.git is not None:
            result["git"] = cast(str, self.git)
        if self.ref is not None:
            result["ref"] = cast(str, self.ref)
        return {self.name: result}

    def get_pip_install_args(self) -> List[str]:
        """Get 'pip install' arguments."""
        name = self.name
        index = self.index
        git_url = self.git
        revision = self.ref if self.ref is not None else DEFAULT_GIT_REF
        version_constraint = str(self.version)
        command: List[str] = []
        if index is not None:
            command += ["-i", index]
        if git_url is not None:
            command += ["git+" + git_url + "@" + revision + "#egg=" + name]
        else:
            command += [name + version_constraint]
        return command

    def __str__(self) -> str:
        """Get the string representation."""
        return f"{self.__class__.__name__}(name='{self.name}', version='{self.version}', index='{self.index}', git='{self.git}', ref='{self.ref}')"

    def __eq__(self, other):
        """Compare with another object."""
        return (
            isinstance(other, Dependency)
            and self._name == other._name
            and self._version == other._version
            and self._index == other._index
            and self._git == other._git
            and self._ref == other._ref
        )


Dependencies = Dict[str, Dependency]
"""
A dictionary from package name to dependency data structure (see above).
The package name must satisfy  <a href="https://www.python.org/dev/peps/pep-0426/#name">the constraints on Python packages names</a>.

The main advantage of having a dictionary is that we implicitly filter out dependency duplicates.
We cannot have two items with the same package name since the keys of a YAML object form a set.
"""


def dependencies_from_json(obj: Dict[str, Dict]) -> Dependencies:
    """
    Parse a JSON object to get an instance of Dependencies.

    :param obj: a dictionary whose keys are package names and values are dictionary with package specifications.
    :return: a Dependencies object.
    """
    return {key: Dependency.from_json({key: value}) for key, value in obj.items()}


def dependencies_to_json(dependencies: Dependencies) -> Dict[str, Dict]:
    """
    Transform a Dependencies object into a JSON object.

    :param dependencies: an instance of "Dependencies" type.
    :return: a dictionary whose keys are package names and
             values are the JSON version of a Dependency object.
    """
    result = {}
    for key, value in dependencies.items():
        dep_to_json = value.to_json()
        package_name = list(dep_to_json.items())[0][0]
        enforce(
            key == package_name, f"Names of dependency differ: {key} != {package_name}"
        )
        result[key] = dep_to_json[key]
    return result


VersionInfoClass = semver.VersionInfo
PackageVersionLike = Union[str, semver.VersionInfo]


@functools.total_ordering
class PackageVersion:
    """A package version."""

    _version: PackageVersionLike

    def __init__(self, version_like: PackageVersionLike):
        """
        Initialize a package version.

        :param version_like: a string, os a semver.VersionInfo object.
        """
        if isinstance(version_like, str) and version_like == "latest":
            self._version = version_like
        elif isinstance(version_like, str):
            self._version = VersionInfoClass.parse(version_like)
        elif isinstance(version_like, VersionInfoClass):
            self._version = version_like
        else:
            raise ValueError("Version type not valid.")

    @property
    def is_latest(self) -> bool:
        """Check whether the version is 'latest'."""
        return isinstance(self._version, str) and self._version == "latest"

    def __str__(self) -> str:
        """Get the string representation."""
        return str(self._version)

    def __eq__(self, other) -> bool:
        """Check equality."""
        return isinstance(other, PackageVersion) and self._version == other._version

    def __lt__(self, other):
        """Compare with another object."""
        enforce(
            isinstance(other, PackageVersion),
            f"Cannot compare {type(self)} with type {type(other)}.",
        )
        other = cast(PackageVersion, other)
        if self.is_latest or other.is_latest:
            return self.is_latest < other.is_latest
        return str(self) < str(other)


class PackageType(Enum):
    """Package types."""

    AGENT = "agent"
    PROTOCOL = "protocol"
    CONNECTION = "connection"
    CONTRACT = "contract"
    SKILL = "skill"

    def to_plural(self) -> str:
        """
        Get the plural name.

        >>> PackageType.AGENT.to_plural()
        'agents'
        >>> PackageType.PROTOCOL.to_plural()
        'protocols'
        >>> PackageType.CONNECTION.to_plural()
        'connections'
        >>> PackageType.SKILL.to_plural()
        'skills'
        >>> PackageType.CONTRACT.to_plural()
        'contracts'

        """
        return self.value + "s"

    def configuration_class(self) -> Type["PackageConfiguration"]:
        """Get the configuration class."""
        d: Dict[PackageType, Type["PackageConfiguration"]] = {
            PackageType.AGENT: AgentConfig,
            PackageType.PROTOCOL: ProtocolConfig,
            PackageType.CONNECTION: ConnectionConfig,
            PackageType.CONTRACT: ContractConfig,
            PackageType.SKILL: SkillConfig,
        }
        return d[self]

    def __str__(self):
        """Convert to string."""
        return str(self.value)


def _get_default_configuration_file_name_from_type(
    item_type: Union[str, PackageType]
) -> str:
    """Get the default configuration file name from item type."""
    item_type = PackageType(item_type)
    if item_type == PackageType.AGENT:
        return DEFAULT_AEA_CONFIG_FILE
    if item_type == PackageType.PROTOCOL:
        return DEFAULT_PROTOCOL_CONFIG_FILE
    if item_type == PackageType.CONNECTION:
        return DEFAULT_CONNECTION_CONFIG_FILE
    if item_type == PackageType.SKILL:
        return DEFAULT_SKILL_CONFIG_FILE
    if item_type == PackageType.CONTRACT:
        return DEFAULT_CONTRACT_CONFIG_FILE
    raise ValueError(  # pragma: no cover
        "Item type not valid: {}".format(str(item_type))
    )


class ComponentType(Enum):
    """Enum of component types supported."""

    PROTOCOL = "protocol"
    CONNECTION = "connection"
    SKILL = "skill"
    CONTRACT = "contract"

    def to_configuration_type(self) -> PackageType:
        """Get package type for component type."""
        return PackageType(self.value)

    @staticmethod
    def plurals() -> Collection[str]:
        """
        Get the collection of type names, plural.

        >>> ComponentType.plurals()
        ['protocols', 'connections', 'skills', 'contracts']
        """
        return list(map(lambda x: x.to_plural(), ComponentType))

    def to_plural(self) -> str:
        """
        Get the plural version of the component type.

        >>> ComponentType.PROTOCOL.to_plural()
        'protocols'
        >>> ComponentType.CONNECTION.to_plural()
        'connections'
        >>> ComponentType.SKILL.to_plural()
        'skills'
        >>> ComponentType.CONTRACT.to_plural()
        'contracts'
        """
        return self.value + "s"

    def __str__(self) -> str:
        """Get the string representation."""
        return str(self.value)


class ProtocolSpecificationParseError(Exception):
    """Exception for parsing a protocol specification file."""


class JSONSerializable(ABC):
    """Interface for JSON-serializable objects."""

    @property
    @abstractmethod
    def json(self) -> Dict:
        """Compute the JSON representation."""

    @classmethod
    def from_json(cls, obj: Dict):
        """Build from a JSON object."""


class Configuration(JSONSerializable, ABC):
    """Configuration class."""

    def __init__(self):
        """Initialize a configuration object."""
        # a list of keys that remembers the key order of the configuration file.
        # this is set by the configuration loader.
        self._key_order = []

    @classmethod
    def from_json(cls, obj: Dict) -> "Configuration":
        """Build from a JSON object."""

    @property
    def ordered_json(self) -> OrderedDict:
        """
        Reorder the dictionary according to a key ordering.

        This method takes all the keys in the key_order list and
        get the associated value in the dictionary (if present).
        For the remaining keys not considered in the order,
        it will use alphanumerical ordering.

        In particular, if key_order is an empty sequence, this reduces to
        alphanumerical sorting.

        It does not do side-effect.
        :return: the ordered dictionary.
        """
        data = self.json
        result = OrderedDict()  # type: OrderedDict

        # parse all the known keys. This might ignore some keys in the dictionary.
        seen_keys = set()
        for key in self._key_order:
            enforce(key not in result, "Key in results!")
            value = data.get(key)
            if value is not None:
                result[key] = value
                seen_keys.add(key)

        # Now process the keys in the dictionary that were not covered before.
        for key, value in data.items():
            if key not in seen_keys:
                result[key] = value
        return result


class CRUDCollection(Generic[T]):
    """Interface of a CRUD collection."""

    def __init__(self):
        """Instantiate a CRUD collection."""
        self._items_by_id = {}  # type: Dict[str, T]

    def create(self, item_id: str, item: T) -> None:
        """
        Add an item.

        :param item_id: the item id.
        :param item: the item to be added.
        :return: None
        :raises ValueError: if the item with the same id is already in the collection.
        """
        if item_id in self._items_by_id:
            raise ValueError("Item with name {} already present!".format(item_id))
        self._items_by_id[item_id] = item

    def read(self, item_id: str) -> Optional[T]:
        """
        Get an item by its name.

        :param item_id: the item id.
        :return: the associated item, or None if the item id is not present.
        """
        return self._items_by_id.get(item_id, None)

    def update(self, item_id: str, item: T) -> None:
        """
        Update an existing item.

        :param item_id: the item id.
        :param item: the item to be added.
        :return: None
        """
        self._items_by_id[item_id] = item

    def delete(self, item_id: str) -> None:
        """Delete an item."""
        if item_id in self._items_by_id.keys():
            del self._items_by_id[item_id]

    def read_all(self) -> List[Tuple[str, T]]:
        """Read all the items."""
        return [  # pylint: disable=unnecessary-comprehension
            (k, v) for k, v in self._items_by_id.items()
        ]


class PublicId(JSONSerializable):
    """This class implement a public identifier.

    A public identifier is composed of three elements:
    - author
    - name
    - version

    The concatenation of those three elements gives the public identifier:

        author/name:version

    >>> public_id = PublicId("author", "my_package", "0.1.0")
    >>> assert public_id.author == "author"
    >>> assert public_id.name == "my_package"
    >>> assert public_id.version == "0.1.0"
    >>> another_public_id = PublicId("author", "my_package", "0.1.0")
    >>> assert hash(public_id) == hash(another_public_id)
    >>> assert public_id == another_public_id
    >>> latest_public_id = PublicId("author", "my_package", "latest")
    >>> latest_public_id
    <author/my_package:latest>
    >>> latest_public_id.package_version.is_latest
    True
    """

    AUTHOR_REGEX = r"[a-zA-Z_][a-zA-Z0-9_]*"
    PACKAGE_NAME_REGEX = r"[a-zA-Z_][a-zA-Z0-9_]*"
    VERSION_REGEX = r"(latest|(0|[1-9]\d*)\.(0|[1-9]\d*)\.(0|[1-9]\d*)(?:-((?:0|[1-9]\d*|\d*[a-zA-Z-][0-9a-zA-Z-]*)(?:\.(?:0|[1-9]\d*|\d*[a-zA-Z-][0-9a-zA-Z-]*))*))?(?:\+([0-9a-zA-Z-]+(?:\.[0-9a-zA-Z-]+)*))?)"
    PUBLIC_ID_REGEX = r"^({})/({})(:({}))?$".format(
        AUTHOR_REGEX, PACKAGE_NAME_REGEX, VERSION_REGEX
    )
    PUBLIC_ID_URI_REGEX = r"^({})/({})/({})$".format(
        AUTHOR_REGEX, PACKAGE_NAME_REGEX, VERSION_REGEX
    )

    LATEST_VERSION = "latest"

    def __init__(
        self, author: str, name: str, version: Optional[PackageVersionLike] = None
    ):
        """Initialize the public identifier."""
        self._author = author
        self._name = name
        self._package_version = (
            PackageVersion(version)
            if version is not None
            else PackageVersion(self.LATEST_VERSION)
        )

    @property
    def author(self) -> str:
        """Get the author."""
        return self._author

    @property
    def name(self) -> str:
        """Get the name."""
        return self._name

    @property
    def version(self) -> str:
        """Get the version string."""
        return str(self._package_version)

    @property
    def package_version(self) -> PackageVersion:
        """Get the package version object."""
        return self._package_version

    @property
    def latest(self) -> str:
        """Get the public id in `latest` form."""
        return "{author}/{name}:*".format(author=self.author, name=self.name)

    def same_prefix(self, other: "PublicId") -> bool:
        """Check if the other public id has the same author and name of this."""
        return self.name == other.name and self.author == other.author

    def to_latest(self) -> "PublicId":
        """Return the same public id, but with latest version."""
        return PublicId(self.author, self.name, self.LATEST_VERSION)

    @classmethod
    def is_valid_str(cls, public_id_string: str) -> bool:
        """
        Check if a string is a public id.

        :param public_id_string: the public id in string format.
        :return: bool indicating validity
        """
        match = re.match(cls.PUBLIC_ID_REGEX, public_id_string)
        return match is not None

    @classmethod
    def from_str(cls, public_id_string: str) -> "PublicId":
        """
        Initialize the public id from the string.

        >>> str(PublicId.from_str("author/package_name:0.1.0"))
        'author/package_name:0.1.0'

        A bad formatted input raises value error:
        >>> PublicId.from_str("bad/formatted:input")
        Traceback (most recent call last):
        ...
        ValueError: Input 'bad/formatted:input' is not well formatted.

        :param public_id_string: the public id in string format.
        :return: the public id object.
        :raises ValueError: if the string in input is not well formatted.
        """
        match = re.match(cls.PUBLIC_ID_REGEX, public_id_string)
        if match is None:
            raise ValueError(
                "Input '{}' is not well formatted.".format(public_id_string)
            )
        username = match.group(1)
        package_name = match.group(2)
        version = match.group(3)[1:] if ":" in public_id_string else None
        return PublicId(username, package_name, version)

    @classmethod
    def from_uri_path(cls, public_id_uri_path: str) -> "PublicId":
        """
        Initialize the public id from the string.

        >>> str(PublicId.from_uri_path("author/package_name/0.1.0"))
        'author/package_name:0.1.0'

        A bad formatted input raises value error:
        >>> PublicId.from_uri_path("bad/formatted:input")
        Traceback (most recent call last):
        ...
        ValueError: Input 'bad/formatted:input' is not well formatted.

        :param public_id_uri_path: the public id in uri path string format.
        :return: the public id object.
        :raises ValueError: if the string in input is not well formatted.
        """
        if not re.match(cls.PUBLIC_ID_URI_REGEX, public_id_uri_path):
            raise ValueError(
                "Input '{}' is not well formatted.".format(public_id_uri_path)
            )
        username, package_name, version = re.findall(
            cls.PUBLIC_ID_URI_REGEX, public_id_uri_path
        )[0][:3]
        return PublicId(username, package_name, version)

    @property
    def to_uri_path(self) -> str:
        """
        Turn the public id into a uri path string.

        :return: uri path string
        """
        return "{author}/{name}/{version}".format(
            author=self.author, name=self.name, version=self.version
        )

    @property
    def json(self) -> Dict:
        """Compute the JSON representation."""
        return {"author": self.author, "name": self.name, "version": self.version}

    @classmethod
    def from_json(cls, obj: Dict):
        """Build from a JSON object."""
        return PublicId(obj["author"], obj["name"], obj["version"],)

    def __hash__(self):
        """Get the hash."""
        return hash((self.author, self.name, self.version))

    def __str__(self):
        """Get the string representation."""
        return "{author}/{name}:{version}".format(
            author=self.author, name=self.name, version=self.version
        )

    def __repr__(self):
        """Get the representation."""
        return f"<{self}>"

    def __eq__(self, other):
        """Compare with another object."""
        return (
            isinstance(other, PublicId)
            and self.author == other.author
            and self.name == other.name
            and self.version == other.version
        )

    def __lt__(self, other):
        """
        Compare two public ids.

        >>> public_id_1 = PublicId("author_1", "name_1", "0.1.0")
        >>> public_id_2 = PublicId("author_1", "name_1", "0.1.1")
        >>> public_id_3 = PublicId("author_1", "name_2", "0.1.0")
        >>> public_id_1 > public_id_2
        False
        >>> public_id_1 < public_id_2
        True

        >>> public_id_1 < public_id_3
        Traceback (most recent call last):
        ...
        ValueError: The public IDs author_1/name_1:0.1.0 and author_1/name_2:0.1.0 cannot be compared. Their author or name attributes are different.

        """
        if (
            isinstance(other, PublicId)
            and self.author == other.author
            and self.name == other.name
        ):
            return self.package_version < other.package_version
        raise ValueError(
            "The public IDs {} and {} cannot be compared. Their author or name attributes are different.".format(
                self, other
            )
        )


class PackageId:
    """A package identifier."""

    PACKAGE_TYPE_REGEX = r"({}|{}|{}|{}|{})".format(
        PackageType.AGENT,
        PackageType.PROTOCOL,
        PackageType.SKILL,
        PackageType.CONNECTION,
        PackageType.CONTRACT,
    )
    PACKAGE_ID_URI_REGEX = r"{}/{}".format(
        PACKAGE_TYPE_REGEX, PublicId.PUBLIC_ID_URI_REGEX[1:-1]
    )

    def __init__(self, package_type: Union[PackageType, str], public_id: PublicId):
        """
        Initialize the package id.

        :param package_type: the package type.
        :param public_id: the public id.
        """
        self._package_type = PackageType(package_type)
        self._public_id = public_id

    @property
    def package_type(self) -> PackageType:
        """Get the package type."""
        return self._package_type

    @property
    def public_id(self) -> PublicId:
        """Get the public id."""
        return self._public_id

    @property
    def author(self) -> str:
        """Get the author of the package."""
        return self.public_id.author

    @property
    def name(self) -> str:
        """Get the name of the package."""
        return self.public_id.name

    @property
    def version(self) -> str:
        """Get the version of the package."""
        return self.public_id.version

    @property
    def package_prefix(self) -> Tuple[PackageType, str, str]:
        """Get the package identifier without the version."""
        return self.package_type, self.author, self.name

    @classmethod
    def from_uri_path(cls, package_id_uri_path: str) -> "PackageId":
        """
        Initialize the public id from the string.

        >>> str(PackageId.from_uri_path("skill/author/package_name/0.1.0"))
        '(skill, author/package_name:0.1.0)'

        A bad formatted input raises value error:
        >>> PackageId.from_uri_path("very/bad/formatted:input")
        Traceback (most recent call last):
        ...
        ValueError: Input 'very/bad/formatted:input' is not well formatted.

        :param public_id_uri_path: the public id in uri path string format.
        :return: the public id object.
        :raises ValueError: if the string in input is not well formatted.
        """
        if not re.match(cls.PACKAGE_ID_URI_REGEX, package_id_uri_path):
            raise ValueError(
                "Input '{}' is not well formatted.".format(package_id_uri_path)
            )
        package_type_str, username, package_name, version = re.findall(
            cls.PACKAGE_ID_URI_REGEX, package_id_uri_path
        )[0][:4]
        package_type = PackageType(package_type_str)
        public_id = PublicId(username, package_name, version)
        return PackageId(package_type, public_id)

    @property
    def to_uri_path(self) -> str:
        """
        Turn the package id into a uri path string.

        :return: uri path string
        """
        return f"{str(self.package_type)}/{self.author}/{self.name}/{self.version}"

    def __hash__(self):
        """Get the hash."""
        return hash((self.package_type, self.public_id))

    def __str__(self):
        """Get the string representation."""
        return "({package_type}, {public_id})".format(
            package_type=self.package_type.value, public_id=self.public_id,
        )

    def __repr__(self):
        """Get the object representation in string."""
        return f"PackageId{self.__str__()}"

    def __eq__(self, other):
        """Compare with another object."""
        return (
            isinstance(other, PackageId)
            and self.package_type == other.package_type
            and self.public_id == other.public_id
        )

    def __lt__(self, other):
        """Compare two public ids."""
        return str(self) < str(other)


class ComponentId(PackageId):
    """
    Class to represent a component identifier.

    A component id is a package id, but excludes the case when the package is an agent.
    >>> pacakge_id = PackageId(PackageType.PROTOCOL, PublicId("author", "name", "0.1.0"))
    >>> component_id = ComponentId(ComponentType.PROTOCOL, PublicId("author", "name", "0.1.0"))
    >>> pacakge_id == component_id
    True

    >>> component_id2 = ComponentId(ComponentType.PROTOCOL, PublicId("author", "name", "0.1.1"))
    >>> pacakge_id == component_id2
    False
    """

    def __init__(self, component_type: Union[ComponentType, str], public_id: PublicId):
        """
        Initialize the component id.

        :param component_type: the component type.
        :param public_id: the public id.
        """
        component_type = ComponentType(component_type)
        super().__init__(component_type.to_configuration_type(), public_id)

    @property
    def component_type(self) -> ComponentType:
        """Get the component type."""
        return ComponentType(self.package_type.value)

    @property
    def component_prefix(self) -> Tuple[ComponentType, str, str]:
        """Get the component identifier without the version."""
        package_prefix = super().package_prefix
        package_type, author, name = package_prefix
        return ComponentType(package_type.value), author, name

    @property
    def prefix_import_path(self) -> str:
        """Get the prefix import path for this component."""
        return "packages.{}.{}.{}".format(
            self.public_id.author, self.component_type.to_plural(), self.public_id.name
        )

    @property
    def json(self) -> Dict:
        """Get the JSON representation."""
        return dict(**self.public_id.json, type=str(self.component_type))
<<<<<<< HEAD


ProtocolId = PublicId
ContractId = PublicId
ConnectionId = PublicId
SkillId = PublicId
=======
>>>>>>> 375c8e9b


class PackageConfiguration(Configuration, ABC):
    """
    This class represent a package configuration.

    A package can be one of:
    - agents
    - protocols
    - connections
    - skills
    - contracts
    """

    default_configuration_filename: str
    package_type: PackageType
    FIELDS_ALLOWED_TO_UPDATE: FrozenSet[str] = frozenset()

    def __init__(
        self,
        name: str,
        author: str,
        version: str = "",
        license_: str = "",
        aea_version: str = "",
        fingerprint: Optional[Dict[str, str]] = None,
        fingerprint_ignore_patterns: Optional[Sequence[str]] = None,
    ):
        """
        Initialize a package configuration.

        :param name: the name of the package.
        :param author: the author of the package.
        :param version: the version of the package (SemVer format).
        :param license_: the license.
        :param aea_version: either a fixed version, or a set of specifiers
           describing the AEA versions allowed.
           (default: empty string - no constraint).
           The fixed version is interpreted with the specifier '=='.
        :param fingerprint: the fingerprint.
        :param fingerprint_ignore_patterns: a list of file patterns to ignore files to fingerprint.
        """
        super().__init__()
        if name is None or author is None:  # pragma: nocover
            raise ValueError("Name and author must be set on the configuration!")
        self.name = name
        self.author = author
        self.version = version if version != "" else DEFAULT_VERSION
        self.license = license_ if license_ != "" else DEFAULT_LICENSE
        self.fingerprint = fingerprint if fingerprint is not None else {}
        self.fingerprint_ignore_patterns = (
            fingerprint_ignore_patterns
            if fingerprint_ignore_patterns is not None
            else []
        )
        self.aea_version = aea_version if aea_version != "" else __aea_version__
        self._aea_version_specifiers = self._parse_aea_version_specifier(aea_version)

        self._directory = None  # type: Optional[Path]

    @property
    def directory(self) -> Optional[Path]:
        """Get the path to the configuration file associated to this file, if any."""
        return self._directory

    @directory.setter
    def directory(self, directory: Path) -> None:
        """Set directory if not already set."""
        if self._directory is not None:  # pragma: nocover
            raise ValueError("Directory already set")
        self._directory = directory

    @staticmethod
    def _parse_aea_version_specifier(aea_version_specifiers: str) -> SpecifierSet:
        try:
            Version(aea_version_specifiers)
            return SpecifierSet("==" + aea_version_specifiers)
        except packaging.version.InvalidVersion:
            pass
        return SpecifierSet(aea_version_specifiers)

    @property
    def aea_version_specifiers(self) -> SpecifierSet:
        """Get the AEA version set specifier."""
        return self._aea_version_specifiers

    @property
    def public_id(self) -> PublicId:
        """Get the public id."""
        return PublicId(self.author, self.name, self.version)

    @property
    def package_dependencies(self) -> Set[ComponentId]:
        """Get the package dependencies."""
        return set()

    def update(self, data: Dict) -> None:
        """
        Update configuration with other data.

        :param data: the data to replace.
        :return: None
        """


class ComponentConfiguration(PackageConfiguration, ABC):
    """Class to represent an agent component configuration."""

    package_type: PackageType

    def __init__(
        self,
        name: str,
        author: str,
        version: str = "",
        license_: str = "",
        aea_version: str = "",
        fingerprint: Optional[Dict[str, str]] = None,
        fingerprint_ignore_patterns: Optional[Sequence[str]] = None,
        dependencies: Optional[Dependencies] = None,
    ):
        """Set component configuration."""
        super().__init__(
            name,
            author,
            version,
            license_,
            aea_version,
            fingerprint,
            fingerprint_ignore_patterns,
        )
        self.pypi_dependencies: Dependencies = dependencies if dependencies is not None else {}

    @property
    def component_type(self) -> ComponentType:
        """Get the component type."""
        return ComponentType(self.package_type.value)

    @property
    def component_id(self) -> ComponentId:
        """Get the component id."""
        return ComponentId(self.component_type, self.public_id)

    @property
    def prefix_import_path(self) -> str:
        """Get the prefix import path for this component."""
        return "packages.{}.{}.{}".format(
            self.public_id.author, self.component_type.to_plural(), self.public_id.name
        )

    @property
    def is_abstract_component(self) -> bool:
        """Check whether the component is abstract."""
        return False

    def _check_configuration_consistency(self, directory: Path):
        """Check that the configuration file is consistent against a directory."""
        self.check_fingerprint(directory)
        self.check_aea_version()
        self.check_public_id_consistency(directory)

    def check_fingerprint(self, directory: Path) -> None:
        """
        Check that the fingerprint are correct against a directory path.

        :raises ValueError if:
            - the argument is not a valid package directory
            - the fingerprints do not match.
        """
        if not directory.exists() or not directory.is_dir():
            raise ValueError("Directory {} is not valid.".format(directory))
        _compare_fingerprints(
            self, directory, False, self.component_type.to_configuration_type()
        )

    def check_aea_version(self):
        """
        Check that the AEA version matches the specifier set.

        :raises ValueError if the version of the aea framework falls within a specifier.
        """
        _check_aea_version(self)

<<<<<<< HEAD
=======
    def check_public_id_consistency(self, directory: Path) -> None:
        """
        Check that the public ids in the init file match the config.

        :raises ValueError if:
            - the argument is not a valid package directory
            - the public ids do not match.
        """
        if not directory.exists() or not directory.is_dir():
            raise ValueError("Directory {} is not valid.".format(directory))
        _compare_public_ids(self, directory)

>>>>>>> 375c8e9b

class ConnectionConfig(ComponentConfiguration):
    """Handle connection configuration."""

    default_configuration_filename = DEFAULT_CONNECTION_CONFIG_FILE
    package_type = PackageType.CONNECTION

    FIELDS_ALLOWED_TO_UPDATE: FrozenSet[str] = frozenset(["config"])

    def __init__(
        self,
        name: str = "",
        author: str = "",
        version: str = "",
        license_: str = "",
        aea_version: str = "",
        fingerprint: Optional[Dict[str, str]] = None,
        fingerprint_ignore_patterns: Optional[Sequence[str]] = None,
        class_name: str = "",
        protocols: Optional[Set[PublicId]] = None,
        restricted_to_protocols: Optional[Set[PublicId]] = None,
        excluded_protocols: Optional[Set[PublicId]] = None,
        dependencies: Optional[Dependencies] = None,
        description: str = "",
        connection_id: Optional[PublicId] = None,
        **config,
    ):
        """Initialize a connection configuration object."""
        if connection_id is None:
            enforce(name != "", "Name or connection_id must be set.")
            enforce(author != "", "Author or connection_id must be set.")
            enforce(version != "", "Version or connection_id must be set.")
        else:
            enforce(
                name in ("", connection_id.name,),
                "Non matching name in ConnectionConfig name and public id.",
            )
            name = connection_id.name
            enforce(
                author in ("", connection_id.author,),
                "Non matching author in ConnectionConfig author and public id.",
            )
            author = connection_id.author
            enforce(
                version in ("", connection_id.version,),
                "Non matching version in ConnectionConfig version and public id.",
            )
            version = connection_id.version
        super().__init__(
            name,
            author,
            version,
            license_,
            aea_version,
            fingerprint,
            fingerprint_ignore_patterns,
            dependencies,
        )
        self.class_name = class_name
        self.protocols = protocols if protocols is not None else []
        self.restricted_to_protocols = (
            restricted_to_protocols if restricted_to_protocols is not None else set()
        )
        self.excluded_protocols = (
            excluded_protocols if excluded_protocols is not None else set()
        )
        self.dependencies = dependencies if dependencies is not None else {}
        self.description = description
        self.config = config if len(config) > 0 else {}

    @property
    def package_dependencies(self) -> Set[ComponentId]:
        """Get the connection dependencies."""
        return set(
            ComponentId(ComponentType.PROTOCOL, protocol_id)
            for protocol_id in self.protocols
        )

    @property
    def json(self) -> Dict:
        """Return the JSON representation."""
        return OrderedDict(
            {
                "name": self.name,
                "author": self.author,
                "version": self.version,
                "type": self.component_type.value,
                "description": self.description,
                "license": self.license,
                "aea_version": self.aea_version,
                "fingerprint": self.fingerprint,
                "fingerprint_ignore_patterns": self.fingerprint_ignore_patterns,
                "protocols": sorted(map(str, self.protocols)),
                "class_name": self.class_name,
                "config": self.config,
                "excluded_protocols": sorted(map(str, self.excluded_protocols)),
                "restricted_to_protocols": sorted(
                    map(str, self.restricted_to_protocols)
                ),
                "dependencies": dependencies_to_json(self.dependencies),
            }
        )

    @classmethod
    def from_json(cls, obj: Dict):
        """Initialize from a JSON object."""
        restricted_to_protocols = obj.get("restricted_to_protocols", set())
        restricted_to_protocols = {
            PublicId.from_str(id_) for id_ in restricted_to_protocols
        }
        excluded_protocols = obj.get("excluded_protocols", set())
        excluded_protocols = {PublicId.from_str(id_) for id_ in excluded_protocols}
        dependencies = dependencies_from_json(obj.get("dependencies", {}))
        protocols = {PublicId.from_str(id_) for id_ in obj.get("protocols", set())}
        return ConnectionConfig(
            name=cast(str, obj.get("name")),
            author=cast(str, obj.get("author")),
            version=cast(str, obj.get("version")),
            license_=cast(str, obj.get("license")),
            aea_version=cast(str, obj.get("aea_version", "")),
            fingerprint=cast(Dict[str, str], obj.get("fingerprint")),
            fingerprint_ignore_patterns=cast(
                Sequence[str], obj.get("fingerprint_ignore_patterns")
            ),
            class_name=cast(str, obj.get("class_name")),
            protocols=cast(Set[PublicId], protocols),
            restricted_to_protocols=cast(Set[PublicId], restricted_to_protocols),
            excluded_protocols=cast(Set[PublicId], excluded_protocols),
            dependencies=cast(Dependencies, dependencies),
            description=cast(str, obj.get("description", "")),
            **cast(dict, obj.get("config", {})),
        )

    def update(self, data: Dict) -> None:
        """
        Update configuration with other data.

        This method does side-effect on the configuration object.

        :param data: the data to populate or replace.
        :return: None
        """
        new_config = data.get("config", {})
        recursive_update(self.config, new_config)


class ProtocolConfig(ComponentConfiguration):
    """Handle protocol configuration."""

    default_configuration_filename = DEFAULT_PROTOCOL_CONFIG_FILE
    package_type = PackageType.PROTOCOL

    FIELDS_ALLOWED_TO_UPDATE: FrozenSet[str] = frozenset()

    def __init__(
        self,
        name: str,
        author: str,
        version: str = "",
        license_: str = "",
        fingerprint: Optional[Dict[str, str]] = None,
        fingerprint_ignore_patterns: Optional[Sequence[str]] = None,
        aea_version: str = "",
        dependencies: Optional[Dependencies] = None,
        description: str = "",
    ):
        """Initialize a connection configuration object."""
        super().__init__(
            name,
            author,
            version,
            license_,
            aea_version,
            fingerprint,
            fingerprint_ignore_patterns,
            dependencies,
        )
        self.dependencies = dependencies if dependencies is not None else {}
        self.description = description

    @property
    def json(self) -> Dict:
        """Return the JSON representation."""
        return OrderedDict(
            {
                "name": self.name,
                "author": self.author,
                "version": self.version,
                "type": self.component_type.value,
                "description": self.description,
                "license": self.license,
                "aea_version": self.aea_version,
                "fingerprint": self.fingerprint,
                "fingerprint_ignore_patterns": self.fingerprint_ignore_patterns,
                "dependencies": dependencies_to_json(self.dependencies),
            }
        )

    @classmethod
    def from_json(cls, obj: Dict):
        """Initialize from a JSON object."""
        dependencies = dependencies_from_json(obj.get("dependencies", {}))
        return ProtocolConfig(
            name=cast(str, obj.get("name")),
            author=cast(str, obj.get("author")),
            version=cast(str, obj.get("version")),
            license_=cast(str, obj.get("license")),
            aea_version=cast(str, obj.get("aea_version", "")),
            fingerprint=cast(Dict[str, str], obj.get("fingerprint")),
            fingerprint_ignore_patterns=cast(
                Sequence[str], obj.get("fingerprint_ignore_patterns")
            ),
            dependencies=dependencies,
            description=cast(str, obj.get("description", "")),
        )


class SkillComponentConfiguration:
    """This class represent a skill component configuration."""

    def __init__(self, class_name: str, **args):
        """
        Initialize a skill component configuration.

        :param skill_component_type: the skill component type.
        :param class_name: the class name of the component.
        :param args: keyword arguments.
        """
        self.class_name = class_name
        self.args = args

    @property
    def json(self) -> Dict:
        """Return the JSON representation."""
        return {"class_name": self.class_name, "args": self.args}

    @classmethod
    def from_json(cls, obj: Dict):
        """Initialize from a JSON object."""
        class_name = cast(str, obj.get("class_name"))
        return SkillComponentConfiguration(class_name=class_name, **obj.get("args", {}))


class SkillConfig(ComponentConfiguration):
    """Class to represent a skill configuration file."""

    default_configuration_filename = DEFAULT_SKILL_CONFIG_FILE
    package_type = PackageType.SKILL

    FIELDS_ALLOWED_TO_UPDATE: FrozenSet[str] = frozenset(
        ["behaviours", "handlers", "models", "is_abstract"]
    )
    FIELDS_WITH_NESTED_FIELDS: FrozenSet[str] = frozenset(
        ["behaviours", "handlers", "models"]
    )
    NESTED_FIELDS_ALLOWED_TO_UPDATE: FrozenSet[str] = frozenset(["args"])

    def __init__(
        self,
        name: str,
        author: str,
        version: str = "",
        license_: str = "",
        aea_version: str = "",
        fingerprint: Optional[Dict[str, str]] = None,
        fingerprint_ignore_patterns: Optional[Sequence[str]] = None,
        protocols: List[PublicId] = None,
        contracts: List[PublicId] = None,
        skills: List[PublicId] = None,
        dependencies: Optional[Dependencies] = None,
        description: str = "",
        is_abstract: bool = False,
    ):
        """Initialize a skill configuration."""
        super().__init__(
            name,
            author,
            version,
            license_,
            aea_version,
            fingerprint,
            fingerprint_ignore_patterns,
            dependencies,
        )
        self.protocols: List[PublicId] = (protocols if protocols is not None else [])
        self.contracts: List[PublicId] = (contracts if contracts is not None else [])
        self.skills: List[PublicId] = (skills if skills is not None else [])
        self.dependencies = dependencies if dependencies is not None else {}
        self.description = description
        self.handlers: CRUDCollection[SkillComponentConfiguration] = CRUDCollection()
        self.behaviours: CRUDCollection[SkillComponentConfiguration] = CRUDCollection()
        self.models: CRUDCollection[SkillComponentConfiguration] = CRUDCollection()

        self.is_abstract = is_abstract

    @property
    def package_dependencies(self) -> Set[ComponentId]:
        """Get the skill dependencies."""
        return (
            {
                ComponentId(ComponentType.PROTOCOL, protocol_id)
                for protocol_id in self.protocols
            }
            .union(
                {
                    ComponentId(ComponentType.CONTRACT, contract_id)
                    for contract_id in self.contracts
                }
            )
            .union(
                {ComponentId(ComponentType.SKILL, skill_id) for skill_id in self.skills}
            )
        )

    @property
    def is_abstract_component(self) -> bool:
        """Check whether the component is abstract."""
        return self.is_abstract

    @property
    def json(self) -> Dict:
        """Return the JSON representation."""
        result = OrderedDict(
            {
                "name": self.name,
                "author": self.author,
                "version": self.version,
                "type": self.component_type.value,
                "description": self.description,
                "license": self.license,
                "aea_version": self.aea_version,
                "fingerprint": self.fingerprint,
                "fingerprint_ignore_patterns": self.fingerprint_ignore_patterns,
                "contracts": sorted(map(str, self.contracts)),
                "protocols": sorted(map(str, self.protocols)),
                "skills": sorted(map(str, self.skills)),
                "behaviours": {key: b.json for key, b in self.behaviours.read_all()},
                "handlers": {key: h.json for key, h in self.handlers.read_all()},
                "models": {key: m.json for key, m in self.models.read_all()},
                "dependencies": dependencies_to_json(self.dependencies),
                "is_abstract": self.is_abstract,
            }
        )
        return result

    @classmethod
    def from_json(cls, obj: Dict):
        """Initialize from a JSON object."""
        name = cast(str, obj.get("name"))
        author = cast(str, obj.get("author"))
        version = cast(str, obj.get("version"))
        license_ = cast(str, obj.get("license"))
        aea_version_specifiers = cast(str, obj.get("aea_version", ""))
        fingerprint = cast(Dict[str, str], obj.get("fingerprint"))
        fingerprint_ignore_patterns = cast(
            Sequence[str], obj.get("fingerprint_ignore_patterns")
        )
        protocols = cast(
            List[PublicId],
            [PublicId.from_str(id_) for id_ in obj.get("protocols", [])],
        )
        contracts = cast(
            List[PublicId],
            [PublicId.from_str(id_) for id_ in obj.get("contracts", [])],
        )
        skills = cast(
            List[PublicId], [PublicId.from_str(id_) for id_ in obj.get("skills", [])],
        )
        dependencies = dependencies_from_json(obj.get("dependencies", {}))
        description = cast(str, obj.get("description", ""))
        skill_config = SkillConfig(
            name=name,
            author=author,
            version=version,
            license_=license_,
            aea_version=aea_version_specifiers,
            fingerprint=fingerprint,
            fingerprint_ignore_patterns=fingerprint_ignore_patterns,
            protocols=protocols,
            contracts=contracts,
            skills=skills,
            dependencies=dependencies,
            description=description,
            is_abstract=obj.get("is_abstract", False),
        )

        for behaviour_id, behaviour_data in obj.get("behaviours", {}).items():
            behaviour_config = SkillComponentConfiguration.from_json(behaviour_data)
            skill_config.behaviours.create(behaviour_id, behaviour_config)

        for handler_id, handler_data in obj.get("handlers", {}).items():
            handler_config = SkillComponentConfiguration.from_json(handler_data)
            skill_config.handlers.create(handler_id, handler_config)

        for model_id, model_data in obj.get("models", {}).items():
            model_config = SkillComponentConfiguration.from_json(model_data)
            skill_config.models.create(model_id, model_config)

        return skill_config

    def update(self, data: Dict) -> None:
        """
        Update configuration with other data.

        :param data: the data to replace.
        :return: None
        """

        def _update_skill_component_config(type_plural: str, data: Dict):
            """
            Update skill component configurations with new data.

            Also check that there are not undeclared components.
            """
            registry: CRUDCollection[SkillComponentConfiguration] = getattr(
                self, type_plural
            )
            new_component_config = data.get(type_plural, {})
            all_component_names = dict(registry.read_all())

            new_skill_component_names = set(new_component_config.keys()).difference(
                set(all_component_names.keys())
            )
            if len(new_skill_component_names) > 0:
                raise ValueError(
                    f"The custom configuration for skill {self.public_id} includes new {type_plural}: {new_skill_component_names}. This is not allowed."
                )

            for component_name, component_data in data.get(type_plural, {}).items():
                component_config = cast(
                    SkillComponentConfiguration, registry.read(component_name)
                )
                component_data_keys = set(component_data.keys())
                unallowed_keys = component_data_keys.difference(
                    SkillConfig.NESTED_FIELDS_ALLOWED_TO_UPDATE
                )
                if len(unallowed_keys) > 0:
                    raise ValueError(
                        f"These fields of skill component configuration '{component_name}' of skill '{self.public_id}' are not allowed to change: {unallowed_keys}."
                    )
                recursive_update(component_config.args, component_data.get("args", {}))

        _update_skill_component_config("behaviours", data)
        _update_skill_component_config("handlers", data)
        _update_skill_component_config("models", data)
        self.is_abstract = data.get("is_abstract", self.is_abstract)


class AgentConfig(PackageConfiguration):
    """Class to represent the agent configuration file."""

    default_configuration_filename = DEFAULT_AEA_CONFIG_FILE
    package_type = PackageType.AGENT

    FIELDS_ALLOWED_TO_UPDATE: FrozenSet[str] = frozenset(
        [
            "description",
            "registry_path",
            "logging_config",
            "private_key_paths",
            "connection_private_key_paths",
            "loop_mode",
            "runtime_mode",
            "execution_timeout",
            "timeout",
            "period",
            "max_reactions",
            "skill_exception_policy",
            "connection_exception_policy",
            "default_connection",
            "default_ledger",
            "default_routing",
        ]
    )

    def __init__(
        self,
        agent_name: str,
        author: str,
        version: str = "",
        license_: str = "",
        aea_version: str = "",
        fingerprint: Optional[Dict[str, str]] = None,
        fingerprint_ignore_patterns: Optional[Sequence[str]] = None,
        registry_path: str = DEFAULT_REGISTRY_PATH,
        description: str = "",
        logging_config: Optional[Dict] = None,
        period: Optional[float] = None,
        execution_timeout: Optional[float] = None,
        max_reactions: Optional[int] = None,
        decision_maker_handler: Optional[Dict] = None,
        skill_exception_policy: Optional[str] = None,
        connection_exception_policy: Optional[str] = None,
        default_routing: Optional[Dict] = None,
        loop_mode: Optional[str] = None,
        runtime_mode: Optional[str] = None,
        component_configurations: Optional[Dict[ComponentId, Dict]] = None,
    ):
        """Instantiate the agent configuration object."""
        super().__init__(
            agent_name,
            author,
            version,
            license_,
            aea_version,
            fingerprint,
            fingerprint_ignore_patterns,
        )
        self.agent_name = agent_name
        self.registry_path = registry_path
        self.description = description
        self.private_key_paths = CRUDCollection[str]()
        self.connection_private_key_paths = CRUDCollection[str]()

        self.logging_config = logging_config if logging_config is not None else {}
        self._default_ledger = None  # type: Optional[str]
        self._default_connection = None  # type: Optional[PublicId]
        self.connections = set()  # type: Set[PublicId]
        self.contracts = set()  # type: Set[PublicId]
        self.protocols = set()  # type: Set[PublicId]
        self.skills = set()  # type: Set[PublicId]

        if self.logging_config == {}:
            self.logging_config["version"] = 1
            self.logging_config["disable_existing_loggers"] = False

        self.period: Optional[float] = period
        self.execution_timeout: Optional[float] = execution_timeout
        self.max_reactions: Optional[int] = max_reactions

        self.skill_exception_policy: Optional[str] = skill_exception_policy
        self.connection_exception_policy: Optional[str] = connection_exception_policy

        self.decision_maker_handler = (
            decision_maker_handler if decision_maker_handler is not None else {}
        )

        self.default_routing = (
            {
                PublicId.from_str(key): PublicId.from_str(value)
                for key, value in default_routing.items()
            }
            if default_routing is not None
            else {}
        )  # type: Dict[PublicId, PublicId]
        self.loop_mode = loop_mode
        self.runtime_mode = runtime_mode
        # this attribute will be set through the setter below
        self._component_configurations: Dict[ComponentId, Dict] = {}
        self.component_configurations = (
            component_configurations if component_configurations is not None else {}
        )

    @property
    def component_configurations(self) -> Dict[ComponentId, Dict]:
        """Get the custom component configurations."""
        return self._component_configurations

    @component_configurations.setter
    def component_configurations(self, d: Dict[ComponentId, Dict]) -> None:
        """Set the component configurations."""
        package_type_to_set = {
            PackageType.PROTOCOL: self.protocols,
            PackageType.CONNECTION: self.connections,
            PackageType.CONTRACT: self.contracts,
            PackageType.SKILL: self.skills,
        }
        for component_id, component_configuration in d.items():
            enforce(
                component_id.public_id
                in package_type_to_set[component_id.package_type],
                f"Component {component_id} not declared in the agent configuration.",
            )
            from aea.configurations.loader import (  # pylint: disable=import-outside-toplevel,cyclic-import
                ConfigLoader,
            )

            ConfigLoader.validate_component_configuration(
                component_id, component_configuration
            )
        self._component_configurations = d

    @property
    def package_dependencies(self) -> Set[ComponentId]:
        """Get the package dependencies."""
        protocols = set(
            ComponentId(ComponentType.PROTOCOL, public_id)
            for public_id in self.protocols
        )
        connections = set(
            ComponentId(ComponentType.CONNECTION, public_id)
            for public_id in self.connections
        )
        skills = set(
            ComponentId(ComponentType.SKILL, public_id) for public_id in self.skills
        )

        contracts = set(
            ComponentId(ComponentType.CONTRACT, public_id)
            for public_id in self.contracts
        )

        return set.union(protocols, contracts, connections, skills)

    @property
    def private_key_paths_dict(self) -> Dict[str, str]:
        """Get dictionary version of private key paths."""
        return {  # pylint: disable=unnecessary-comprehension
            key: path for key, path in self.private_key_paths.read_all()
        }

    @property
    def connection_private_key_paths_dict(self) -> Dict[str, str]:
        """Get dictionary version of connection private key paths."""
        return {  # pylint: disable=unnecessary-comprehension
            key: path for key, path in self.connection_private_key_paths.read_all()
        }

    @property
    def default_connection(self) -> str:
        """Get the default connection."""
        if self._default_connection is None:  # pragma: nocover
            raise ValueError("Default connection not set yet.")
        return str(self._default_connection)

    @default_connection.setter
    def default_connection(self, connection_id: Optional[Union[str, PublicId]]):
        """
        Set the default connection.

        :param connection_id: the name of the default connection.
        :return: None
        """
        if connection_id is None:
            self._default_connection = None
        elif isinstance(connection_id, str):
            self._default_connection = PublicId.from_str(connection_id)
        else:
            self._default_connection = connection_id

    @property
    def default_ledger(self) -> str:
        """Get the default ledger."""
        if self._default_ledger is None:  # pragma: nocover
            raise ValueError("Default ledger not set yet.")
        return self._default_ledger

    @default_ledger.setter
    def default_ledger(self, ledger_id: str):
        """
        Set the default ledger.

        :param ledger_id: the id of the default ledger.
        :return: None
        """
        self._default_ledger = ledger_id

    def component_configurations_json(self) -> List[OrderedDict]:
        """Get the component configurations in JSON format."""
        result: List[OrderedDict] = []
        for component_id, config in self.component_configurations.items():
            result.append(
                OrderedDict(
                    name=component_id.name,
                    author=component_id.author,
                    version=component_id.version,
                    type=str(component_id.component_type),
                    **config,
                )
            )
        return result

    @property
    def json(self) -> Dict:
        """Return the JSON representation."""
        config = OrderedDict(
            {
                "agent_name": self.agent_name,
                "author": self.author,
                "version": self.version,
                "description": self.description,
                "license": self.license,
                "aea_version": self.aea_version,
                "fingerprint": self.fingerprint,
                "fingerprint_ignore_patterns": self.fingerprint_ignore_patterns,
                "connections": sorted(map(str, self.connections)),
                "contracts": sorted(map(str, self.contracts)),
                "protocols": sorted(map(str, self.protocols)),
                "skills": sorted(map(str, self.skills)),
                "default_connection": self.default_connection,
                "default_ledger": self.default_ledger,
                "logging_config": self.logging_config,
                "private_key_paths": self.private_key_paths_dict,
                "registry_path": self.registry_path,
                "component_configurations": self.component_configurations_json(),
            }
        )  # type: Dict[str, Any]

        if len(self.connection_private_key_paths_dict) > 0:
            config[
                "connection_private_key_paths"
            ] = self.connection_private_key_paths_dict

        if self.period is not None:
            config["period"] = self.period
        if self.execution_timeout is not None:
            config["execution_timeout"] = self.execution_timeout
        if self.max_reactions is not None:
            config["max_reactions"] = self.max_reactions
        if self.decision_maker_handler != {}:
            config["decision_maker_handler"] = self.decision_maker_handler
        if self.skill_exception_policy is not None:
            config["skill_exception_policy"] = self.skill_exception_policy
        if self.connection_exception_policy is not None:
            config["connection_exception_policy"] = self.connection_exception_policy
        if self.default_routing != {}:
            config["default_routing"] = {
                str(key): str(value) for key, value in self.default_routing.items()
            }
        if self.loop_mode is not None:
            config["loop_mode"] = self.loop_mode

        if self.runtime_mode is not None:
            config["runtime_mode"] = self.runtime_mode

        return config

    @classmethod
    def from_json(cls, obj: Dict):
        """Initialize from a JSON object."""
        agent_config = AgentConfig(
            agent_name=cast(str, obj.get("agent_name")),
            author=cast(str, obj.get("author")),
            version=cast(str, obj.get("version")),
            license_=cast(str, obj.get("license")),
            aea_version=cast(str, obj.get("aea_version", "")),
            registry_path=cast(str, obj.get("registry_path")),
            description=cast(str, obj.get("description", "")),
            fingerprint=cast(Dict[str, str], obj.get("fingerprint", {})),
            fingerprint_ignore_patterns=cast(
                Sequence[str], obj.get("fingerprint_ignore_patterns")
            ),
            logging_config=cast(Dict, obj.get("logging_config", {})),
            period=cast(float, obj.get("period")),
            execution_timeout=cast(float, obj.get("execution_timeout")),
            max_reactions=cast(int, obj.get("max_reactions")),
            decision_maker_handler=cast(Dict, obj.get("decision_maker_handler", {})),
            skill_exception_policy=cast(str, obj.get("skill_exception_policy")),
            connection_exception_policy=cast(
                str, obj.get("connection_exception_policy")
            ),
            default_routing=cast(Dict, obj.get("default_routing", {})),
            loop_mode=cast(str, obj.get("loop_mode")),
            runtime_mode=cast(str, obj.get("runtime_mode")),
            component_configurations=None,
        )

        for crypto_id, path in obj.get("private_key_paths", {}).items():
            agent_config.private_key_paths.create(crypto_id, path)

        for crypto_id, path in obj.get("connection_private_key_paths", {}).items():
            agent_config.connection_private_key_paths.create(crypto_id, path)

        # parse connection public ids
        agent_config.connections = set(
            map(PublicId.from_str, obj.get("connections", []),)
        )

        # parse contracts public ids
        agent_config.contracts = set(map(PublicId.from_str, obj.get("contracts", []),))

        # parse protocol public ids
        agent_config.protocols = set(map(PublicId.from_str, obj.get("protocols", []),))

        # parse skills public ids
        agent_config.skills = set(map(PublicId.from_str, obj.get("skills", []),))

        component_configurations = {}
        for config in obj.get("component_configurations", []):
            tmp = deepcopy(config)
            name = tmp.pop("name")
            author = tmp.pop("author")
            version = tmp.pop("version")
            type_ = tmp.pop("type")
            component_id = ComponentId(
                ComponentType(type_), PublicId(author, name, version)
            )
            component_configurations[component_id] = tmp
        agent_config.component_configurations = component_configurations

        # set default connection
        default_connection_name = obj.get("default_connection", None)
        agent_config.default_connection = default_connection_name
        default_ledger_id = obj.get("default_ledger", None)
        agent_config.default_ledger = default_ledger_id

        return agent_config

    def update(self, data: Dict) -> None:
        """
        Update configuration with other data.

        To update the component parts, populate the field "component_configurations" as a
        mapping from ComponentId to configurations.

        :param data: the data to replace.
        :return: None
        """
        data = copy(data)
        # update component parts
        new_component_configurations: Dict = data.pop("component_configurations", {})
        result: Dict[ComponentId, Dict] = copy(self.component_configurations)
        for component_id, obj in new_component_configurations.items():
            if component_id not in result:
                result[component_id] = obj
            else:
                recursive_update(result[component_id], obj)
        self.component_configurations = result

        # update other fields
        for item_id, value in data.get("private_key_paths", {}).items():
            self.private_key_paths.update(item_id, value)

        for item_id, value in data.get("connection_private_key_paths", {}).items():
            self.connection_private_key_paths.update(item_id, value)

        self.logging_config = data.get("logging_config", self.logging_config)
        self.registry_path = data.get("registry_path", self.registry_path)


class SpeechActContentConfig(Configuration):
    """Handle a speech_act content configuration."""

    def __init__(self, **args):
        """Initialize a speech_act content configuration."""
        super().__init__()
        self.args = args  # type: Dict[str, str]
        self._check_consistency()

    def _check_consistency(self):
        """Check consistency of the args."""
        for content_name, content_type in self.args.items():
            if not isinstance(content_name, str) or not isinstance(content_type, str):
                raise ProtocolSpecificationParseError(
                    "Contents' names and types must be string."
                )
            # Check each content definition key/value (i.e. content name/type) is not empty
            if content_name == "" or content_type == "":
                raise ProtocolSpecificationParseError(
                    "Contents' names and types cannot be empty."
                )

    @property
    def json(self) -> Dict:
        """Return the JSON representation."""
        return self.args

    @classmethod
    def from_json(cls, obj: Dict):
        """Initialize from a JSON object."""
        return SpeechActContentConfig(**obj)


class ProtocolSpecification(ProtocolConfig):
    """Handle protocol specification."""

    def __init__(
        self,
        name: str,
        author: str,
        version: str = "",
        license_: str = "",
        aea_version: str = "",
        description: str = "",
    ):
        """Initialize a protocol specification configuration object."""
        super().__init__(
            name,
            author,
            version,
            license_,
            aea_version=aea_version,
            description=description,
        )
        self.speech_acts = CRUDCollection[SpeechActContentConfig]()
        self._protobuf_snippets = {}  # type: Dict
        self._dialogue_config = {}  # type: Dict

    @property
    def protobuf_snippets(self) -> Dict:
        """Get the protobuf snippets."""
        return self._protobuf_snippets

    @protobuf_snippets.setter
    def protobuf_snippets(self, protobuf_snippets: Dict):
        """Set the protobuf snippets."""
        self._protobuf_snippets = protobuf_snippets

    @property
    def dialogue_config(self) -> Dict:
        """Get the dialogue config."""
        return self._dialogue_config

    @dialogue_config.setter
    def dialogue_config(self, dialogue_config: Dict):
        """Set the dialogue config."""
        self._dialogue_config = dialogue_config

    @property
    def json(self) -> Dict:
        """Return the JSON representation."""
        return OrderedDict(
            {
                "name": self.name,
                "author": self.author,
                "version": self.version,
                "description": self.description,
                "license": self.license,
                "aea_version": self.aea_version,
                "speech_acts": {
                    key: speech_act.json
                    for key, speech_act in self.speech_acts.read_all()
                },
            }
        )

    @classmethod
    def from_json(cls, obj: Dict):
        """Initialize from a JSON object."""
        protocol_specification = ProtocolSpecification(
            name=cast(str, obj.get("name")),
            author=cast(str, obj.get("author")),
            version=cast(str, obj.get("version")),
            license_=cast(str, obj.get("license")),
            aea_version=cast(str, obj.get("aea_version", "")),
            description=cast(str, obj.get("description", "")),
        )
        for speech_act, speech_act_content in obj.get("speech_acts", {}).items():
            speech_act_content_config = SpeechActContentConfig.from_json(
                speech_act_content
            )
            protocol_specification.speech_acts.create(
                speech_act, speech_act_content_config
            )
        protocol_specification._check_consistency()  # pylint: disable=protected-access
        return protocol_specification

    def _check_consistency(self):
        """Validate the correctness of the speech_acts."""
        if len(self.speech_acts.read_all()) == 0:
            raise ProtocolSpecificationParseError(
                "There should be at least one performative defined in the speech_acts."
            )
        content_dict = {}
        for performative, speech_act_content_config in self.speech_acts.read_all():
            if not isinstance(performative, str):
                raise ProtocolSpecificationParseError(
                    "A 'performative' is not specified as a string."
                )
            if performative == "":
                raise ProtocolSpecificationParseError(
                    "A 'performative' cannot be an empty string."
                )
            for content_name, content_type in speech_act_content_config.args.items():
                if content_name in content_dict.keys():
                    if content_type != content_dict[content_name]:  # pragma: no cover
                        raise ProtocolSpecificationParseError(
                            "The content '{}' appears more than once with different types in speech_acts.".format(
                                content_name
                            )
                        )
                content_dict[content_name] = content_type


class ContractConfig(ComponentConfiguration):
    """Handle contract configuration."""

    default_configuration_filename = DEFAULT_CONTRACT_CONFIG_FILE
    package_type = PackageType.CONTRACT

    FIELDS_ALLOWED_TO_UPDATE: FrozenSet[str] = frozenset([])

    def __init__(
        self,
        name: str,
        author: str,
        version: str = "",
        license_: str = "",
        aea_version: str = "",
        fingerprint: Optional[Dict[str, str]] = None,
        fingerprint_ignore_patterns: Optional[Sequence[str]] = None,
        dependencies: Optional[Dependencies] = None,
        description: str = "",
        contract_interface_paths: Optional[Dict[str, str]] = None,
        class_name: str = "",
    ):
        """Initialize a protocol configuration object."""
        super().__init__(
            name,
            author,
            version,
            license_,
            aea_version,
            fingerprint,
            fingerprint_ignore_patterns,
            dependencies,
        )
        self.dependencies = dependencies if dependencies is not None else {}
        self.description = description
        self.contract_interface_paths = (
            contract_interface_paths if contract_interface_paths is not None else {}
        )
        self.class_name = class_name

    @property
    def contract_interfaces(self) -> Dict[str, str]:
        """Get the contract interfaces."""
        return self._get_contract_interfaces()

    def _get_contract_interfaces(self) -> Dict[str, str]:
        """Get the contract interfaces."""
        if self.directory is None:  # pragma: nocover
            raise ValueError("Set directory before calling.")
        contract_interfaces = {}  # type: Dict[str, str]
        for identifier, path in self.contract_interface_paths.items():
            full_path = Path(self.directory, path)
            if identifier == "ethereum":
                with open(full_path, "r") as interface_file_ethereum:
                    contract_interface = json.load(interface_file_ethereum)
                    contract_interfaces[identifier] = contract_interface
            elif identifier in ["cosmos", "fetchai"]:
                with open(full_path, "rb") as interface_file_cosmos:
                    contract_interface = {
                        "wasm_byte_code": str(
                            base64.b64encode(
                                gzip.compress(interface_file_cosmos.read(), 6)
                            ).decode()
                        )
                    }
                    contract_interfaces[identifier] = contract_interface
            else:
                raise ValueError(  # pragma: nocover
                    "Identifier {} is not supported for contracts."
                )
        return contract_interfaces

    @property
    def json(self) -> Dict:
        """Return the JSON representation."""
        return OrderedDict(
            {
                "name": self.name,
                "author": self.author,
                "version": self.version,
                "type": self.component_type.value,
                "description": self.description,
                "license": self.license,
                "aea_version": self.aea_version,
                "fingerprint": self.fingerprint,
                "fingerprint_ignore_patterns": self.fingerprint_ignore_patterns,
                "class_name": self.class_name,
                "contract_interface_paths": self.contract_interface_paths,
                "dependencies": dependencies_to_json(self.dependencies),
            }
        )

    @classmethod
    def from_json(cls, obj: Dict):
        """Initialize from a JSON object."""
        dependencies = cast(
            Dependencies, dependencies_from_json(obj.get("dependencies", {}))
        )
        return ContractConfig(
            name=cast(str, obj.get("name")),
            author=cast(str, obj.get("author")),
            version=cast(str, obj.get("version")),
            license_=cast(str, obj.get("license")),
            aea_version=cast(str, obj.get("aea_version", "")),
            fingerprint=cast(Dict[str, str], obj.get("fingerprint", {})),
            fingerprint_ignore_patterns=cast(
                Sequence[str], obj.get("fingerprint_ignore_patterns")
            ),
            dependencies=dependencies,
            description=cast(str, obj.get("description", "")),
            contract_interface_paths=cast(
                Dict[str, str], obj.get("contract_interface_paths", {})
            ),
            class_name=obj.get("class_name", ""),
        )


"""The following functions are called from aea.cli.utils."""


def _compute_fingerprint(
    package_directory: Path, ignore_patterns: Optional[Collection[str]] = None
) -> Dict[str, str]:
    ignore_patterns = ignore_patterns if ignore_patterns is not None else []
    ignore_patterns = set(ignore_patterns).union(DEFAULT_FINGERPRINT_IGNORE_PATTERNS)
    hasher = IPFSHashOnly()
    fingerprints = {}  # type: Dict[str, str]
    # find all valid files of the package
    all_files = [
        x
        for x in package_directory.glob("**/*")
        if x.is_file()
        and (
            x.match("*.py") or not any(x.match(pattern) for pattern in ignore_patterns)
        )
    ]

    for file in all_files:
        file_hash = hasher.get(str(file))
        key = str(file.relative_to(package_directory))
        enforce(key not in fingerprints, "Key in fingerprints!")  # nosec
        # use '/' as path separator
        normalized_path = Path(key).as_posix()
        fingerprints[normalized_path] = file_hash

    return fingerprints


def _compare_fingerprints(
    package_configuration: PackageConfiguration,
    package_directory: Path,
    is_vendor: bool,
    item_type: PackageType,
):
    """
    Check fingerprints of a package directory against the fingerprints declared in the configuration file.

    :param package_configuration: the package configuration object.
    :param package_directory: the directory of the package.
    :param is_vendor: whether the package is vendorized or not.
    :param item_type: the type of the item.
    :return: None
    :raises ValueError: if the fingerprints do not match.
    """
    expected_fingerprints = package_configuration.fingerprint
    ignore_patterns = package_configuration.fingerprint_ignore_patterns
    actual_fingerprints = _compute_fingerprint(package_directory, ignore_patterns)
    if expected_fingerprints != actual_fingerprints:
        if is_vendor:
            raise ValueError(
                (
                    "Fingerprints for package {} do not match:\nExpected: {}\nActual: {}\n"
                    "Vendorized projects should not be tampered with, please revert any changes to {} {}"
                ).format(
                    package_directory,
                    pprint.pformat(expected_fingerprints),
                    pprint.pformat(actual_fingerprints),
                    str(item_type),
                    package_configuration.public_id,
                )
            )
        raise ValueError(
            (
                "Fingerprints for package {} do not match:\nExpected: {}\nActual: {}\n"
                "Please fingerprint the package before continuing: 'aea fingerprint {} {}'"
            ).format(
                package_directory,
                pprint.pformat(expected_fingerprints),
                pprint.pformat(actual_fingerprints),
                str(item_type),
                package_configuration.public_id,
            )
        )


def _check_aea_version(package_configuration: PackageConfiguration):
    """Check the package configuration version against the version of the framework."""
    current_aea_version = Version(__aea_version__)
    version_specifiers = package_configuration.aea_version_specifiers
    if current_aea_version not in version_specifiers:
        raise ValueError(
            "The CLI version is {}, but package {} requires version {}".format(
                current_aea_version,
                package_configuration.public_id,
                package_configuration.aea_version_specifiers,
            )
        )


def _compare_public_ids(
    component_configuration: ComponentConfiguration, package_directory: Path
) -> None:
    """Compare the public ids in config and init file."""
    if component_configuration.package_type != PackageType.SKILL:
        return
    filename = "__init__.py"
    public_id_in_init = _get_public_id_from_file(
        component_configuration, package_directory, filename
    )
    if (
        public_id_in_init is not None
        and public_id_in_init != component_configuration.public_id
    ):
        raise ValueError(  # pragma: nocover
            f"The public id specified in {filename} for package {package_directory} does not match the one specific in {component_configuration.package_type.value}.yaml"
        )


def _get_public_id_from_file(
    component_configuration: ComponentConfiguration,
    package_directory: Path,
    filename: str,
) -> Optional[PublicId]:
    """
    Get the public id from an init if present.

    :param component_configuration: the component configuration.
    :param package_directory: the path to the package directory.
    :param filename: the file
    :return: the public id, if found.
    """
    path_to_file = Path(package_directory, filename)
    module = load_module(component_configuration.prefix_import_path, path_to_file)
    package_public_id = getattr(module, PACKAGE_PUBLIC_ID_VAR_NAME, None)
    return package_public_id<|MERGE_RESOLUTION|>--- conflicted
+++ resolved
@@ -55,11 +55,7 @@
 
 from aea.__version__ import __version__ as __aea_version__
 from aea.exceptions import enforce
-<<<<<<< HEAD
-from aea.helpers.base import RegexConstrainedString, recursive_update
-=======
 from aea.helpers.base import RegexConstrainedString, load_module, recursive_update
->>>>>>> 375c8e9b
 from aea.helpers.ipfs.base import IPFSHashOnly
 
 
@@ -956,15 +952,6 @@
     def json(self) -> Dict:
         """Get the JSON representation."""
         return dict(**self.public_id.json, type=str(self.component_type))
-<<<<<<< HEAD
-
-
-ProtocolId = PublicId
-ContractId = PublicId
-ConnectionId = PublicId
-SkillId = PublicId
-=======
->>>>>>> 375c8e9b
 
 
 class PackageConfiguration(Configuration, ABC):
@@ -1148,8 +1135,6 @@
         """
         _check_aea_version(self)
 
-<<<<<<< HEAD
-=======
     def check_public_id_consistency(self, directory: Path) -> None:
         """
         Check that the public ids in the init file match the config.
@@ -1162,7 +1147,6 @@
             raise ValueError("Directory {} is not valid.".format(directory))
         _compare_public_ids(self, directory)
 
->>>>>>> 375c8e9b
 
 class ConnectionConfig(ComponentConfiguration):
     """Handle connection configuration."""
