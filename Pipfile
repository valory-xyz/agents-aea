--- conflicted
+++ resolved
@@ -45,13 +45,8 @@
 GitPython = "==3.1.27"
 requests = "==2.28.1"
 idna = "<=3.3"
-<<<<<<< HEAD
-open-aea-cosmpy = "==0.6.6"
+open-aea-cosmpy = "==0.6.7"
 web3 = "<7,>=6.0.0"
-=======
-open-aea-cosmpy = "==0.6.7"
-web3 = ">=6.0.0,<7"
->>>>>>> 1fb5f4e3
 semver = "<3.0.0,>=2.9.1"
 py-multibase = ">=1.0.0"
 py-multicodec = ">=0.2.0"
