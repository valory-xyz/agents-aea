[[source]]
name = "pypi"
url = "https://pypi.org/simple"
verify_ssl = true

[[source]]
url = "https://test.pypi.org/simple"
verify_ssl = true
name = "test-pypi"

[dev-packages]
# we fix exact versions as it's sufficient to have at least one set of compatible dependencies for development
setuptools = "==59.6.0"
aiohttp = "==3.7.4.post0"
asn1crypto = "==1.4.0"
bech32 = "==1.2.0"
defusedxml = "==0.6.0"
# ^ still used?
docker = "==4.2.0"
ecdsa = ">=0.15"
eth-account = "==0.5.6"
<<<<<<< HEAD
gitpython = ">=3.1.14"
=======
>>>>>>> 58289c44
gym = "==0.15.6"
hypothesis = "==6.21.6"
ipfshttpclient = "==0.8.0a2"
liccheck = "==0.6.0"
matplotlib = ">=3.3.0,<3.4"
memory-profiler = "==0.57.0"
<<<<<<< HEAD
=======
# ^ still used?
>>>>>>> 58289c44
numpy = ">=1.18.1"
openapi-core = "==0.13.2"
openapi-spec-validator = "==0.2.8"
packaging = "==21.3"
pexpect = "==4.8.0"
psutil = "==5.7.0"
pycryptodome = ">=3.10.1"
<<<<<<< HEAD
=======
pytest-custom-exit-code = "==0.3.0"
>>>>>>> 58289c44
GitPython = "==3.1.27"
requests = ">=2.22.0"
idna = "<=3.3"
web3 = "==5.25.0"
cosmpy = ">=0.4.1,<0.5.0"
semver = "<3.0.0,>=2.9.1"
py-multibase = ">=1.0.0"
py-multicodec = ">=0.2.0"
google-api-python-client = "<=2.60.0"
certifi = "<=2022.6.15.1"
mistune = "==2.0.3"
tomte = {version = "==0.1.5", extras = ["tox", "tests"]}

[packages]
# we don't specify dependencies for the library here for intallation as per: https://pipenv-fork.readthedocs.io/en/latest/advanced.html#pipfile-vs-setuppy
# aea and plugin dependencies are specified in setup.py<|MERGE_RESOLUTION|>--- conflicted
+++ resolved
@@ -19,20 +19,13 @@
 docker = "==4.2.0"
 ecdsa = ">=0.15"
 eth-account = "==0.5.6"
-<<<<<<< HEAD
-gitpython = ">=3.1.14"
-=======
->>>>>>> 58289c44
 gym = "==0.15.6"
 hypothesis = "==6.21.6"
 ipfshttpclient = "==0.8.0a2"
 liccheck = "==0.6.0"
 matplotlib = ">=3.3.0,<3.4"
 memory-profiler = "==0.57.0"
-<<<<<<< HEAD
-=======
 # ^ still used?
->>>>>>> 58289c44
 numpy = ">=1.18.1"
 openapi-core = "==0.13.2"
 openapi-spec-validator = "==0.2.8"
@@ -40,10 +33,7 @@
 pexpect = "==4.8.0"
 psutil = "==5.7.0"
 pycryptodome = ">=3.10.1"
-<<<<<<< HEAD
-=======
 pytest-custom-exit-code = "==0.3.0"
->>>>>>> 58289c44
 GitPython = "==3.1.27"
 requests = ">=2.22.0"
 idna = "<=3.3"
