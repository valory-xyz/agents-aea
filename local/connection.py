# -*- coding: utf-8 -*-
# ------------------------------------------------------------------------------
#
#   Copyright 2018-2019 Fetch.AI Limited
#
#   Licensed under the Apache License, Version 2.0 (the "License");
#   you may not use this file except in compliance with the License.
#   You may obtain a copy of the License at
#
#       http://www.apache.org/licenses/LICENSE-2.0
#
#   Unless required by applicable law or agreed to in writing, software
#   distributed under the License is distributed on an "AS IS" BASIS,
#   WITHOUT WARRANTIES OR CONDITIONS OF ANY KIND, either express or implied.
#   See the License for the specific language governing permissions and
#   limitations under the License.
#
# ------------------------------------------------------------------------------
"""Extension to the Local Node."""

import asyncio
import logging
from asyncio import AbstractEventLoop, Queue
from collections import defaultdict
from threading import Thread
from typing import Dict, List, Optional, Tuple, Type, cast

from aea.common import Address
from aea.configurations.base import PublicId
from aea.connections.base import Connection, ConnectionStates
from aea.exceptions import enforce
from aea.helpers.search.models import Description
from aea.mail.base import Envelope, EnvelopeContext
from aea.protocols.base import Message
from aea.protocols.default.message import DefaultMessage
from aea.protocols.dialogue.base import Dialogue as BaseDialogue
from aea.protocols.dialogue.base import DialogueLabel as BaseDialogueLabel

from packages.fetchai.protocols.oef_search.dialogues import (
    OefSearchDialogue as BaseOefSearchDialogue,
)
from packages.fetchai.protocols.oef_search.dialogues import (
    OefSearchDialogues as BaseOefSearchDialogues,
)
from packages.fetchai.protocols.oef_search.message import OefSearchMessage


_default_logger = logging.getLogger("aea.packages.fetchai.connections.local")

TARGET = 0
MESSAGE_ID = 1
RESPONSE_TARGET = MESSAGE_ID
RESPONSE_MESSAGE_ID = MESSAGE_ID + 1
STUB_DIALOGUE_ID = 0
PUBLIC_ID = PublicId.from_str("fetchai/local:0.10.0")


class OefSearchDialogue(BaseOefSearchDialogue):
    """The dialogue class maintains state of a dialogue and manages it."""

    def __init__(
        self,
        dialogue_label: BaseDialogueLabel,
        self_address: Address,
        role: BaseDialogue.Role,
        message_class: Type[OefSearchMessage] = OefSearchMessage,
    ) -> None:
        """
        Initialize a dialogue.

        :param dialogue_label: the identifier of the dialogue
        :param self_address: the address of the entity for whom this dialogue is maintained
        :param role: the role of the agent this dialogue is maintained for

        :return: None
        """
        BaseOefSearchDialogue.__init__(
            self, dialogue_label=dialogue_label, self_address=self_address, role=role
        )
        self._envelope_context = None  # type: Optional[EnvelopeContext]

    @property
    def envelope_context(self) -> Optional[EnvelopeContext]:
        """Get envelope_context."""
        return self._envelope_context

    @envelope_context.setter
    def envelope_context(self, envelope_context: Optional[EnvelopeContext]) -> None:
        """Set envelope_context."""
        enforce(self._envelope_context is None, "envelope_context already set!")
        self._envelope_context = envelope_context


class OefSearchDialogues(BaseOefSearchDialogues):
    """The dialogues class keeps track of all dialogues."""

    def __init__(self) -> None:
        """
        Initialize dialogues.

        :return: None
        """

        def role_from_first_message(  # pylint: disable=unused-argument
            message: Message, receiver_address: Address
        ) -> BaseDialogue.Role:
            """Infer the role of the agent from an incoming/outgoing first message

            :param message: an incoming/outgoing first message
            :param receiver_address: the address of the receiving agent
            :return: The role of the agent
            """
            # The local connection maintains the dialogue on behalf of the node
            return OefSearchDialogue.Role.OEF_NODE

        BaseOefSearchDialogues.__init__(
            self,
            self_address=str(OEFLocalConnection.connection_id),
            role_from_first_message=role_from_first_message,
            dialogue_class=OefSearchDialogue,
        )


class LocalNode:
    """A light-weight local implementation of a OEF Node."""

    def __init__(
        self, loop: AbstractEventLoop = None, logger: logging.Logger = _default_logger
    ):
        """
        Initialize a local (i.e. non-networked) implementation of an OEF Node.

        :param loop: the event loop. If None, a new event loop is instantiated.
        """
        self.services = defaultdict(lambda: [])  # type: Dict[str, List[Description]]
        self._lock = asyncio.Lock()
        self._loop = loop if loop is not None else asyncio.new_event_loop()
        self._thread = Thread(target=self._run_loop, daemon=True)

        self._in_queue = asyncio.Queue(loop=self._loop)  # type: asyncio.Queue
        self._out_queues = {}  # type: Dict[str, asyncio.Queue]

        self._receiving_loop_task = None  # type: Optional[asyncio.Task]
        self.address: Optional[Address] = None
        self._dialogues: Optional[OefSearchDialogues] = None
        self.logger = logger

    def __enter__(self):
        """Start the local node."""
        self.start()
        return self

    def __exit__(self, exc_type, exc_val, exc_tb):
        """Stop the local node."""
        self.stop()

    def _run_loop(self):
        """
        Run the asyncio loop.

        This method is supposed to be run only in the Multiplexer thread.
        """
        self.logger.debug("Starting threaded asyncio loop...")
        asyncio.set_event_loop(self._loop)
        self._loop.run_forever()
        self.logger.debug("Asyncio loop has been stopped.")

    async def connect(
        self, address: Address, writer: asyncio.Queue
    ) -> Optional[asyncio.Queue]:
        """
        Connect an address to the node.

        :param address: the address of the agent.
        :param writer: the queue where the client is listening.
        :return: an asynchronous queue, that constitutes the communication channel.
        """
        if address in self._out_queues.keys():
            return None

        if self._in_queue is None:  # pragma: nocover
            raise ValueError("In queue not set.")
        q = self._in_queue  # type: asyncio.Queue
        self._out_queues[address] = writer

        self.address = address
        self._dialogues = OefSearchDialogues()
        return q

    def start(self):
        """Start the node."""
        if not self._loop.is_running() and not self._thread.is_alive():
            self._thread.start()
        self._receiving_loop_task = asyncio.run_coroutine_threadsafe(
            self.receiving_loop(), loop=self._loop
        )
        self.logger.debug("Local node has been started.")

    def stop(self):
        """Stop the node."""
        asyncio.run_coroutine_threadsafe(self._in_queue.put(None), self._loop).result()
        self._receiving_loop_task.result()

        if self._loop.is_running():
            self._loop.call_soon_threadsafe(self._loop.stop)
        if self._thread.is_alive():
            self._thread.join()

    async def receiving_loop(self):
        """Process incoming messages."""
        while True:
            envelope = await self._in_queue.get()
            if envelope is None:
                self.logger.debug("Receiving loop terminated.")
                return
            self.logger.debug("Handling envelope: {}".format(envelope))
            await self._handle_envelope(envelope)

    async def _handle_envelope(self, envelope: Envelope) -> None:
        """Handle an envelope.

        :param envelope: the envelope
        :return: None
        """
<<<<<<< HEAD
        if envelope.protocol_id == ProtocolId.from_str("fetchai/oef_search:0.8.0"):
=======
        if envelope.protocol_id == OefSearchMessage.protocol_id:
>>>>>>> 75a6ce5d
            await self._handle_oef_message(envelope)
        else:
            OEFLocalConnection._ensure_valid_envelope_for_external_comms(  # pylint: disable=protected-access
                envelope
            )
            await self._handle_agent_message(envelope)

    async def _handle_oef_message(self, envelope: Envelope) -> None:
        """Handle oef messages.

        :param envelope: the envelope
        :return: None
        """
        if not isinstance(envelope.message, OefSearchMessage):  # pragma: nocover
            raise ValueError("Message not of type OefSearchMessage.")
        oef_message, dialogue = self._get_message_and_dialogue(envelope)

        if dialogue is None:
            self.logger.warning(
                "Could not create dialogue for message={}".format(oef_message)
            )
            return

        if oef_message.performative == OefSearchMessage.Performative.REGISTER_SERVICE:
            await self._register_service(
                envelope.sender, oef_message.service_description
            )
        elif (
            oef_message.performative == OefSearchMessage.Performative.UNREGISTER_SERVICE
        ):
            await self._unregister_service(oef_message, dialogue)
        elif oef_message.performative == OefSearchMessage.Performative.SEARCH_SERVICES:
            await self._search_services(oef_message, dialogue)
        else:
            # request not recognized
            pass

    async def _handle_agent_message(self, envelope: Envelope) -> None:
        """
        Forward an envelope to the right agent.

        :param envelope: the envelope
        :return: None
        """
        destination = envelope.to

        if destination not in self._out_queues.keys():
            msg = DefaultMessage(
                performative=DefaultMessage.Performative.ERROR,
                dialogue_reference=("", ""),
                target=TARGET,
                message_id=MESSAGE_ID,
                error_code=DefaultMessage.ErrorCode.INVALID_DIALOGUE,
                error_msg="Destination not available",
                error_data={},
            )
            error_envelope = Envelope(
                to=envelope.sender,
                sender=str(OEFLocalConnection.connection_id),
                protocol_id=DefaultMessage.protocol_id,
                message=msg,
            )
            await self._send(error_envelope)
            return
        await self._send(envelope)

    async def _register_service(
        self, address: Address, service_description: Description
    ):
        """
        Register a service agent in the service directory of the node.

        :param address: the address of the service agent to be registered.
        :param service_description: the description of the service agent to be registered.
        :return: None
        """
        async with self._lock:
            self.services[address].append(service_description)

    async def _unregister_service(
        self, oef_search_msg: OefSearchMessage, dialogue: OefSearchDialogue,
    ) -> None:
        """
        Unregister a service agent.

        :param oef_search_msg: the incoming message.
        :param dialogue: the dialogue.
        :return: None
        """
        service_description = oef_search_msg.service_description
        address = oef_search_msg.sender
        async with self._lock:
            if address not in self.services:
                msg = dialogue.reply(
                    performative=OefSearchMessage.Performative.OEF_ERROR,
                    target_message=oef_search_msg,
                    oef_error_operation=OefSearchMessage.OefErrorOperation.UNREGISTER_SERVICE,
                )
                envelope = Envelope(
                    to=msg.to,
                    sender=msg.sender,
                    protocol_id=msg.protocol_id,
                    message=msg,
                    context=dialogue.envelope_context,
                )
                await self._send(envelope)
            else:
                self.services[address].remove(service_description)
                if len(self.services[address]) == 0:
                    self.services.pop(address)

    async def _search_services(
        self, oef_search_msg: OefSearchMessage, dialogue: OefSearchDialogue,
    ) -> None:
        """
        Search the agents in the local Service Directory, and send back the result.

        This is actually a dummy search, it will return all the registered agents with the specified data model.
        If the data model is not specified, it will return all the agents.

        :param oef_search_msg: the message.
        :param dialogue: the dialogue.
        :return: None
        """
        async with self._lock:
            query = oef_search_msg.query
            result = []  # type: List[str]
            if query.model is None:
                result = list(set(self.services.keys()))
            else:
                for agent_address, descriptions in self.services.items():
                    for description in descriptions:
                        if description.data_model == query.model:
                            result.append(agent_address)

            msg = dialogue.reply(
                performative=OefSearchMessage.Performative.SEARCH_RESULT,
                target_message=oef_search_msg,
                agents=tuple(sorted(set(result))),
            )

            envelope = Envelope(
                to=msg.to,
                sender=msg.sender,
                protocol_id=msg.protocol_id,
                message=msg,
                context=dialogue.envelope_context,
            )
            await self._send(envelope)

    def _get_message_and_dialogue(
        self, envelope: Envelope
    ) -> Tuple[OefSearchMessage, Optional[OefSearchDialogue]]:
        """
        Get a message copy and dialogue related to this message.

        :param envelope: incoming envelope

        :return: Tuple[Message, Optional[Dialogue]]
        """
        if self._dialogues is None:  # pragma: nocover
            raise ValueError("Call connect before!")
        message = cast(OefSearchMessage, envelope.message)
        dialogue = cast(Optional[OefSearchDialogue], self._dialogues.update(message))
        if dialogue is not None:
            dialogue.envelope_context = envelope.context
        return message, dialogue

    async def _send(self, envelope: Envelope):
        """Send a message."""
        destination = envelope.to
        destination_queue = self._out_queues[destination]
        destination_queue._loop.call_soon_threadsafe(destination_queue.put_nowait, envelope)  # type: ignore  # pylint: disable=protected-access
        self.logger.debug("Send envelope {}".format(envelope))

    async def disconnect(self, address: Address) -> None:
        """
        Disconnect.

        :param address: the address of the agent
        :return: None
        """
        async with self._lock:
            self._out_queues.pop(address, None)
            self.services.pop(address, None)


class OEFLocalConnection(Connection):
    """
    Proxy to the functionality of the OEF.

    It allows the interaction between agents, but not the search functionality.
    It is useful for local testing.
    """

    connection_id = PUBLIC_ID

    def __init__(self, local_node: Optional[LocalNode] = None, **kwargs):
        """
        Load the connection configuration.

        Initialize a OEF proxy for a local OEF Node

        :param local_node: the Local OEF Node object. This reference must be the same across the agents of interest. (Note, AEA loader will not accept this argument.)
        """
        super().__init__(**kwargs)
        self._local_node = local_node
        self._reader = None  # type: Optional[Queue]
        self._writer = None  # type: Optional[Queue]

    async def connect(self) -> None:
        """Connect to the local OEF Node."""
        if self._local_node is None:  # pragma: nocover
            raise ValueError("No local node set!")

        if self.is_connected:  # pragma: nocover
            return

        with self._connect_context():
            self._reader = Queue()
            self._writer = await self._local_node.connect(self.address, self._reader)

    async def disconnect(self) -> None:
        """Disconnect from the local OEF Node."""
        if self._local_node is None:
            raise ValueError("No local node set!")  # pragma: nocover
        if self.is_disconnected:
            return  # pragma: nocover
        self._state.set(ConnectionStates.disconnecting)
        if self._reader is None:
            raise ValueError("No reader set!")  # pragma: nocover
        await self._local_node.disconnect(self.address)
        await self._reader.put(None)
        self._reader, self._writer = None, None
        self._state.set(ConnectionStates.disconnected)

    async def send(self, envelope: Envelope):
        """Send a message."""
        self._ensure_connected()
        self._writer._loop.call_soon_threadsafe(self._writer.put_nowait, envelope)  # type: ignore  # pylint: disable=protected-access

    async def receive(self, *args, **kwargs) -> Optional["Envelope"]:
        """
        Receive an envelope. Blocking.

        :return: the envelope received, or None.
        """
        self._ensure_connected()
        try:
            if self._reader is None:
                raise ValueError("No reader set!")  # pragma: nocover
            envelope = await self._reader.get()
            if envelope is None:  # pragma: no cover
                self.logger.debug("Receiving task terminated.")
                return None
            self.logger.debug("Received envelope {}".format(envelope))
            return envelope
        except Exception:  # pragma: nocover # pylint: disable=broad-except
            return None<|MERGE_RESOLUTION|>--- conflicted
+++ resolved
@@ -222,11 +222,7 @@
         :param envelope: the envelope
         :return: None
         """
-<<<<<<< HEAD
-        if envelope.protocol_id == ProtocolId.from_str("fetchai/oef_search:0.8.0"):
-=======
         if envelope.protocol_id == OefSearchMessage.protocol_id:
->>>>>>> 75a6ce5d
             await self._handle_oef_message(envelope)
         else:
             OEFLocalConnection._ensure_valid_envelope_for_external_comms(  # pylint: disable=protected-access
