--- conflicted
+++ resolved
@@ -448,11 +448,7 @@
 #### fetch`_`by`_`skill
 
 ```python
-<<<<<<< HEAD
- | fetch_by_skill(skill_id: SkillId) -> List[SkillComponentType]
-=======
  | fetch_by_skill(skill_id: PublicId) -> List[SkillComponentType]
->>>>>>> 375c8e9b
 ```
 
 Fetch all the items of a given skill.
@@ -479,11 +475,7 @@
 #### ids
 
 ```python
-<<<<<<< HEAD
- | ids() -> Set[Tuple[SkillId, str]]
-=======
  | ids() -> Set[Tuple[PublicId, str]]
->>>>>>> 375c8e9b
 ```
 
 Get the item ids.
