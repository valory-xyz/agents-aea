--- conflicted
+++ resolved
@@ -151,15 +151,7 @@
 }'
 ```
 
-<<<<<<< HEAD
 Set the default ledger:
-=======
-</p>
-</details>
-
-
-Change the default ledger:
->>>>>>> 617c2847
 ``` bash
 aea config set agent.default_ledger $LEDGER_ID
 ```
