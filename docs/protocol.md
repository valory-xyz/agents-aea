--- conflicted
+++ resolved
@@ -216,13 +216,9 @@
 
 ## `fetchai/fipa:0.3.0` protocol
 
-<<<<<<< HEAD
+This protocol provides classes and functions necessary for communication between AEAs via a variant of the [FIPA](http://www.fipa.org/repository/aclspecs.html) Agent Communication Language.
+
 The `fetchai/fipa:0.3.0` protocol definition includes a `FipaMessage` with the following performatives:
-=======
-This protocol provides classes and functions necessary for communication between AEAs via a variant of the [FIPA](http://www.fipa.org/repository/aclspecs.html) Agent Communication Language.
-
-The `fetchai/fipa:0.2.0` protocol definition includes a `FipaMessage` with the following performatives:
->>>>>>> 159e8ad2
 
 ``` python
 class Performative(Enum):
