{
    "_meta": {
        "hash": {
<<<<<<< HEAD
            "sha256": "370e1f1629a521a6c5863b2f8d4aaf436cbc914dc511b9fc0c474cd48857c07d"
=======
            "sha256": "d75171d4df7e8a160a735478ffc46ca4ac9fc4358d061b333bf9799c726b298d"
>>>>>>> d74e1110
        },
        "pipfile-spec": 6,
        "requires": {
            "python_version": "3.7"
        },
        "sources": [
            {
                "name": "pypi",
                "url": "https://pypi.org/simple",
                "verify_ssl": true
            },
            {
                "name": "test-pypi",
                "url": "https://test.pypi.org/simple",
                "verify_ssl": true
            }
        ]
    },
    "default": {
        "argh": {
            "hashes": [
                "sha256:a9b3aaa1904eeb78e32394cd46c6f37ac0fb4af6dc488daa58971bdc7d7fcaf3",
                "sha256:e9535b8c84dc9571a48999094fda7f33e63c3f1b74f3e5f3ac0105a58405bb65"
            ],
            "version": "==0.26.2"
        },
        "attrdict": {
            "hashes": [
                "sha256:35c90698b55c683946091177177a9e9c0713a0860f0e049febd72649ccd77b70",
                "sha256:9432e3498c74ff7e1b20b3d93b45d766b71cbffa90923496f82c4ae38b92be34"
            ],
            "version": "==2.0.1"
        },
        "attrs": {
            "hashes": [
                "sha256:08a96c641c3a74e44eb59afb61a24f2cb9f4d7188748e76ba4bb5edfa3cb7d1c",
                "sha256:f7b7ce16570fe9965acd6d30101a28f62fb4a7f9e926b3bbc9b61f8b04247e72"
            ],
            "version": "==19.3.0"
        },
        "base58": {
            "hashes": [
                "sha256:1e42993c0628ed4f898c03b522b26af78fb05115732549b21a028bc4633d19ab",
                "sha256:6aa0553e477478993588303c54659d15e3c17ae062508c854a8b752d07c716bd",
                "sha256:9a793c599979c497800eb414c852b80866f28daaed5494703fc129592cc83e60"
            ],
            "index": "pypi",
            "version": "==1.0.3"
        },
        "certifi": {
            "hashes": [
                "sha256:017c25db2a153ce562900032d5bc68e9f191e44e9a0f762f373977de9df1fbb3",
                "sha256:25b64c7da4cd7479594d035c08c2d809eb4aab3a26e5a990ea98cc450c320f1f"
            ],
            "version": "==2019.11.28"
        },
        "cffi": {
            "hashes": [
                "sha256:0b49274afc941c626b605fb59b59c3485c17dc776dc3cc7cc14aca74cc19cc42",
                "sha256:0e3ea92942cb1168e38c05c1d56b0527ce31f1a370f6117f1d490b8dcd6b3a04",
                "sha256:135f69aecbf4517d5b3d6429207b2dff49c876be724ac0c8bf8e1ea99df3d7e5",
                "sha256:19db0cdd6e516f13329cba4903368bff9bb5a9331d3410b1b448daaadc495e54",
                "sha256:2781e9ad0e9d47173c0093321bb5435a9dfae0ed6a762aabafa13108f5f7b2ba",
                "sha256:291f7c42e21d72144bb1c1b2e825ec60f46d0a7468f5346841860454c7aa8f57",
                "sha256:2c5e309ec482556397cb21ede0350c5e82f0eb2621de04b2633588d118da4396",
                "sha256:2e9c80a8c3344a92cb04661115898a9129c074f7ab82011ef4b612f645939f12",
                "sha256:32a262e2b90ffcfdd97c7a5e24a6012a43c61f1f5a57789ad80af1d26c6acd97",
                "sha256:3c9fff570f13480b201e9ab69453108f6d98244a7f495e91b6c654a47486ba43",
                "sha256:415bdc7ca8c1c634a6d7163d43fb0ea885a07e9618a64bda407e04b04333b7db",
                "sha256:42194f54c11abc8583417a7cf4eaff544ce0de8187abaf5d29029c91b1725ad3",
                "sha256:4424e42199e86b21fc4db83bd76909a6fc2a2aefb352cb5414833c030f6ed71b",
                "sha256:4a43c91840bda5f55249413037b7a9b79c90b1184ed504883b72c4df70778579",
                "sha256:599a1e8ff057ac530c9ad1778293c665cb81a791421f46922d80a86473c13346",
                "sha256:5c4fae4e9cdd18c82ba3a134be256e98dc0596af1e7285a3d2602c97dcfa5159",
                "sha256:5ecfa867dea6fabe2a58f03ac9186ea64da1386af2159196da51c4904e11d652",
                "sha256:62f2578358d3a92e4ab2d830cd1c2049c9c0d0e6d3c58322993cc341bdeac22e",
                "sha256:6471a82d5abea994e38d2c2abc77164b4f7fbaaf80261cb98394d5793f11b12a",
                "sha256:6d4f18483d040e18546108eb13b1dfa1000a089bcf8529e30346116ea6240506",
                "sha256:71a608532ab3bd26223c8d841dde43f3516aa5d2bf37b50ac410bb5e99053e8f",
                "sha256:74a1d8c85fb6ff0b30fbfa8ad0ac23cd601a138f7509dc617ebc65ef305bb98d",
                "sha256:7b93a885bb13073afb0aa73ad82059a4c41f4b7d8eb8368980448b52d4c7dc2c",
                "sha256:7d4751da932caaec419d514eaa4215eaf14b612cff66398dd51129ac22680b20",
                "sha256:7f627141a26b551bdebbc4855c1157feeef18241b4b8366ed22a5c7d672ef858",
                "sha256:8169cf44dd8f9071b2b9248c35fc35e8677451c52f795daa2bb4643f32a540bc",
                "sha256:aa00d66c0fab27373ae44ae26a66a9e43ff2a678bf63a9c7c1a9a4d61172827a",
                "sha256:ccb032fda0873254380aa2bfad2582aedc2959186cce61e3a17abc1a55ff89c3",
                "sha256:d754f39e0d1603b5b24a7f8484b22d2904fa551fe865fd0d4c3332f078d20d4e",
                "sha256:d75c461e20e29afc0aee7172a0950157c704ff0dd51613506bd7d82b718e7410",
                "sha256:dcd65317dd15bc0451f3e01c80da2216a31916bdcffd6221ca1202d96584aa25",
                "sha256:e570d3ab32e2c2861c4ebe6ffcad6a8abf9347432a37608fe1fbd157b3f0036b",
                "sha256:fd43a88e045cf992ed09fa724b5315b790525f2676883a6ea64e3263bae6549d"
            ],
            "version": "==1.13.2"
        },
        "chardet": {
            "hashes": [
                "sha256:84ab92ed1c4d4f16916e05906b6b75a6c0fb5db821cc65e70cbd64a3e2a5eaae",
                "sha256:fc323ffcaeaed0e0a02bf4d117757b98aed530d9ed4531e3e15460124c106691"
            ],
            "version": "==3.0.4"
        },
        "click": {
            "hashes": [
                "sha256:2335065e6395b9e67ca716de5f7526736bfa6ceead690adf616d925bdc622b13",
                "sha256:5b94b49521f6456670fdb30cd82a4eca9412788a93fa6dd6df72c94d5a8ff2d7"
            ],
            "index": "pypi",
            "version": "==7.0"
        },
        "clickclick": {
            "hashes": [
                "sha256:4a890aaa9c3990cfabd446294eb34e3dc89701101ac7b41c1bff85fc210f6d23",
                "sha256:ab8f229fb9906a86634bdfc6fabfc2b665f44804170720db4f6e1d98f8a58f3d"
            ],
            "version": "==1.2.2"
        },
        "colorlog": {
            "hashes": [
                "sha256:3cf31b25cbc8f86ec01fef582ef3b840950dea414084ed19ab922c8b493f9b42",
                "sha256:450f52ea2a2b6ebb308f034ea9a9b15cea51e65650593dca1da3eb792e4e4981"
            ],
            "index": "pypi",
            "version": "==4.0.2"
        },
        "connexion": {
            "hashes": [
                "sha256:6e0569b646f2e6229923dc4e4c6e0325e223978bd19105779fd81e16bcb22fdf",
                "sha256:7b4268e9ea837241e530738b35040345b78c8748d05d2c22805350aca0cd5b1c"
            ],
            "index": "pypi",
            "version": "==2.4.0"
        },
        "cryptography": {
            "hashes": [
                "sha256:02079a6addc7b5140ba0825f542c0869ff4df9a69c360e339ecead5baefa843c",
                "sha256:1df22371fbf2004c6f64e927668734070a8953362cd8370ddd336774d6743595",
                "sha256:369d2346db5934345787451504853ad9d342d7f721ae82d098083e1f49a582ad",
                "sha256:3cda1f0ed8747339bbdf71b9f38ca74c7b592f24f65cdb3ab3765e4b02871651",
                "sha256:44ff04138935882fef7c686878e1c8fd80a723161ad6a98da31e14b7553170c2",
                "sha256:4b1030728872c59687badcca1e225a9103440e467c17d6d1730ab3d2d64bfeff",
                "sha256:58363dbd966afb4f89b3b11dfb8ff200058fbc3b947507675c19ceb46104b48d",
                "sha256:6ec280fb24d27e3d97aa731e16207d58bd8ae94ef6eab97249a2afe4ba643d42",
                "sha256:7270a6c29199adc1297776937a05b59720e8a782531f1f122f2eb8467f9aab4d",
                "sha256:73fd30c57fa2d0a1d7a49c561c40c2f79c7d6c374cc7750e9ac7c99176f6428e",
                "sha256:7f09806ed4fbea8f51585231ba742b58cbcfbfe823ea197d8c89a5e433c7e912",
                "sha256:90df0cc93e1f8d2fba8365fb59a858f51a11a394d64dbf3ef844f783844cc793",
                "sha256:971221ed40f058f5662a604bd1ae6e4521d84e6cad0b7b170564cc34169c8f13",
                "sha256:a518c153a2b5ed6b8cc03f7ae79d5ffad7315ad4569b2d5333a13c38d64bd8d7",
                "sha256:b0de590a8b0979649ebeef8bb9f54394d3a41f66c5584fff4220901739b6b2f0",
                "sha256:b43f53f29816ba1db8525f006fa6f49292e9b029554b3eb56a189a70f2a40879",
                "sha256:d31402aad60ed889c7e57934a03477b572a03af7794fa8fb1780f21ea8f6551f",
                "sha256:de96157ec73458a7f14e3d26f17f8128c959084931e8997b9e655a39c8fde9f9",
                "sha256:df6b4dca2e11865e6cfbfb708e800efb18370f5a46fd601d3755bc7f85b3a8a2",
                "sha256:ecadccc7ba52193963c0475ac9f6fa28ac01e01349a2ca48509667ef41ffd2cf",
                "sha256:fb81c17e0ebe3358486cd8cc3ad78adbae58af12fc2bf2bc0bb84e8090fa5ce8"
            ],
            "index": "pypi",
            "version": "==2.8"
        },
        "cytoolz": {
            "hashes": [
                "sha256:82f5bba81d73a5a6b06f2a3553ff9003d865952fcb32e1df192378dd944d8a5c"
            ],
            "version": "==0.10.1"
        },
        "docker": {
            "hashes": [
                "sha256:6e06c5e70ba4fad73e35f00c55a895a448398f3ada7faae072e2bb01348bafc1",
                "sha256:8f93775b8bdae3a2df6bc9a5312cce564cade58d6555f2c2570165a1270cd8a7"
            ],
            "index": "pypi",
            "version": "==4.1.0"
        },
        "ecdsa": {
            "hashes": [
                "sha256:64c613005f13efec6541bb0a33290d0d03c27abab5f15fbab20fb0ee162bdd8e",
                "sha256:e108a5fe92c67639abae3260e43561af914e7fd0d27bae6d2ec1312ae7934dfe"
            ],
            "version": "==0.14.1"
        },
        "eth-abi": {
            "hashes": [
                "sha256:21d6cf068a134926bf62606fb10ca39499c6f02c881ca5b78f8b745f21da23a1",
                "sha256:37e107133baac5156964bee9c9a1f9dab42e7eb804183ccd31dcd27c7669049d"
            ],
            "version": "==2.0.0"
        },
        "eth-account": {
            "hashes": [
                "sha256:bf857f800a3cb6a7d0535850dfc229fbfb9d04b124cdd0969881d6d5ec9cb645",
                "sha256:fa8308c1d280cfde28455d8c031c3a048c8811e502e750ec0d2cff76988dcd0b"
            ],
            "index": "pypi",
            "version": "==0.4.0"
        },
        "eth-hash": {
            "extras": [
                "pycryptodome"
            ],
            "hashes": [
                "sha256:1b9cb34dd3cd99c85c2bd6a1420ceae39a2eee8bf080efd264bcda8be3edecc8",
                "sha256:499dc02d098f69856d1a6dd005529c16174157d4fb2a9fe20c41f69e39f8f176"
            ],
            "version": "==0.2.0"
        },
        "eth-keyfile": {
            "hashes": [
                "sha256:70d734af17efdf929a90bb95375f43522be4ed80c3b9e0a8bca575fb11cd1159",
                "sha256:939540efb503380bc30d926833e6a12b22c6750de80feef3720d79e5a79de47d"
            ],
            "version": "==0.5.1"
        },
        "eth-keys": {
            "hashes": [
                "sha256:d1cdcd6b2118edf5dcd112ba6efc4b187b028c5c7d6af6ca04d90b7af94a1c58",
                "sha256:e15a0140852552ec3eb07e9731e23d390aea4bae892022279af42ce32e9c2620"
            ],
            "version": "==0.2.4"
        },
        "eth-rlp": {
            "hashes": [
                "sha256:05d8456981d85e16a9afa57f2f2c3356af5d1c49499cc8512cfcdc034b90dde5",
                "sha256:a94744c207ea731a7266bd0894179dc6e51a6a8965316000c8e823b5d7e07694"
            ],
            "version": "==0.1.2"
        },
        "eth-typing": {
            "hashes": [
                "sha256:2f3e1f891226148898b219bd94674a9af06c2d75d8cdd8c6722227b472cbd4d4",
                "sha256:cf9e5e9fb62cfeb1027823328569315166851c65c5774604d801b6b926ff65bc"
            ],
            "version": "==2.2.1"
        },
        "eth-utils": {
            "hashes": [
                "sha256:dc0c83618c0d25d509fde8b48cc40bd4c030788281a298a7fa78900c53199f72",
                "sha256:f9ee3178db30a1bcff80c73915bde18b80219e944587512cea0101eaf71f35fc"
            ],
            "version": "==1.8.1"
        },
        "fetch-p2p-api": {
            "hashes": [
                "sha256:330bb327016dece905187a8b261b68db12d3689c4d0f0aa299abbc81aedf79d5",
                "sha256:4a36bdc7adf7ba4d96f231e473b5b5ee97a037f66afc48cb6b7b990e8d0e77fa"
            ],
            "version": "==0.0.1"
        },
        "fetchai-ledger-api": {
            "hashes": [
                "sha256:097272a2032d9db93422cf690808e063e70786ab896ef2910fb281ebee29ef9f",
                "sha256:6a300e76503055634cecc86d4782fbed9a63b3590e7421ff26434ff6b39184ee"
            ],
            "index": "pypi",
            "version": "==0.8.1"
        },
        "flask": {
            "hashes": [
                "sha256:13f9f196f330c7c2c5d7a5cf91af894110ca0215ac051b5844701f2bfd934d52",
                "sha256:45eb5a6fd193d6cf7e0cf5d8a5b31f83d5faae0293695626f539a823e93b13f6"
            ],
            "index": "pypi",
            "version": "==1.1.1"
        },
        "graphviz": {
            "hashes": [
                "sha256:241fb099e32b8e8c2acca747211c8237e40c0b89f24b1622860075d59f4c4b25",
                "sha256:60acbeee346e8c14555821eab57dbf68a169e6c10bce40e83c1bf44f63a62a01"
            ],
            "version": "==0.13.2"
        },
        "hexbytes": {
            "hashes": [
                "sha256:438ba9a28dfcda2c2276954b4310f9af1604fb198bfe5ac44c6518feaf6d376a",
                "sha256:9e8b3e3dc4a7de23c0cf1bb3c3edfcc1f0df4b78927bad63816c27a027b8b7d1"
            ],
            "version": "==0.2.0"
        },
        "idna": {
            "hashes": [
                "sha256:c357b3f628cf53ae2c4c05627ecc484553142ca23264e593d327bcde5e9c3407",
                "sha256:ea8b7f6188e6fa117537c3df7da9fc686d485087abf6ac197f9c46432f7e4a3c"
            ],
            "version": "==2.8"
        },
        "importlib-metadata": {
            "hashes": [
                "sha256:b044f07694ef14a6683b097ba56bd081dbc7cdc7c7fe46011e499dfecc082f21",
                "sha256:e6ac600a142cf2db707b1998382cc7fc3b02befb7273876e01b8ad10b9652742"
            ],
            "markers": "python_version < '3.8'",
            "version": "==1.1.0"
        },
        "inflection": {
            "hashes": [
                "sha256:18ea7fb7a7d152853386523def08736aa8c32636b047ade55f7578c4edeb16ca"
            ],
            "version": "==0.3.1"
        },
        "ipfshttpclient": {
            "hashes": [
                "sha256:0a199a1005fe44bff9da28b5af4785b0b09ca700baac9d1e26718fe23fe89bb7",
                "sha256:bee95c500edf669bb8a984d5588fc133fda9ec67845c5688bcbbea030a03f10f"
            ],
            "version": "==0.4.12"
        },
        "itsdangerous": {
            "hashes": [
                "sha256:321b033d07f2a4136d3ec762eac9f16a10ccd60f53c0c91af90217ace7ba1f19",
                "sha256:b12271b2047cb23eeb98c8b5622e2e5c5e9abd9784a153e9d8ef9cb4dd09d749"
            ],
            "version": "==1.1.0"
        },
        "jinja2": {
            "hashes": [
                "sha256:74320bb91f31270f9551d46522e33af46a80c3d619f4a4bf42b3164d30b5911f",
                "sha256:9fe95f19286cfefaa917656583d020be14e7859c6b0252588391e47db34527de"
            ],
            "version": "==2.10.3"
        },
        "jsonschema": {
            "hashes": [
                "sha256:4e5b3cf8216f577bee9ce139cbe72eca3ea4f292ec60928ff24758ce626cd163",
                "sha256:c8a85b28d377cc7737e46e2d9f2b4f44ee3c0e1deac6bf46ddefc7187d30797a"
            ],
            "index": "pypi",
            "version": "==3.2.0"
        },
        "lru-dict": {
            "hashes": [
                "sha256:365457660e3d05b76f1aba3e0f7fedbfcd6528e97c5115a351ddd0db488354cc"
            ],
            "version": "==1.1.6"
        },
        "markupsafe": {
            "hashes": [
                "sha256:00bc623926325b26bb9605ae9eae8a215691f33cae5df11ca5424f06f2d1f473",
                "sha256:09027a7803a62ca78792ad89403b1b7a73a01c8cb65909cd876f7fcebd79b161",
                "sha256:09c4b7f37d6c648cb13f9230d847adf22f8171b1ccc4d5682398e77f40309235",
                "sha256:1027c282dad077d0bae18be6794e6b6b8c91d58ed8a8d89a89d59693b9131db5",
                "sha256:24982cc2533820871eba85ba648cd53d8623687ff11cbb805be4ff7b4c971aff",
                "sha256:29872e92839765e546828bb7754a68c418d927cd064fd4708fab9fe9c8bb116b",
                "sha256:43a55c2930bbc139570ac2452adf3d70cdbb3cfe5912c71cdce1c2c6bbd9c5d1",
                "sha256:46c99d2de99945ec5cb54f23c8cd5689f6d7177305ebff350a58ce5f8de1669e",
                "sha256:500d4957e52ddc3351cabf489e79c91c17f6e0899158447047588650b5e69183",
                "sha256:535f6fc4d397c1563d08b88e485c3496cf5784e927af890fb3c3aac7f933ec66",
                "sha256:62fe6c95e3ec8a7fad637b7f3d372c15ec1caa01ab47926cfdf7a75b40e0eac1",
                "sha256:6dd73240d2af64df90aa7c4e7481e23825ea70af4b4922f8ede5b9e35f78a3b1",
                "sha256:717ba8fe3ae9cc0006d7c451f0bb265ee07739daf76355d06366154ee68d221e",
                "sha256:79855e1c5b8da654cf486b830bd42c06e8780cea587384cf6545b7d9ac013a0b",
                "sha256:7c1699dfe0cf8ff607dbdcc1e9b9af1755371f92a68f706051cc8c37d447c905",
                "sha256:88e5fcfb52ee7b911e8bb6d6aa2fd21fbecc674eadd44118a9cc3863f938e735",
                "sha256:8defac2f2ccd6805ebf65f5eeb132adcf2ab57aa11fdf4c0dd5169a004710e7d",
                "sha256:98c7086708b163d425c67c7a91bad6e466bb99d797aa64f965e9d25c12111a5e",
                "sha256:9add70b36c5666a2ed02b43b335fe19002ee5235efd4b8a89bfcf9005bebac0d",
                "sha256:9bf40443012702a1d2070043cb6291650a0841ece432556f784f004937f0f32c",
                "sha256:ade5e387d2ad0d7ebf59146cc00c8044acbd863725f887353a10df825fc8ae21",
                "sha256:b00c1de48212e4cc9603895652c5c410df699856a2853135b3967591e4beebc2",
                "sha256:b1282f8c00509d99fef04d8ba936b156d419be841854fe901d8ae224c59f0be5",
                "sha256:b2051432115498d3562c084a49bba65d97cf251f5a331c64a12ee7e04dacc51b",
                "sha256:ba59edeaa2fc6114428f1637ffff42da1e311e29382d81b339c1817d37ec93c6",
                "sha256:c8716a48d94b06bb3b2524c2b77e055fb313aeb4ea620c8dd03a105574ba704f",
                "sha256:cd5df75523866410809ca100dc9681e301e3c27567cf498077e8551b6d20e42f",
                "sha256:e249096428b3ae81b08327a63a485ad0878de3fb939049038579ac0ef61e17e7"
            ],
            "version": "==1.1.1"
        },
        "more-itertools": {
            "hashes": [
                "sha256:53ff73f186307d9c8ef17a9600309154a6ae27f25579e80af4db8f047ba14bc2",
                "sha256:a0ea684c39bc4315ba7aae406596ef191fd84f873d2d2751f84d64e81a7a2d45"
            ],
            "version": "==8.0.0"
        },
        "msgpack": {
            "hashes": [
                "sha256:0cc7ca04e575ba34fea7cfcd76039f55def570e6950e4155a4174368142c8e1b",
                "sha256:187794cd1eb73acccd528247e3565f6760bd842d7dc299241f830024a7dd5610",
                "sha256:1904b7cb65342d0998b75908304a03cb004c63ef31e16c8c43fee6b989d7f0d7",
                "sha256:229a0ccdc39e9b6c6d1033cd8aecd9c296823b6c87f0de3943c59b8bc7c64bee",
                "sha256:24149a75643aeaa81ece4259084d11b792308a6cf74e796cbb35def94c89a25a",
                "sha256:30b88c47e0cdb6062daed88ca283b0d84fa0d2ad6c273aa0788152a1c643e408",
                "sha256:32fea0ea3cd1ef820286863a6202dcfd62a539b8ec3edcbdff76068a8c2cc6ce",
                "sha256:355f7fd0f90134229eaeefaee3cf42e0afc8518e8f3cd4b25f541a7104dcb8f9",
                "sha256:4abdb88a9b67e64810fb54b0c24a1fd76b12297b4f7a1467d85a14dd8367191a",
                "sha256:757bd71a9b89e4f1db0622af4436d403e742506dbea978eba566815dc65ec895",
                "sha256:76df51492bc6fa6cc8b65d09efdb67cbba3cbfe55004c3afc81352af92b4a43c",
                "sha256:774f5edc3475917cd95fe593e625d23d8580f9b48b570d8853d06cac171cd170",
                "sha256:8a3ada8401736df2bf497f65589293a86c56e197a80ae7634ec2c3150a2f5082",
                "sha256:a06efd0482a1942aad209a6c18321b5e22d64eb531ea20af138b28172d8f35ba",
                "sha256:b24afc52e18dccc8c175de07c1d680bdf315844566f4952b5bedb908894bec79",
                "sha256:b8b4bd3dafc7b92608ae5462add1c8cc881851c2d4f5d8977fdea5b081d17f21",
                "sha256:c6e5024fc0cdf7f83b6624850309ddd7e06c48a75fa0d1c5173de4d93300eb19",
                "sha256:db7ff14abc73577b0bcbcf73ecff97d3580ecaa0fc8724babce21fdf3fe08ef6",
                "sha256:dedf54d72d9e7b6d043c244c8213fe2b8bbfe66874b9a65b39c4cc892dd99dd4",
                "sha256:ea3c2f859346fcd55fc46e96885301d9c2f7a36d453f5d8f2967840efa1e1830",
                "sha256:f0f47bafe9c9b8ed03e19a100a743662dd8c6d0135e684feea720a0d0046d116"
            ],
            "version": "==0.6.2"
        },
        "multiaddr": {
            "hashes": [
                "sha256:2faec68b479945fe6b48dd2dc1f8bcccf939aa148836e3a1ab806d6c75db1238",
                "sha256:cb7f4091a2d1fa361fe2fd237efcd963abf650efe3af1414c4e9360a34947573"
            ],
            "version": "==0.0.8"
        },
        "netaddr": {
            "hashes": [
                "sha256:38aeec7cdd035081d3a4c306394b19d677623bf76fa0913f6695127c7753aefd",
                "sha256:56b3558bd71f3f6999e4c52e349f38660e54a7a8a9943335f73dfc96883e08ca"
            ],
            "version": "==0.7.19"
        },
        "oef": {
            "hashes": [
                "sha256:33ee394f10e22e46206a119fe79f349eed1738143df1acea39bba7ad84e8bf22",
                "sha256:91a2983e5f1ee73306ea79fb5f23664b00dd9f9c36429cd1985a3c4e66f592e5",
                "sha256:95a236f3672cc2dbf610a74e0932014fd1c2fc1dd539ae7b63e3d20febdc0ab1",
                "sha256:a0d96210c687d365a037300556e105035da31636ba53edf2946543ca60b7bfc7"
            ],
            "index": "pypi",
            "version": "==0.8.1"
        },
        "openapi-spec-validator": {
            "hashes": [
                "sha256:0caacd9829e9e3051e830165367bf58d436d9487b29a09220fa7edb9f47ff81b",
                "sha256:d4da8aef72bf5be40cf0df444abd20009a41baf9048a8e03750c07a934f1bdd8",
                "sha256:e489c7a273284bc78277ac22791482e8058d323b4a265015e9fcddf6a8045bcd"
            ],
            "version": "==0.2.8"
        },
        "parsimonious": {
            "hashes": [
                "sha256:3add338892d580e0cb3b1a39e4a1b427ff9f687858fdd61097053742391a9f6b"
            ],
            "version": "==0.8.1"
        },
        "pathtools": {
            "hashes": [
                "sha256:7c35c5421a39bb82e58018febd90e3b6e5db34c5443aaaf742b3f33d4655f1c0"
            ],
            "version": "==0.1.2"
        },
        "protobuf": {
            "hashes": [
                "sha256:0265379852b9e1f76af6d3d3fe4b3c383a595cc937594bda8565cf69a96baabd",
                "sha256:0fcf6c6e004f956df0b261a9ccd1619959dfe90da2d99acb1108a7cad7d3f408",
                "sha256:29bd1ed46b2536ad8959401a2f02d2d7b5a309f8e97518e4f92ca6c5ba74dbed",
                "sha256:3175d45698edb9a07c1a78a1a4850e674ce8988f20596580158b1d0921d0f057",
                "sha256:34a7270940f86da7a28be466ac541c89b6dbf144a6348b9cf7ac6f56b71006ce",
                "sha256:38cbc830a4a5ba9956763b0f37090bfd14dd74e72762be6225de2ceac55f4d03",
                "sha256:665194f5ad386511ac8d8a0bd57b9ab37b8dd2cd71969458777318e774b9cd46",
                "sha256:839bad7d115c77cdff29b488fae6a3ab503ce9a4192bd4c42302a6ea8e5d0f33",
                "sha256:934a9869a7f3b0d84eca460e386fba1f7ba2a0c1a120a2648bc41fadf50efd1c",
                "sha256:aecdf12ef6dc7fd91713a6da93a86c2f2a8fe54840a3b1670853a2b7402e77c9",
                "sha256:b16c9458e34db53c3f6d3903ed3c33d9413e96d975208428edfcb8cbb4c53a8d",
                "sha256:c4e90bc27c0691c76e09b5dc506133451e52caee1472b8b3c741b7c912ce43ef",
                "sha256:c65d135ea2d85d40309e268106dab02d3bea723db2db21c23ecad4163ced210b",
                "sha256:c98dea04a1ff41a70aff2489610f280004831798cb36a068013eed04c698903d",
                "sha256:d9049aa194378a426f0b2c784e2054565bf6f754d20fcafdee7102a6250556e8",
                "sha256:e028fee51c96de4e81924484c77111dfdea14010ecfc906ea5b252209b0c4de6",
                "sha256:e84ad26fb50091b1ea676403c0dd2bd47663099454aa6d88000b1dafecab0941",
                "sha256:e88a924b591b06d0191620e9c8aa75297b3111066bb09d49a24bae1054a10c13"
            ],
            "index": "pypi",
            "version": "==3.11.1"
        },
        "pycparser": {
            "hashes": [
                "sha256:a988718abfad80b6b157acce7bf130a30876d27603738ac39f140993246b25b3"
            ],
            "version": "==2.19"
        },
        "pycryptodome": {
            "hashes": [
                "sha256:042ae873baadd0c33b4d699a5c5b976ade3233a979d972f98ca82314632d868c",
                "sha256:0502876279772b1384b660ccc91563d04490d562799d8e2e06b411e2d81128a9",
                "sha256:2de33ed0a95855735d5a0fc0c39603314df9e78ee8bbf0baa9692fb46b3b8bbb",
                "sha256:319e568baf86620b419d53063b18c216abf924875966efdfe06891b987196a45",
                "sha256:4372ec7518727172e1605c0843cdc5375d4771e447b8148c787b860260aae151",
                "sha256:48821950ffb9c836858d8fa09d7840b6df52eadd387a3c5acece55cb387743f9",
                "sha256:4b9533d4166ca07abdd49ce9d516666b1df944997fe135d4b21ac376aa624aff",
                "sha256:54456cf85130e01674d21fb1ab89ffccacb138a8ade88d72fa2b0ac898d2798b",
                "sha256:56fdd0e425f1b8fd3a00b6d96351f86226674974814c50534864d0124d48871f",
                "sha256:57b1b707363490c495ad0eeb38bd1b0e1697c497af25fad78d3a1ebf0477fd5b",
                "sha256:5c485ed6e9718ebcaa81138fa70ace9c563d202b56a8cee119b4085b023931f5",
                "sha256:63c103a22cbe9752f6ea9f1a0de129995bad91c4d03a66c67cffcf6ee0c9f1e1",
                "sha256:68fab8455efcbfe87c5d75015476f9b606227ffe244d57bfd66269451706e899",
                "sha256:6c2720696b10ae356040e888bde1239b8957fe18885ccf5e7b4e8dec882f0856",
                "sha256:72166c2ac520a5dbd2d90208b9c279161ec0861662a621892bd52fb6ca13ab91",
                "sha256:7c52308ac5b834331b2f107a490b2c27de024a229b61df4cdc5c131d563dfe98",
                "sha256:87d8d85b4792ca5e730fb7a519fbc3ed976c59dcf79c5204589c59afd56b9926",
                "sha256:896e9b6fd0762aa07b203c993fbbee7a1f1a4674c6886afd7bfa86f3d1be98a8",
                "sha256:8a799bea3c6617736e914a2e77c409f52893d382f619f088f8a80e2e21f573c1",
                "sha256:9d9945ac8375d5d8e60bd2a2e1df5882eaa315522eedf3ca868b1546dfa34eba",
                "sha256:9ef966c727de942de3e41aa8462c4b7b4bca70f19af5a3f99e31376589c11aac",
                "sha256:a168e73879619b467072509a223282a02c8047d932a48b74fbd498f27224aa04",
                "sha256:a30f501bbb32e01a49ef9e09ca1260e5ab49bf33a257080ec553e08997acc487",
                "sha256:a8ca2450394d3699c9f15ef25e8de9a24b401933716a1e39d37fa01f5fe3c58b",
                "sha256:aec4d42deb836b8fb3ba32f2ba1ef0d33dd3dc9d430b1479ee7a914490d15b5e",
                "sha256:b4af098f2a50f8d048ab12cabb59456585c0acf43d90ee79782d2d6d0ed59dba",
                "sha256:b55c60c321ac91945c60a40ac9896ac7a3d432bb3e8c14006dfd82ad5871c331",
                "sha256:c53348358408d94869059e16fba5ff3bef8c52c25b18421472aba272b9bb450f",
                "sha256:cbfd97f9e060f0d30245cd29fa267a9a84de9da97559366fca0a3f7655acc63f",
                "sha256:d3fe3f33ad52bf0c19ee6344b695ba44ffbfa16f3c29ca61116b48d97bd970fb",
                "sha256:e3a79a30d15d9c7c284a7734036ee8abdb5ca3a6f5774d293cdc9e1358c1dc10",
                "sha256:eec0689509389f19875f66ae8dedd59f982240cdab31b9f78a8dc266011df93a"
            ],
            "version": "==3.9.4"
        },
        "pyrsistent": {
            "hashes": [
                "sha256:f3b280d030afb652f79d67c5586157c5c1355c9a58dfc7940566e28d28f3df1b"
            ],
            "version": "==0.15.6"
        },
        "python-dotenv": {
            "hashes": [
                "sha256:debd928b49dbc2bf68040566f55cdb3252458036464806f4094487244e2a4093",
                "sha256:f157d71d5fec9d4bd5f51c82746b6344dffa680ee85217c123f4a0c8117c4544"
            ],
            "index": "pypi",
            "version": "==0.10.3"
        },
        "pyyaml": {
            "hashes": [
                "sha256:0e7f69397d53155e55d10ff68fdfb2cf630a35e6daf65cf0bdeaf04f127c09dc",
                "sha256:2e9f0b7c5914367b0916c3c104a024bb68f269a486b9d04a2e8ac6f6597b7803",
                "sha256:35ace9b4147848cafac3db142795ee42deebe9d0dad885ce643928e88daebdcc",
                "sha256:38a4f0d114101c58c0f3a88aeaa44d63efd588845c5a2df5290b73db8f246d15",
                "sha256:483eb6a33b671408c8529106df3707270bfacb2447bf8ad856a4b4f57f6e3075",
                "sha256:4b6be5edb9f6bb73680f5bf4ee08ff25416d1400fbd4535fe0069b2994da07cd",
                "sha256:7f38e35c00e160db592091751d385cd7b3046d6d51f578b29943225178257b31",
                "sha256:8100c896ecb361794d8bfdb9c11fce618c7cf83d624d73d5ab38aef3bc82d43f",
                "sha256:c0ee8eca2c582d29c3c2ec6e2c4f703d1b7f1fb10bc72317355a746057e7346c",
                "sha256:e4c015484ff0ff197564917b4b4246ca03f411b9bd7f16e02a2f586eb48b6d04",
                "sha256:ebc4ed52dcc93eeebeae5cf5deb2ae4347b3a81c3fa12b0b8c976544829396a4"
            ],
            "index": "pypi",
            "version": "==5.2"
        },
        "requests": {
            "hashes": [
                "sha256:11e007a8a2aa0323f5a921e9e6a2d7e4e67d9877e85773fba9ba6419025cbeb4",
                "sha256:9cf5292fcd0f598c671cfc1e0d7d1a7f13bb8085e9a590f48c010551dc6c4b31"
            ],
            "version": "==2.22.0"
        },
        "rlp": {
            "hashes": [
                "sha256:27273fc2dbc3513c1e05ea6b8af28aac8745fb09c164e39e2ed2807bf7e1b342",
                "sha256:97b7e770f16442772311b33e6bc28b45318e7c8def69b9df16452304e224e9df"
            ],
            "version": "==1.2.0"
        },
        "six": {
            "hashes": [
                "sha256:1f1b7d42e254082a9db6279deae68afb421ceba6158efa6131de7b3003ee93fd",
                "sha256:30f610279e8b2578cab6db20741130331735c781b56053c59c4076da27f06b66"
            ],
            "version": "==1.13.0"
        },
        "toolz": {
            "hashes": [
                "sha256:08fdd5ef7c96480ad11c12d472de21acd32359996f69a5259299b540feba4560"
            ],
            "version": "==0.10.0"
        },
        "urllib3": {
            "hashes": [
                "sha256:a8a318824cc77d1fd4b2bec2ded92646630d7fe8619497b142c84a9e6f5a7293",
                "sha256:f3c5fd51747d450d4dcf6f923c81f78f811aab8205fda64b0aba34a4e48b0745"
            ],
            "version": "==1.25.7"
        },
        "varint": {
            "hashes": [
                "sha256:a6ecc02377ac5ee9d65a6a8ad45c9ff1dac8ccee19400a5950fb51d594214ca5"
            ],
            "version": "==1.0.2"
        },
        "watchdog": {
            "hashes": [
                "sha256:965f658d0732de3188211932aeb0bb457587f04f63ab4c1e33eab878e9de961d"
            ],
            "index": "pypi",
            "version": "==0.9.0"
        },
        "web3": {
            "hashes": [
                "sha256:1bcc729005c84b98dda696a7d8660964546bd8da2a0c4c4993c696e65ae473c8",
                "sha256:639bbd428e565fe9bd3091029d84a9228f5d9e48e043efed43d616eb236d9182"
            ],
            "index": "pypi",
            "version": "==5.2.2"
        },
        "websocket-client": {
            "hashes": [
                "sha256:1151d5fb3a62dc129164292e1227655e4bbc5dd5340a5165dfae61128ec50aa9",
                "sha256:1fd5520878b68b84b5748bb30e592b10d0a91529d5383f74f4964e72b297fd3a"
            ],
            "version": "==0.56.0"
        },
        "websockets": {
            "hashes": [
                "sha256:04b42a1b57096ffa5627d6a78ea1ff7fad3bc2c0331ffc17bc32a4024da7fea0",
                "sha256:08e3c3e0535befa4f0c4443824496c03ecc25062debbcf895874f8a0b4c97c9f",
                "sha256:10d89d4326045bf5e15e83e9867c85d686b612822e4d8f149cf4840aab5f46e0",
                "sha256:232fac8a1978fc1dead4b1c2fa27c7756750fb393eb4ac52f6bc87ba7242b2fa",
                "sha256:4bf4c8097440eff22bc78ec76fe2a865a6e658b6977a504679aaf08f02c121da",
                "sha256:51642ea3a00772d1e48fb0c492f0d3ae3b6474f34d20eca005a83f8c9c06c561",
                "sha256:55d86102282a636e195dad68aaaf85b81d0bef449d7e2ef2ff79ac450bb25d53",
                "sha256:564d2675682bd497b59907d2205031acbf7d3fadf8c763b689b9ede20300b215",
                "sha256:5d13bf5197a92149dc0badcc2b699267ff65a867029f465accfca8abab95f412",
                "sha256:5eda665f6789edb9b57b57a159b9c55482cbe5b046d7db458948370554b16439",
                "sha256:5edb2524d4032be4564c65dc4f9d01e79fe8fad5f966e5b552f4e5164fef0885",
                "sha256:79691794288bc51e2a3b8de2bc0272ca8355d0b8503077ea57c0716e840ebaef",
                "sha256:7fcc8681e9981b9b511cdee7c580d5b005f3bb86b65bde2188e04a29f1d63317",
                "sha256:8e447e05ec88b1b408a4c9cde85aa6f4b04f06aa874b9f0b8e8319faf51b1fee",
                "sha256:90ea6b3e7787620bb295a4ae050d2811c807d65b1486749414f78cfd6fb61489",
                "sha256:9e13239952694b8b831088431d15f771beace10edfcf9ef230cefea14f18508f",
                "sha256:d40f081187f7b54d7a99d8a5c782eaa4edc335a057aa54c85059272ed826dc09",
                "sha256:e1df1a58ed2468c7b7ce9a2f9752a32ad08eac2bcd56318625c3647c2cd2da6f",
                "sha256:e98d0cec437097f09c7834a11c69d79fe6241729b23f656cfc227e93294fc242",
                "sha256:f8d59627702d2ff27cb495ca1abdea8bd8d581de425c56e93bff6517134e0a9b",
                "sha256:fc30cdf2e949a2225b012a7911d1d031df3d23e99b7eda7dfc982dc4a860dae9"
            ],
            "version": "==7.0"
        },
        "werkzeug": {
            "hashes": [
                "sha256:7280924747b5733b246fe23972186c6b348f9ae29724135a6dfc1e53cea433e7",
                "sha256:e5f4a1f98b52b18a93da705a7458e55afb26f32bff83ff5d19189f92462d65c4"
            ],
            "version": "==0.16.0"
        },
        "zipp": {
            "hashes": [
                "sha256:3718b1cbcd963c7d4c5511a8240812904164b7f381b647143a89d3b98f9bcd8e",
                "sha256:f06903e9f1f43b12d371004b4ac7b06ab39a44adc747266928ae6debfa7b3335"
            ],
            "version": "==0.6.0"
        }
    },
    "develop": {
        "absl-py": {
            "hashes": [
                "sha256:d9129186431e150d7fe455f1cb1ecbb92bb5dba9da9bc3ef7b012d98c4db2526"
            ],
            "version": "==0.8.1"
        },
        "astor": {
            "hashes": [
                "sha256:0e41295809baf43ae8303350e031aff81ae52189b6f881f36d623fa8b2f1960e",
                "sha256:2dd9f19bf101f08652cdd773d28d8aa3162197db14749b198caaebbb8acfea99",
                "sha256:37a6eed8b371f1228db08234ed7f6cfdc7817a3ed3824797e20cbb11dc2a7862",
                "sha256:cd4a8408070226b373cf92796d53948c533a36f9c4d0ab1406b9254fef4c5b12"
            ],
            "version": "==0.8.0"
        },
        "attrs": {
            "hashes": [
                "sha256:08a96c641c3a74e44eb59afb61a24f2cb9f4d7188748e76ba4bb5edfa3cb7d1c",
                "sha256:f7b7ce16570fe9965acd6d30101a28f62fb4a7f9e926b3bbc9b61f8b04247e72"
            ],
            "version": "==19.3.0"
        },
        "beautifulsoup4": {
            "hashes": [
                "sha256:5279c36b4b2ec2cb4298d723791467e3000e5384a43ea0cdf5d45207c7e97169",
                "sha256:6135db2ba678168c07950f9a16c4031822c6f4aec75a65e0a97bc5ca09789931",
                "sha256:6df940fdfaa9dec142736cfd93db5e6409d5fa2d36c3fa7d360c5f8f88d582d1",
                "sha256:dcdef580e18a76d54002088602eba453eec38ebbcafafeaabd8cab12b6155d57"
            ],
            "version": "==4.8.1"
        },
        "bs4": {
            "hashes": [
                "sha256:36ecea1fd7cc5c0c6e4a1ff075df26d50da647b75376626cc186e2212886dd3a"
            ],
            "index": "pypi",
            "version": "==0.0.1"
        },
        "cachetools": {
            "hashes": [
                "sha256:428266a1c0d36dc5aca63a2d7c5942e88c2c898d72139fca0e97fdd2380517ae",
                "sha256:8ea2d3ce97850f31e4a08b0e2b5e6c34997d7216a9d2c98e0f3978630d4da69a"
            ],
            "version": "==3.1.1"
        },
        "certifi": {
            "hashes": [
                "sha256:017c25db2a153ce562900032d5bc68e9f191e44e9a0f762f373977de9df1fbb3",
                "sha256:25b64c7da4cd7479594d035c08c2d809eb4aab3a26e5a990ea98cc450c320f1f"
            ],
            "version": "==2019.11.28"
        },
        "chardet": {
            "hashes": [
                "sha256:84ab92ed1c4d4f16916e05906b6b75a6c0fb5db821cc65e70cbd64a3e2a5eaae",
                "sha256:fc323ffcaeaed0e0a02bf4d117757b98aed530d9ed4531e3e15460124c106691"
            ],
            "version": "==3.0.4"
        },
        "click": {
            "hashes": [
                "sha256:2335065e6395b9e67ca716de5f7526736bfa6ceead690adf616d925bdc622b13",
                "sha256:5b94b49521f6456670fdb30cd82a4eca9412788a93fa6dd6df72c94d5a8ff2d7"
            ],
            "index": "pypi",
            "version": "==7.0"
        },
        "cloudpickle": {
            "hashes": [
                "sha256:922401d7140e133253ff5fab4faa4a1166416066453a783b00b507dca93f8859",
                "sha256:f3ef2c9d438f1553ce7795afb18c1f190d8146132496169ef6aa9b7b65caa4c3"
            ],
            "version": "==1.2.2"
        },
        "coverage": {
            "hashes": [
                "sha256:08907593569fe59baca0bf152c43f3863201efb6113ecb38ce7e97ce339805a6",
                "sha256:0be0f1ed45fc0c185cfd4ecc19a1d6532d72f86a2bac9de7e24541febad72650",
                "sha256:141f08ed3c4b1847015e2cd62ec06d35e67a3ac185c26f7635f4406b90afa9c5",
                "sha256:19e4df788a0581238e9390c85a7a09af39c7b539b29f25c89209e6c3e371270d",
                "sha256:23cc09ed395b03424d1ae30dcc292615c1372bfba7141eb85e11e50efaa6b351",
                "sha256:245388cda02af78276b479f299bbf3783ef0a6a6273037d7c60dc73b8d8d7755",
                "sha256:331cb5115673a20fb131dadd22f5bcaf7677ef758741312bee4937d71a14b2ef",
                "sha256:386e2e4090f0bc5df274e720105c342263423e77ee8826002dcffe0c9533dbca",
                "sha256:3a794ce50daee01c74a494919d5ebdc23d58873747fa0e288318728533a3e1ca",
                "sha256:60851187677b24c6085248f0a0b9b98d49cba7ecc7ec60ba6b9d2e5574ac1ee9",
                "sha256:63a9a5fc43b58735f65ed63d2cf43508f462dc49857da70b8980ad78d41d52fc",
                "sha256:6b62544bb68106e3f00b21c8930e83e584fdca005d4fffd29bb39fb3ffa03cb5",
                "sha256:6ba744056423ef8d450cf627289166da65903885272055fb4b5e113137cfa14f",
                "sha256:7494b0b0274c5072bddbfd5b4a6c6f18fbbe1ab1d22a41e99cd2d00c8f96ecfe",
                "sha256:826f32b9547c8091679ff292a82aca9c7b9650f9fda3e2ca6bf2ac905b7ce888",
                "sha256:93715dffbcd0678057f947f496484e906bf9509f5c1c38fc9ba3922893cda5f5",
                "sha256:9a334d6c83dfeadae576b4d633a71620d40d1c379129d587faa42ee3e2a85cce",
                "sha256:af7ed8a8aa6957aac47b4268631fa1df984643f07ef00acd374e456364b373f5",
                "sha256:bf0a7aed7f5521c7ca67febd57db473af4762b9622254291fbcbb8cd0ba5e33e",
                "sha256:bf1ef9eb901113a9805287e090452c05547578eaab1b62e4ad456fcc049a9b7e",
                "sha256:c0afd27bc0e307a1ffc04ca5ec010a290e49e3afbe841c5cafc5c5a80ecd81c9",
                "sha256:dd579709a87092c6dbee09d1b7cfa81831040705ffa12a1b248935274aee0437",
                "sha256:df6712284b2e44a065097846488f66840445eb987eb81b3cc6e4149e7b6982e1",
                "sha256:e07d9f1a23e9e93ab5c62902833bf3e4b1f65502927379148b6622686223125c",
                "sha256:e2ede7c1d45e65e209d6093b762e98e8318ddeff95317d07a27a2140b80cfd24",
                "sha256:e4ef9c164eb55123c62411f5936b5c2e521b12356037b6e1c2617cef45523d47",
                "sha256:eca2b7343524e7ba246cab8ff00cab47a2d6d54ada3b02772e908a45675722e2",
                "sha256:eee64c616adeff7db37cc37da4180a3a5b6177f5c46b187894e633f088fb5b28",
                "sha256:ef824cad1f980d27f26166f86856efe11eff9912c4fed97d3804820d43fa550c",
                "sha256:efc89291bd5a08855829a3c522df16d856455297cf35ae827a37edac45f466a7",
                "sha256:fa964bae817babece5aa2e8c1af841bebb6d0b9add8e637548809d040443fee0",
                "sha256:ff37757e068ae606659c28c3bd0d923f9d29a85de79bf25b2b34b148473b5025"
            ],
            "version": "==4.5.4"
        },
        "cycler": {
            "hashes": [
                "sha256:1d8a5ae1ff6c5cf9b93e8811e581232ad8920aeec647c37316ceac982b08cb2d",
                "sha256:cd7b2d1018258d7247a71425e9f26463dfb444d411c39569972f4ce586b0c9d8"
            ],
            "version": "==0.10.0"
        },
        "decorator": {
            "hashes": [
                "sha256:54c38050039232e1db4ad7375cfce6748d7b41c29e95a081c8a6d2c30364a2ce",
                "sha256:5d19b92a3c8f7f101c8dd86afd86b0f061a8ce4540ab8cd401fa2542756bce6d"
            ],
            "version": "==4.4.1"
        },
        "entrypoints": {
            "hashes": [
                "sha256:589f874b313739ad35be6e0cd7efde2a4e9b6fea91edcc34e58ecbb8dbe56d19",
                "sha256:c70dd71abe5a8c85e55e12c19bd91ccfeec11a6e99044204511f9ed547d48451"
            ],
            "version": "==0.3"
        },
        "filelock": {
            "hashes": [
                "sha256:0abccd31bbba7275d0c28a07eceedbedd9b892b8c479a2c805732ca8fe3bc167",
                "sha256:18d82244ee114f543149c66a6e0c14e9c4f8a1044b5cdaadd0f82159d6a6ff59",
                "sha256:929b7d63ec5b7d6b71b0fa5ac14e030b3f70b75747cef1b10da9b879fef15836"
            ],
            "version": "==3.0.12"
        },
        "flake8": {
            "hashes": [
                "sha256:45681a117ecc81e870cbf1262835ae4af5e7a8b08e40b944a8a6e6b895914cfb",
                "sha256:49356e766643ad15072a789a20915d3c91dc89fd313ccd71802303fd67e4deca"
            ],
            "index": "pypi",
            "version": "==3.7.9"
        },
        "flake8-docstrings": {
            "hashes": [
                "sha256:3d5a31c7ec6b7367ea6506a87ec293b94a0a46c0bce2bb4975b7f1d09b6f3717",
                "sha256:a256ba91bc52307bef1de59e2a009c3cf61c3d0952dbe035d6ff7208940c2edc"
            ],
            "index": "pypi",
            "version": "==1.5.0"
        },
        "future": {
            "hashes": [
                "sha256:b1bead90b70cf6ec3f0710ae53a525360fa360d306a86583adc6bf83a4db537d"
            ],
            "version": "==0.18.2"
        },
        "gast": {
            "hashes": [
                "sha256:fe939df4583692f0512161ec1c880e0a10e71e6a232da045ab8edd3756fbadf0"
            ],
            "version": "==0.2.2"
        },
        "google-auth": {
            "hashes": [
                "sha256:84105be98837fb8436e9d0bcb7a279fd85fa1d97bb35a077e70ba2fb95bcc983",
                "sha256:baf1b3f8b29a5f96f66753ad848473699322b63f4d68964e510554b12d002443"
            ],
            "version": "==1.7.1"
        },
        "google-auth-oauthlib": {
            "hashes": [
                "sha256:88d2cd115e3391eb85e1243ac6902e76e77c5fe438b7276b297fbe68015458dd",
                "sha256:a92a0f6f41a0fb6138454fbc02674e64f89d82a244ea32f98471733c8ef0e0e1"
            ],
            "version": "==0.4.1"
        },
        "google-pasta": {
            "hashes": [
                "sha256:41bbe63bab92408452585ff2e1673ec1e35b88e163371cbed2a18510be4e8bc5",
                "sha256:644dcf3784cf7147ab01de5dc22e60a638d219d4e4a3a7464eb98997ae2fe66f",
                "sha256:713813a9f7d6589e5defdaf21e80e4392eb124662f8bd829acd51a4f8735c0cb"
            ],
            "version": "==0.1.8"
        },
        "grpcio": {
            "hashes": [
                "sha256:0419ae5a45f49c7c40d9ae77ae4de9442431b7822851dfbbe56ee0eacb5e5654",
                "sha256:1e8631eeee0fb0b4230aeb135e4890035f6ef9159c2a3555fa184468e325691a",
                "sha256:24db2fa5438f3815a4edb7a189035051760ca6aa2b0b70a6a948b28bfc63c76b",
                "sha256:2adb1cdb7d33e91069517b41249622710a94a1faece1fed31cd36904e4201cde",
                "sha256:2cd51f35692b551aeb1fdeb7a256c7c558f6d78fcddff00640942d42f7aeba5f",
                "sha256:3247834d24964589f8c2b121b40cd61319b3c2e8d744a6a82008643ef8a378b1",
                "sha256:3433cb848b4209717722b62392e575a77a52a34d67c6730138102abc0a441685",
                "sha256:39671b7ff77a962bd745746d9d2292c8ed227c5748f16598d16d8631d17dd7e5",
                "sha256:40a0b8b2e6f6dd630f8b267eede2f40a848963d0f3c40b1b1f453a4a870f679e",
                "sha256:40f9a74c7aa210b3e76eb1c9d56aa8d08722b73426a77626967019df9bbac287",
                "sha256:423f76aa504c84cb94594fb88b8a24027c887f1c488cf58f2173f22f4fbd046c",
                "sha256:43bd04cec72281a96eb361e1b0232f0f542b46da50bcfe72ef7e5a1b41d00cb3",
                "sha256:43e38762635c09e24885d15e3a8e374b72d105d4178ee2cc9491855a8da9c380",
                "sha256:4413b11c2385180d7de03add6c8845dd66692b148d36e27ec8c9ef537b2553a1",
                "sha256:4450352a87094fd58daf468b04c65a9fa19ad11a0ac8ac7b7ff17d46f873cbc1",
                "sha256:49ffda04a6e44de028b3b786278ac9a70043e7905c3eea29eed88b6524d53a29",
                "sha256:4a38c4dde4c9120deef43aaabaa44f19186c98659ce554c29788c4071ab2f0a4",
                "sha256:50b1febdfd21e2144b56a9aa226829e93a79c354ef22a4e5b013d9965e1ec0ed",
                "sha256:559b1a3a8be7395ded2943ea6c2135d096f8cc7039d6d12127110b6496f251fe",
                "sha256:5de86c182667ec68cf84019aa0d8ceccf01d352cdca19bf9e373725204bdbf50",
                "sha256:5fc069bb481fe3fad0ba24d3baaf69e22dfa6cc1b63290e6dfeaf4ac1e996fb7",
                "sha256:6a19d654da49516296515d6f65de4bbcbd734bc57913b21a610cfc45e6df3ff1",
                "sha256:7535b3e52f498270e7877dde1c8944d6b7720e93e2e66b89c82a11447b5818f5",
                "sha256:7c4e495bcabc308198b8962e60ca12f53b27eb8f03a21ac1d2d711d6dd9ecfca",
                "sha256:8a8fc4a0220367cb8370cedac02272d574079ccc32bffbb34d53aaf9e38b5060",
                "sha256:8b008515e067232838daca020d1af628bf6520c8cc338bf383284efe6d8bd083",
                "sha256:8d1684258e1385e459418f3429e107eec5fb3d75e1f5a8c52e5946b3f329d6ea",
                "sha256:8eb5d54b87fb561dc2e00a5c5226c33ffe8dbc13f2e4033a412bafb7b37b194d",
                "sha256:94cdef0c61bd014bb7af495e21a1c3a369dd0399c3cd1965b1502043f5c88d94",
                "sha256:9d9f3be69c7a5e84c3549a8c4403fa9ac7672da456863d21e390b2bbf45ccad1",
                "sha256:9fb6fb5975a448169756da2d124a1beb38c0924ff6c0306d883b6848a9980f38",
                "sha256:a5eaae8700b87144d7dfb475aa4675e500ff707292caba3deff41609ddc5b845",
                "sha256:aaeac2d552772b76d24eaff67a5d2325bc5205c74c0d4f9fbe71685d4a971db2",
                "sha256:bb611e447559b3b5665e12a7da5160c0de6876097f62bf1d23ba66911564868e",
                "sha256:bc0d41f4eb07da8b8d3ea85e50b62f6491ab313834db86ae2345be07536a4e5a",
                "sha256:bf51051c129b847d1bb63a9b0826346b5f52fb821b15fe5e0d5ef86f268510f5",
                "sha256:c948c034d8997526011960db54f512756fb0b4be1b81140a15b4ef094c6594a4",
                "sha256:d435a01334157c3b126b4ee5141401d44bdc8440993b18b05e2f267a6647f92d",
                "sha256:d46c1f95672b73288e08cdca181e14e84c6229b5879561b7b8cfd48374e09287",
                "sha256:d5d58309b42064228b16b0311ff715d6c6e20230e81b35e8d0c8cfa1bbdecad8",
                "sha256:dc6e2e91365a1dd6314d615d80291159c7981928b88a4c65654e3fefac83a836",
                "sha256:e0dfb5f7a39029a6cbec23affa923b22a2c02207960fd66f109e01d6f632c1eb",
                "sha256:eb4bf58d381b1373bd21d50837a53953d625d1693f1b58fed12743c75d3dd321",
                "sha256:ebb211a85248dbc396b29320273c1ffde484b898852432613e8df0164c091006",
                "sha256:ec759ece4786ae993a5b7dc3b3dead6e9375d89a6c65dfd6860076d2eb2abe7b",
                "sha256:f55108397a8fa164268238c3e69cc134e945d1f693572a2f05a028b8d0d2b837",
                "sha256:f6c706866d424ff285b85a02de7bbe5ed0ace227766b2c42cbe12f3d9ea5a8aa",
                "sha256:f8370ad332b36fbad117440faf0dd4b910e80b9c49db5648afd337abdde9a1b6"
            ],
            "version": "==1.25.0"
        },
        "gym": {
            "hashes": [
                "sha256:3b930cbe1c76bbd30455b5e82ba723dea94159a5f988e927f443324bf7cc7ddd"
            ],
            "index": "pypi",
            "version": "==0.15.4"
        },
        "h5py": {
            "hashes": [
                "sha256:063947eaed5f271679ed4ffa36bb96f57bc14f44dd4336a827d9a02702e6ce6b",
                "sha256:13c87efa24768a5e24e360a40e0bc4c49bcb7ce1bb13a3a7f9902cec302ccd36",
                "sha256:16ead3c57141101e3296ebeed79c9c143c32bdd0e82a61a2fc67e8e6d493e9d1",
                "sha256:3dad1730b6470fad853ef56d755d06bb916ee68a3d8272b3bab0c1ddf83bb99e",
                "sha256:51ae56894c6c93159086ffa2c94b5b3388c0400548ab26555c143e7cfa05b8e5",
                "sha256:54817b696e87eb9e403e42643305f142cd8b940fe9b3b490bbf98c3b8a894cf4",
                "sha256:549ad124df27c056b2e255ea1c44d30fb7a17d17676d03096ad5cd85edb32dc1",
                "sha256:6998be619c695910cb0effe5eb15d3a511d3d1a5d217d4bd0bebad1151ec2262",
                "sha256:6ef7ab1089e3ef53ca099038f3c0a94d03e3560e6aff0e9d6c64c55fb13fc681",
                "sha256:769e141512b54dee14ec76ed354fcacfc7d97fea5a7646b709f7400cf1838630",
                "sha256:79b23f47c6524d61f899254f5cd5e486e19868f1823298bc0c29d345c2447172",
                "sha256:7be5754a159236e95bd196419485343e2b5875e806fe68919e087b6351f40a70",
                "sha256:84412798925dc870ffd7107f045d7659e60f5d46d1c70c700375248bf6bf512d",
                "sha256:86868dc07b9cc8cb7627372a2e6636cdc7a53b7e2854ad020c9e9d8a4d3fd0f5",
                "sha256:8bb1d2de101f39743f91512a9750fb6c351c032e5cd3204b4487383e34da7f75",
                "sha256:a5f82cd4938ff8761d9760af3274acf55afc3c91c649c50ab18fcff5510a14a5",
                "sha256:aac4b57097ac29089f179bbc2a6e14102dd210618e94d77ee4831c65f82f17c0",
                "sha256:bffbc48331b4a801d2f4b7dac8a72609f0b10e6e516e5c480a3e3241e091c878",
                "sha256:c0d4b04bbf96c47b6d360cd06939e72def512b20a18a8547fa4af810258355d5",
                "sha256:c54a2c0dd4957776ace7f95879d81582298c5daf89e77fb8bee7378f132951de",
                "sha256:cbf28ae4b5af0f05aa6e7551cee304f1d317dbed1eb7ac1d827cee2f1ef97a99",
                "sha256:d3c59549f90a891691991c17f8e58c8544060fdf3ccdea267100fa5f561ff62f",
                "sha256:d7ae7a0576b06cb8e8a1c265a8bc4b73d05fdee6429bffc9a26a6eb531e79d72",
                "sha256:ecf4d0b56ee394a0984de15bceeb97cbe1fe485f1ac205121293fc44dcf3f31f",
                "sha256:f0e25bb91e7a02efccb50aba6591d3fe2c725479e34769802fcdd4076abfa917",
                "sha256:f23951a53d18398ef1344c186fb04b26163ca6ce449ebd23404b153fd111ded9",
                "sha256:ff7d241f866b718e4584fa95f520cb19405220c501bd3a53ee11871ba5166ea2"
            ],
            "version": "==2.10.0"
        },
        "htmlmin": {
            "hashes": [
                "sha256:50c1ef4630374a5d723900096a961cff426dff46b48f34d194a81bbe14eca178"
            ],
            "version": "==0.1.12"
        },
        "idna": {
            "hashes": [
                "sha256:c357b3f628cf53ae2c4c05627ecc484553142ca23264e593d327bcde5e9c3407",
                "sha256:ea8b7f6188e6fa117537c3df7da9fc686d485087abf6ac197f9c46432f7e4a3c"
            ],
            "version": "==2.8"
        },
        "imageio": {
            "hashes": [
                "sha256:c9763e5c187ecf74091c845626b0bdcc6130a20a0de7a86ae0108e2b5335ed3f",
                "sha256:f44eb231b9df485874f2ffd22dfd0c3c711e7de076516b9374edea5c65bc67ae"
            ],
            "version": "==2.6.1"
        },
        "importlib-metadata": {
            "hashes": [
                "sha256:b044f07694ef14a6683b097ba56bd081dbc7cdc7c7fe46011e499dfecc082f21",
                "sha256:e6ac600a142cf2db707b1998382cc7fc3b02befb7273876e01b8ad10b9652742"
            ],
            "markers": "python_version < '3.8'",
            "version": "==1.1.0"
        },
        "jinja2": {
            "hashes": [
                "sha256:74320bb91f31270f9551d46522e33af46a80c3d619f4a4bf42b3164d30b5911f",
                "sha256:9fe95f19286cfefaa917656583d020be14e7859c6b0252588391e47db34527de"
            ],
            "version": "==2.10.3"
        },
        "jsmin": {
            "hashes": [
                "sha256:b6df99b2cd1c75d9d342e4335b535789b8da9107ec748212706ef7bbe5c2553b"
            ],
            "version": "==2.2.2"
        },
        "keras-applications": {
            "hashes": [
                "sha256:5579f9a12bcde9748f4a12233925a59b93b73ae6947409ff34aa2ba258189fe5",
                "sha256:df4323692b8c1174af821bf906f1e442e63fa7589bf0f1230a0b6bdc5a810c95"
            ],
            "version": "==1.0.8"
        },
        "keras-preprocessing": {
            "hashes": [
                "sha256:44aee5f2c4d80c3b29f208359fcb336df80f293a0bb6b1c738da43ca206656fb",
                "sha256:5a8debe01d840de93d49e05ccf1c9b81ae30e210d34dacbcc47aeb3049b528e5"
            ],
            "version": "==1.1.0"
        },
        "kiwisolver": {
            "hashes": [
                "sha256:05b5b061e09f60f56244adc885c4a7867da25ca387376b02c1efc29cc16bcd0f",
                "sha256:210d8c39d01758d76c2b9a693567e1657ec661229bc32eac30761fa79b2474b0",
                "sha256:26f4fbd6f5e1dabff70a9ba0d2c4bd30761086454aa30dddc5b52764ee4852b7",
                "sha256:3b15d56a9cd40c52d7ab763ff0bc700edbb4e1a298dc43715ecccd605002cf11",
                "sha256:3b2378ad387f49cbb328205bda569b9f87288d6bc1bf4cd683c34523a2341efe",
                "sha256:400599c0fe58d21522cae0e8b22318e09d9729451b17ee61ba8e1e7c0346565c",
                "sha256:47b8cb81a7d18dbaf4fed6a61c3cecdb5adec7b4ac292bddb0d016d57e8507d5",
                "sha256:53eaed412477c836e1b9522c19858a8557d6e595077830146182225613b11a75",
                "sha256:58e626e1f7dfbb620d08d457325a4cdac65d1809680009f46bf41eaf74ad0187",
                "sha256:5a52e1b006bfa5be04fe4debbcdd2688432a9af4b207a3f429c74ad625022641",
                "sha256:5c7ca4e449ac9f99b3b9d4693debb1d6d237d1542dd6a56b3305fe8a9620f883",
                "sha256:682e54f0ce8f45981878756d7203fd01e188cc6c8b2c5e2cf03675390b4534d5",
                "sha256:76275ee077772c8dde04fb6c5bc24b91af1bb3e7f4816fd1852f1495a64dad93",
                "sha256:79bfb2f0bd7cbf9ea256612c9523367e5ec51d7cd616ae20ca2c90f575d839a2",
                "sha256:7f4dd50874177d2bb060d74769210f3bce1af87a8c7cf5b37d032ebf94f0aca3",
                "sha256:8944a16020c07b682df861207b7e0efcd2f46c7488619cb55f65882279119389",
                "sha256:8aa7009437640beb2768bfd06da049bad0df85f47ff18426261acecd1cf00897",
                "sha256:9105ce82dcc32c73eb53a04c869b6a4bc756b43e4385f76ea7943e827f529e4d",
                "sha256:933df612c453928f1c6faa9236161a1d999a26cd40abf1dc5d7ebbc6dbfb8fca",
                "sha256:939f36f21a8c571686eb491acfffa9c7f1ac345087281b412d63ea39ca14ec4a",
                "sha256:9491578147849b93e70d7c1d23cb1229458f71fc79c51d52dce0809b2ca44eea",
                "sha256:9733b7f64bd9f807832d673355f79703f81f0b3e52bfce420fc00d8cb28c6a6c",
                "sha256:a02f6c3e229d0b7220bd74600e9351e18bc0c361b05f29adae0d10599ae0e326",
                "sha256:a0c0a9f06872330d0dd31b45607197caab3c22777600e88031bfe66799e70bb0",
                "sha256:aa716b9122307c50686356cfb47bfbc66541868078d0c801341df31dca1232a9",
                "sha256:acc4df99308111585121db217681f1ce0eecb48d3a828a2f9bbf9773f4937e9e",
                "sha256:b64916959e4ae0ac78af7c3e8cef4becee0c0e9694ad477b4c6b3a536de6a544",
                "sha256:d22702cadb86b6fcba0e6b907d9f84a312db9cd6934ee728144ce3018e715ee1",
                "sha256:d3fcf0819dc3fea58be1fd1ca390851bdb719a549850e708ed858503ff25d995",
                "sha256:d52e3b1868a4e8fd18b5cb15055c76820df514e26aa84cc02f593d99fef6707f",
                "sha256:db1a5d3cc4ae943d674718d6c47d2d82488ddd94b93b9e12d24aabdbfe48caee",
                "sha256:e3a21a720791712ed721c7b95d433e036134de6f18c77dbe96119eaf7aa08004",
                "sha256:e8bf074363ce2babeb4764d94f8e65efd22e6a7c74860a4f05a6947afc020ff2",
                "sha256:f16814a4a96dc04bf1da7d53ee8d5b1d6decfc1a92a63349bb15d37b6a263dd9",
                "sha256:f2b22153870ca5cf2ab9c940d7bc38e8e9089fa0f7e5856ea195e1cf4ff43d5a",
                "sha256:f790f8b3dff3d53453de6a7b7ddd173d2e020fb160baff578d578065b108a05f",
                "sha256:fe51b79da0062f8e9d49ed0182a626a7dc7a0cbca0328f612c6ee5e4711c81e4"
            ],
            "version": "==1.1.0"
        },
        "livereload": {
            "hashes": [
                "sha256:78d55f2c268a8823ba499305dcac64e28ddeb9a92571e12d543cd304faf5817b",
                "sha256:89254f78d7529d7ea0a3417d224c34287ebfe266b05e67e51facaf82c27f0f66"
            ],
            "version": "==2.6.1"
        },
        "markdown": {
            "hashes": [
                "sha256:2e50876bcdd74517e7b71f3e7a76102050edec255b3983403f1a63e7c8a41e7a",
                "sha256:56a46ac655704b91e5b7e6326ce43d5ef72411376588afa1dd90e881b83c7e8c"
            ],
            "version": "==3.1.1"
        },
        "markupsafe": {
            "hashes": [
                "sha256:00bc623926325b26bb9605ae9eae8a215691f33cae5df11ca5424f06f2d1f473",
                "sha256:09027a7803a62ca78792ad89403b1b7a73a01c8cb65909cd876f7fcebd79b161",
                "sha256:09c4b7f37d6c648cb13f9230d847adf22f8171b1ccc4d5682398e77f40309235",
                "sha256:1027c282dad077d0bae18be6794e6b6b8c91d58ed8a8d89a89d59693b9131db5",
                "sha256:24982cc2533820871eba85ba648cd53d8623687ff11cbb805be4ff7b4c971aff",
                "sha256:29872e92839765e546828bb7754a68c418d927cd064fd4708fab9fe9c8bb116b",
                "sha256:43a55c2930bbc139570ac2452adf3d70cdbb3cfe5912c71cdce1c2c6bbd9c5d1",
                "sha256:46c99d2de99945ec5cb54f23c8cd5689f6d7177305ebff350a58ce5f8de1669e",
                "sha256:500d4957e52ddc3351cabf489e79c91c17f6e0899158447047588650b5e69183",
                "sha256:535f6fc4d397c1563d08b88e485c3496cf5784e927af890fb3c3aac7f933ec66",
                "sha256:62fe6c95e3ec8a7fad637b7f3d372c15ec1caa01ab47926cfdf7a75b40e0eac1",
                "sha256:6dd73240d2af64df90aa7c4e7481e23825ea70af4b4922f8ede5b9e35f78a3b1",
                "sha256:717ba8fe3ae9cc0006d7c451f0bb265ee07739daf76355d06366154ee68d221e",
                "sha256:79855e1c5b8da654cf486b830bd42c06e8780cea587384cf6545b7d9ac013a0b",
                "sha256:7c1699dfe0cf8ff607dbdcc1e9b9af1755371f92a68f706051cc8c37d447c905",
                "sha256:88e5fcfb52ee7b911e8bb6d6aa2fd21fbecc674eadd44118a9cc3863f938e735",
                "sha256:8defac2f2ccd6805ebf65f5eeb132adcf2ab57aa11fdf4c0dd5169a004710e7d",
                "sha256:98c7086708b163d425c67c7a91bad6e466bb99d797aa64f965e9d25c12111a5e",
                "sha256:9add70b36c5666a2ed02b43b335fe19002ee5235efd4b8a89bfcf9005bebac0d",
                "sha256:9bf40443012702a1d2070043cb6291650a0841ece432556f784f004937f0f32c",
                "sha256:ade5e387d2ad0d7ebf59146cc00c8044acbd863725f887353a10df825fc8ae21",
                "sha256:b00c1de48212e4cc9603895652c5c410df699856a2853135b3967591e4beebc2",
                "sha256:b1282f8c00509d99fef04d8ba936b156d419be841854fe901d8ae224c59f0be5",
                "sha256:b2051432115498d3562c084a49bba65d97cf251f5a331c64a12ee7e04dacc51b",
                "sha256:ba59edeaa2fc6114428f1637ffff42da1e311e29382d81b339c1817d37ec93c6",
                "sha256:c8716a48d94b06bb3b2524c2b77e055fb313aeb4ea620c8dd03a105574ba704f",
                "sha256:cd5df75523866410809ca100dc9681e301e3c27567cf498077e8551b6d20e42f",
                "sha256:e249096428b3ae81b08327a63a485ad0878de3fb939049038579ac0ef61e17e7"
            ],
            "version": "==1.1.1"
        },
        "matplotlib": {
            "hashes": [
                "sha256:08ccc8922eb4792b91c652d3e6d46b1c99073f1284d1b6705155643e8046463a",
                "sha256:161dcd807c0c3232f4dcd4a12a382d52004a498174cbfafd40646106c5bcdcc8",
                "sha256:1f9e885bfa1b148d16f82a6672d043ecf11197f6c71ae222d0546db706e52eb2",
                "sha256:2d6ab54015a7c0d727c33e36f85f5c5e4172059efdd067f7527f6e5d16ad01aa",
                "sha256:5d2e408a2813abf664bd79431107543ecb449136912eb55bb312317edecf597e",
                "sha256:61c8b740a008218eb604de518eb411c4953db0cb725dd0b32adf8a81771cab9e",
                "sha256:80f10af8378fccc136da40ea6aa4a920767476cdfb3241acb93ef4f0465dbf57",
                "sha256:819d4860315468b482f38f1afe45a5437f60f03eaede495d5ff89f2eeac89500",
                "sha256:8cc0e44905c2c8fda5637cad6f311eb9517017515a034247ab93d0cf99f8bb7a",
                "sha256:8e8e2c2fe3d873108735c6ee9884e6f36f467df4a143136209cff303b183bada",
                "sha256:98c2ffeab8b79a4e3a0af5dd9939f92980eb6e3fec10f7f313df5f35a84dacab",
                "sha256:d59bb0e82002ac49f4152963f8a1079e66794a4f454457fd2f0dcc7bf0797d30",
                "sha256:ee59b7bb9eb75932fe3787e54e61c99b628155b0cedc907864f24723ba55b309"
            ],
            "version": "==3.1.2"
        },
        "mccabe": {
            "hashes": [
                "sha256:ab8a6258860da4b6677da4bd2fe5dc2c659cff31b3ee4f7f5d64e79735b80d42",
                "sha256:dd8d182285a0fe56bace7f45b5e7d1a6ebcbf524e8f3bd87eb0f125271b8831f"
            ],
            "version": "==0.6.1"
        },
        "mkdocs": {
            "hashes": [
                "sha256:17d34329aad75d5de604b9ed4e31df3a4d235afefdc46ce7b1964fddb2e1e939",
                "sha256:8cc8b38325456b9e942c981a209eaeb1e9f3f77b493ad755bfef889b9c8d356a"
            ],
            "index": "pypi",
            "version": "==1.0.4"
        },
        "mkdocs-material": {
            "hashes": [
                "sha256:307d76239ad7aa126ec7b2f6aa751f22bcabafdbe7679451b08ffe0bc005e22c",
                "sha256:e11d89d236b2ea62e0a645ff3f55f64d66e9d4c3426771ffaeb24600521166b1"
            ],
            "index": "pypi",
            "version": "==4.5.1"
        },
        "mkdocs-mermaid-plugin": {
            "editable": true,
            "git": "https://github.com/pugong/mkdocs-mermaid-plugin.git",
            "ref": "abf14392b0ed0c7022210b32c4e7c9c3e4c5c68a"
        },
        "mkdocs-minify-plugin": {
            "hashes": [
                "sha256:3000a5069dd0f42f56a8aaf7fd5ea1222c67487949617e39585d6b6434b074b6",
                "sha256:d54fdd5be6843dd29fd7af2f7fdd20a9eb4db46f1f6bed914e03b2f58d2d488e"
            ],
            "version": "==0.2.1"
        },
        "more-itertools": {
            "hashes": [
                "sha256:53ff73f186307d9c8ef17a9600309154a6ae27f25579e80af4db8f047ba14bc2",
                "sha256:a0ea684c39bc4315ba7aae406596ef191fd84f873d2d2751f84d64e81a7a2d45"
            ],
            "version": "==8.0.0"
        },
        "mypy": {
            "hashes": [
                "sha256:02d9bdd3398b636723ecb6c5cfe9773025a9ab7f34612c1cde5c7f2292e2d768",
                "sha256:088f758a50af31cf8b42688118077292370c90c89232c783ba7979f39ea16646",
                "sha256:28e9fbc96d13397a7ddb7fad7b14f373f91b5cff538e0772e77c270468df083c",
                "sha256:30e123b24931f02c5d99307406658ac8f9cd6746f0d45a3dcac2fe5fbdd60939",
                "sha256:3294821b5840d51a3cd7a2bb63b40fc3f901f6a3cfb3c6046570749c4c7ef279",
                "sha256:41696a7d912ce16fdc7c141d87e8db5144d4be664a0c699a2b417d393994b0c2",
                "sha256:4f42675fa278f3913340bb8c3371d191319704437758d7c4a8440346c293ecb2",
                "sha256:54d205ccce6ed930a8a2ccf48404896d456e8b87812e491cb907a355b1a9c640",
                "sha256:6992133c95a2847d309b4b0c899d7054adc60481df6f6b52bb7dee3d5fd157f7",
                "sha256:6ecbd0e8e371333027abca0922b0c2c632a5b4739a0c61ffbd0733391e39144c",
                "sha256:83fa87f556e60782c0fc3df1b37b7b4a840314ba1ac27f3e1a1e10cb37c89c17",
                "sha256:c87ac7233c629f305602f563db07f5221950fe34fe30af072ac838fa85395f78",
                "sha256:de9ec8dba773b78c49e7bec9a35c9b6fc5235682ad1fc2105752ae7c22f4b931",
                "sha256:f385a0accf353ca1bca4bbf473b9d83ed18d923fdb809d3a70a385da23e25b6a"
            ],
            "index": "pypi",
            "version": "==0.750"
        },
        "mypy-extensions": {
            "hashes": [
                "sha256:090fedd75945a69ae91ce1303b5824f428daf5a028d2f6ab8a299250a846f15d",
                "sha256:2d82818f5bb3e369420cb3c4060a7970edba416647068eb4c5343488a6c604a8"
            ],
            "version": "==0.4.3"
        },
        "networkx": {
            "hashes": [
                "sha256:cdfbf698749a5014bf2ed9db4a07a5295df1d3a53bf80bf3cbd61edf9df05fa1",
                "sha256:f8f4ff0b6f96e4f9b16af6b84622597b5334bf9cae8cf9b2e42e7985d5c95c64"
            ],
            "version": "==2.4"
        },
        "numpy": {
            "hashes": [
                "sha256:0a7a1dd123aecc9f0076934288ceed7fd9a81ba3919f11a855a7887cbe82a02f",
                "sha256:0c0763787133dfeec19904c22c7e358b231c87ba3206b211652f8cbe1241deb6",
                "sha256:3d52298d0be333583739f1aec9026f3b09fdfe3ddf7c7028cb16d9d2af1cca7e",
                "sha256:43bb4b70585f1c2d153e45323a886839f98af8bfa810f7014b20be714c37c447",
                "sha256:475963c5b9e116c38ad7347e154e5651d05a2286d86455671f5b1eebba5feb76",
                "sha256:64874913367f18eb3013b16123c9fed113962e75d809fca5b78ebfbb73ed93ba",
                "sha256:683828e50c339fc9e68720396f2de14253992c495fdddef77a1e17de55f1decc",
                "sha256:6ca4000c4a6f95a78c33c7dadbb9495c10880be9c89316aa536eac359ab820ae",
                "sha256:75fd817b7061f6378e4659dd792c84c0b60533e867f83e0d1e52d5d8e53df88c",
                "sha256:7d81d784bdbed30137aca242ab307f3e65c8d93f4c7b7d8f322110b2e90177f9",
                "sha256:8d0af8d3664f142414fd5b15cabfd3b6cc3ef242a3c7a7493257025be5a6955f",
                "sha256:9679831005fb16c6df3dd35d17aa31dc0d4d7573d84f0b44cc481490a65c7725",
                "sha256:a8f67ebfae9f575d85fa859b54d3bdecaeece74e3274b0b5c5f804d7ca789fe1",
                "sha256:acbf5c52db4adb366c064d0b7c7899e3e778d89db585feadd23b06b587d64761",
                "sha256:ada4805ed51f5bcaa3a06d3dd94939351869c095e30a2b54264f5a5004b52170",
                "sha256:c7354e8f0eca5c110b7e978034cd86ed98a7a5ffcf69ca97535445a595e07b8e",
                "sha256:e2e9d8c87120ba2c591f60e32736b82b67f72c37ba88a4c23c81b5b8fa49c018",
                "sha256:e467c57121fe1b78a8f68dd9255fbb3bb3f4f7547c6b9e109f31d14569f490c3",
                "sha256:ede47b98de79565fcd7f2decb475e2dcc85ee4097743e551fe26cfc7eb3ff143",
                "sha256:f58913e9227400f1395c7b800503ebfdb0772f1c33ff8cb4d6451c06cabdf316",
                "sha256:fe39f5fd4103ec4ca3cb8600b19216cd1ff316b4990f4c0b6057ad982c0a34d5"
            ],
            "index": "pypi",
            "version": "==1.17.4"
        },
        "oauthlib": {
            "hashes": [
                "sha256:bee41cc35fcca6e988463cacc3bcb8a96224f470ca547e697b604cc697b2f889",
                "sha256:df884cd6cbe20e32633f1db1072e9356f53638e4361bef4e8b03c9127c9328ea"
            ],
            "version": "==3.1.0"
        },
        "opencv-python": {
            "hashes": [
                "sha256:04bec0a6d3a00360a7fb769b755ff4489a4ac8291821b785151f63e6d8bb59ea",
                "sha256:1a2d1801c038f055852bd2379186ca8b19b4ea24afb0b8410293bc802211579b",
                "sha256:1c7d235faef511aca7669f1aa650897b6c058dfde6412ea3fc58feb0fce78814",
                "sha256:22c2ee5f97f85903bfb28c056566b2ecaa1d2f804b880ab39ebf94528a402992",
                "sha256:25127990671dc8bd27ae8b880d7a39f9aae863052a8fbebe8977c6ce8e5fc0c9",
                "sha256:3cef82b6a1f748d2f4527f5932a86d54ebd10bd89f6cf59b003c36b1015055f7",
                "sha256:499a0413e7110a934ab56e635252a4c86f8be64de59f94a62318a7b895dc809e",
                "sha256:5f2cf5a0ab244a0a1dbe5ec426c277b55e06ac6a472ad61be77ef643a238cbd3",
                "sha256:5fec35916a6b9ce935f2e2806084303fd4e3fbb0c973a8db8f54b5aca54613cb",
                "sha256:6183c9c7fab4590e0651bc941cde780988c3ad9889bd62de19d581a6f59523ea",
                "sha256:67a236db8db84d7fb0f6e127f360ce6669350ef324839132e22879ec90588dab",
                "sha256:6c32d36f52a6e0c02d1ab0bb95223cb4dd5525a7e8292a747116126b3d34c578",
                "sha256:73a467a78ffd902d2c0265ab6b2e2cdda423d61b3d08685e0c7d0b4572142ff1",
                "sha256:76de8a247970d150b1672c6646cda91217d562682e713721fc9b9bf1434553c4",
                "sha256:919d5c3ec1a62258ba8c68b869b1056186e2355c4474739b199c295547e66cc1",
                "sha256:982d4e80c14356098cde57a6c7d18fe0928a1c3118675bac2252ef38f152e1ab",
                "sha256:9d025e6bf2989bcbc7744c26d8bd90c2629a92d8de3ba2416f62ce2a94615dd9",
                "sha256:bb59f98205cd81e29f45eed043cf0f98531486dc0b3f671c9e06fecf08f7ccef",
                "sha256:c8119248457e909dcd7b598621ed1d139419d69377e8cb4e2b2c49c819de287d",
                "sha256:ce7b1f25be04b04f2e678b2bf23a975137f77406dcee66a88a2daeb77cda3e76",
                "sha256:d64428bf59ab4d27620b00a2ad6fea2b4d62016a17849c82a7517ec12db97d55",
                "sha256:e2ffa3161b8662112f1880734e8b9549d0c9e818e59f652a9d1c5bf31e36586a",
                "sha256:e6fc00ac42c800fad5fb3927cfb9bf4e60bb3302cb9805f45b826d5d2546119a",
                "sha256:e793df2e12093b3a01006b5b27f321e306193c7a5c9e2a6c8bf652e1ad2d6a86",
                "sha256:eae543b3e9253ff702103333aabd87736b5ed5e46ab834d8e0b929f08f494dee",
                "sha256:f0af656402b73ead2d9f593c2774c04b01e2d0c63e4f99e0dc2f3fde99be22b4"
            ],
            "version": "==4.1.2.30"
        },
        "opt-einsum": {
            "hashes": [
                "sha256:edfada4b1d0b3b782ace8bc14e80618ff629abf53143e1e6bbf9bd00b11ece77"
            ],
            "version": "==3.1.0"
        },
        "packaging": {
            "hashes": [
                "sha256:28b924174df7a2fa32c1953825ff29c61e2f5e082343165438812f00d3a7fc47",
                "sha256:d9551545c6d761f3def1677baf08ab2a3ca17c56879e70fecba2fc4dde4ed108"
            ],
            "version": "==19.2"
        },
        "pep562": {
            "hashes": [
                "sha256:58cb1cc9ee63d93e62b4905a50357618d526d289919814bea1f0da8f53b79395",
                "sha256:d2a48b178ebf5f8dd31709cc26a19808ef794561fa2fe50ea01ea2bad4d667ef"
            ],
            "version": "==1.0"
        },
        "pillow": {
            "hashes": [
                "sha256:047d9473cf68af50ac85f8ee5d5f21a60f849bc17d348da7fc85711287a75031",
                "sha256:0f66dc6c8a3cc319561a633b6aa82c44107f12594643efa37210d8c924fc1c71",
                "sha256:12c9169c4e8fe0a7329e8658c7e488001f6b4c8e88740e76292c2b857af2e94c",
                "sha256:248cffc168896982f125f5c13e9317c059f74fffdb4152893339f3be62a01340",
                "sha256:27faf0552bf8c260a5cee21a76e031acaea68babb64daf7e8f2e2540745082aa",
                "sha256:285edafad9bc60d96978ed24d77cdc0b91dace88e5da8c548ba5937c425bca8b",
                "sha256:384b12c9aa8ef95558abdcb50aada56d74bc7cc131dd62d28c2d0e4d3aadd573",
                "sha256:38950b3a707f6cef09cd3cbb142474357ad1a985ceb44d921bdf7b4647b3e13e",
                "sha256:4aad1b88933fd6dc2846552b89ad0c74ddbba2f0884e2c162aa368374bf5abab",
                "sha256:4ac6148008c169603070c092e81f88738f1a0c511e07bd2bb0f9ef542d375da9",
                "sha256:4deb1d2a45861ae6f0b12ea0a786a03d19d29edcc7e05775b85ec2877cb54c5e",
                "sha256:59aa2c124df72cc75ed72c8d6005c442d4685691a30c55321e00ed915ad1a291",
                "sha256:5a47d2123a9ec86660fe0e8d0ebf0aa6bc6a17edc63f338b73ea20ba11713f12",
                "sha256:5cc901c2ab9409b4b7ac7b5bcc3e86ac14548627062463da0af3b6b7c555a871",
                "sha256:6c1db03e8dff7b9f955a0fb9907eb9ca5da75b5ce056c0c93d33100a35050281",
                "sha256:7ce80c0a65a6ea90ef9c1f63c8593fcd2929448613fc8da0adf3e6bfad669d08",
                "sha256:809c19241c14433c5d6135e1b6c72da4e3b56d5c865ad5736ab99af8896b8f41",
                "sha256:83792cb4e0b5af480588601467c0764242b9a483caea71ef12d22a0d0d6bdce2",
                "sha256:846fa202bd7ee0f6215c897a1d33238ef071b50766339186687bd9b7a6d26ac5",
                "sha256:9f5529fc02009f96ba95bea48870173426879dc19eec49ca8e08cd63ecd82ddb",
                "sha256:a423c2ea001c6265ed28700df056f75e26215fd28c001e93ef4380b0f05f9547",
                "sha256:ac4428094b42907aba5879c7c000d01c8278d451a3b7cccd2103e21f6397ea75",
                "sha256:b1ae48d87f10d1384e5beecd169c77502fcc04a2c00a4c02b85f0a94b419e5f9",
                "sha256:bf4e972a88f8841d8fdc6db1a75e0f8d763e66e3754b03006cbc3854d89f1cb1",
                "sha256:c6414f6aad598364aaf81068cabb077894eb88fed99c6a65e6e8217bab62ae7a",
                "sha256:c710fcb7ee32f67baf25aa9ffede4795fd5d93b163ce95fdc724383e38c9df96",
                "sha256:c7be4b8a09852291c3c48d3c25d1b876d2494a0a674980089ac9d5e0d78bd132",
                "sha256:c9e5ffb910b14f090ac9c38599063e354887a5f6d7e6d26795e916b4514f2c1a",
                "sha256:e0697b826da6c2472bb6488db4c0a7fa8af0d52fa08833ceb3681358914b14e5",
                "sha256:e9a3edd5f714229d41057d56ac0f39ad9bdba6767e8c888c951869f0bdd129b0"
            ],
            "version": "==6.2.1"
        },
        "pipenv": {
            "hashes": [
                "sha256:56ad5f5cb48f1e58878e14525a6e3129d4306049cb76d2f6a3e95df0d5fc6330",
                "sha256:7df8e33a2387de6f537836f48ac6fcd94eda6ed9ba3d5e3fd52e35b5bc7ff49e",
                "sha256:a673e606e8452185e9817a987572b55360f4d28b50831ef3b42ac3cab3fee846"
            ],
            "version": "==2018.11.26"
        },
        "pluggy": {
            "hashes": [
                "sha256:15b2acde666561e1298d71b523007ed7364de07029219b604cf808bfa1c765b0",
                "sha256:966c145cd83c96502c3c3868f50408687b38434af77734af1e9ca461a4081d2d"
            ],
            "version": "==0.13.1"
        },
        "protobuf": {
            "hashes": [
                "sha256:0265379852b9e1f76af6d3d3fe4b3c383a595cc937594bda8565cf69a96baabd",
                "sha256:0fcf6c6e004f956df0b261a9ccd1619959dfe90da2d99acb1108a7cad7d3f408",
                "sha256:29bd1ed46b2536ad8959401a2f02d2d7b5a309f8e97518e4f92ca6c5ba74dbed",
                "sha256:3175d45698edb9a07c1a78a1a4850e674ce8988f20596580158b1d0921d0f057",
                "sha256:34a7270940f86da7a28be466ac541c89b6dbf144a6348b9cf7ac6f56b71006ce",
                "sha256:38cbc830a4a5ba9956763b0f37090bfd14dd74e72762be6225de2ceac55f4d03",
                "sha256:665194f5ad386511ac8d8a0bd57b9ab37b8dd2cd71969458777318e774b9cd46",
                "sha256:839bad7d115c77cdff29b488fae6a3ab503ce9a4192bd4c42302a6ea8e5d0f33",
                "sha256:934a9869a7f3b0d84eca460e386fba1f7ba2a0c1a120a2648bc41fadf50efd1c",
                "sha256:aecdf12ef6dc7fd91713a6da93a86c2f2a8fe54840a3b1670853a2b7402e77c9",
                "sha256:b16c9458e34db53c3f6d3903ed3c33d9413e96d975208428edfcb8cbb4c53a8d",
                "sha256:c4e90bc27c0691c76e09b5dc506133451e52caee1472b8b3c741b7c912ce43ef",
                "sha256:c65d135ea2d85d40309e268106dab02d3bea723db2db21c23ecad4163ced210b",
                "sha256:c98dea04a1ff41a70aff2489610f280004831798cb36a068013eed04c698903d",
                "sha256:d9049aa194378a426f0b2c784e2054565bf6f754d20fcafdee7102a6250556e8",
                "sha256:e028fee51c96de4e81924484c77111dfdea14010ecfc906ea5b252209b0c4de6",
                "sha256:e84ad26fb50091b1ea676403c0dd2bd47663099454aa6d88000b1dafecab0941",
                "sha256:e88a924b591b06d0191620e9c8aa75297b3111066bb09d49a24bae1054a10c13"
            ],
            "index": "pypi",
            "version": "==3.11.1"
        },
        "py": {
            "hashes": [
                "sha256:64f65755aee5b381cea27766a3a147c3f15b9b6b9ac88676de66ba2ae36793fa",
                "sha256:dc639b046a6e2cff5bbe40194ad65936d6ba360b52b3c3fe1d08a82dd50b5e53"
            ],
            "version": "==1.8.0"
        },
        "pyasn1": {
            "hashes": [
                "sha256:39c7e2ec30515947ff4e87fb6f456dfc6e84857d34be479c9d4a4ba4bf46aa5d",
                "sha256:aef77c9fb94a3ac588e87841208bdec464471d9871bd5050a287cc9a475cd0ba"
            ],
            "version": "==0.4.8"
        },
        "pyasn1-modules": {
            "hashes": [
                "sha256:0c35a52e00b672f832e5846826f1fb7507907f7d52fba6faa9e3c4cbe874fe4b",
                "sha256:b6ada4f840fe51abf5a6bd545b45bf537bea62221fa0dde2e8a553ed9f06a4e3"
            ],
            "version": "==0.2.7"
        },
        "pycodestyle": {
            "hashes": [
                "sha256:95a2219d12372f05704562a14ec30bc76b05a5b297b21a5dfe3f6fac3491ae56",
                "sha256:e40a936c9a450ad81df37f549d676d127b1b66000a6c500caa2b085bc0ca976c"
            ],
            "version": "==2.5.0"
        },
        "pydocstyle": {
            "hashes": [
                "sha256:0575e62020cea5fd5c386e267e95a68c156d2f92f9c1347d47edda8c5301f5f2",
                "sha256:2258f9b0df68b97bf3a6c29003edc5238ff8879f1efb6f1999988d934e432bd8",
                "sha256:5741c85e408f9e0ddf873611085e819b809fca90b619f5fd7f34bd4959da3dd4",
                "sha256:c7e32e9de6bd54c1de7cf88af00117ff478b24bd8819552e0d2b52a150c087fa",
                "sha256:ed79d4ec5e92655eccc21eb0c6cf512e69512b4a97d215ace46d17e4990f2039"
            ],
            "index": "pypi",
            "version": "==3.0.0"
        },
        "pyflakes": {
            "hashes": [
                "sha256:17dbeb2e3f4d772725c777fabc446d5634d1038f234e77343108ce445ea69ce0",
                "sha256:d976835886f8c5b31d47970ed689944a0262b5f3afa00a5a7b4dc81e5449f8a2"
            ],
            "version": "==2.1.1"
        },
        "pyglet": {
            "hashes": [
                "sha256:8b07aea16f34ac861cffd06a0c17723ca944d172e577b57b21859b7990709a66",
                "sha256:b00570e7cdf6971af8953b6ece50d83d13272afa5d1f1197c58c0f478dd17743"
            ],
            "version": "==1.3.2"
        },
        "pygments": {
            "hashes": [
                "sha256:2a3fe295e54a20164a9df49c75fa58526d3be48e14aceba6d6b1e8ac0bfd6f1b",
                "sha256:98c8aa5a9f778fcd1026a17361ddaf7330d1b7c62ae97c3bb0ae73e0b9b6b0fe"
            ],
            "index": "pypi",
            "version": "==2.5.2"
        },
        "pymdown-extensions": {
            "hashes": [
                "sha256:27953f071d37b63d418738f75d847d824c0e4430e93f085cfdd9f8dc08a8c5c3",
                "sha256:328b9e114925729e0789558a94325be8e7ca9e0323ed2a2b705d9bc1de4d2716"
            ],
            "index": "pypi",
            "version": "==6.2"
        },
        "pyparsing": {
            "hashes": [
                "sha256:20f995ecd72f2a1f4bf6b072b63b22e2eb457836601e76d6e5dfcd75436acc1f",
                "sha256:4ca62001be367f01bd3e92ecbb79070272a9d4964dce6a48a82ff0b8bc7e683a"
            ],
            "version": "==2.4.5"
        },
        "pytest": {
            "hashes": [
                "sha256:63344a2e3bce2e4d522fd62b4fdebb647c019f1f9e4ca075debbd13219db4418",
                "sha256:f67403f33b2b1d25a6756184077394167fe5e2f9d8bdaab30707d19ccec35427"
            ],
            "index": "pypi",
            "version": "==5.3.1"
        },
        "pytest-asyncio": {
            "hashes": [
                "sha256:9fac5100fd716cbecf6ef89233e8590a4ad61d729d1732e0a96b84182df1daaf",
                "sha256:d734718e25cfc32d2bf78d346e99d33724deeba774cc4afdf491530c6184b63b"
            ],
            "index": "pypi",
            "version": "==0.10.0"
        },
        "pytest-cov": {
            "hashes": [
                "sha256:cc6742d8bac45070217169f5f72ceee1e0e55b0221f54bcf24845972d3a47f2b",
                "sha256:cdbdef4f870408ebdbfeb44e63e07eb18bb4619fae852f6e760645fa36172626"
            ],
            "index": "pypi",
            "version": "==2.8.1"
        },
        "python-dateutil": {
            "hashes": [
                "sha256:73ebfe9dbf22e832286dafa60473e4cd239f8592f699aa5adaf10050e6e1823c",
                "sha256:75bb3f31ea686f1197762692a9ee6a7550b59fc6ca3a1f4b5d7e32fb98e2da2a"
            ],
            "version": "==2.8.1"
        },
        "pywavelets": {
            "hashes": [
                "sha256:076ca8907001fdfe4205484f719d12b4a0262dfe6652fa1cfc3c5c362d14dc84",
                "sha256:18a51b3f9416a2ae6e9a35c4af32cf520dd7895f2b69714f4aa2f4342fca47f9",
                "sha256:1a64b40f6acb4ffbaccce0545d7fc641744f95351f62e4c6aaa40549326008c9",
                "sha256:35959c041ec014648575085a97b498eafbbaa824f86f6e4a59bfdef8a3fe6308",
                "sha256:55e39ec848ceec13c9fa1598253ae9dd5c31d09dfd48059462860d2b908fb224",
                "sha256:6162dc0ae04669ea04b4b51420777b9ea2d30b0a9d02901b2a3b4d61d159c2e9",
                "sha256:68b5c33741d26c827074b3d8f0251de1c3019bb9567b8d303eb093c822ce28f1",
                "sha256:720dbcdd3d91c6dfead79c80bf8b00a1d8aa4e5d551dc528c6d5151e4efc3403",
                "sha256:7947e51ca05489b85928af52a34fe67022ab5b81d4ae32a4109a99e883a0635e",
                "sha256:79f5b54f9dc353e5ee47f0c3f02bebd2c899d49780633aa771fed43fa20b3149",
                "sha256:80b924edbc012ded8aa8b91cb2fd6207fb1a9a3a377beb4049b8a07445cec6f0",
                "sha256:889d4c5c5205a9c90118c1980df526857929841df33e4cd1ff1eff77c6817a65",
                "sha256:935ff247b8b78bdf77647fee962b1cc208c51a7b229db30b9ba5f6da3e675178",
                "sha256:98b2669c5af842a70cfab33a7043fcb5e7535a690a00cd251b44c9be0be418e5",
                "sha256:9e2528823ccf5a0a1d23262dfefe5034dce89cd84e4e124dc553dfcdf63ebb92",
                "sha256:bc5e87b72371da87c9bebc68e54882aada9c3114e640de180f62d5da95749cd3",
                "sha256:be105382961745f88d8196bba5a69ee2c4455d87ad2a2e5d1eed6bd7fda4d3fd",
                "sha256:c06d2e340c7bf8b9ec71da2284beab8519a3908eab031f4ea126e8ccfc3fd567",
                "sha256:cfe79844526dd92e3ecc9490b5031fca5f8ab607e1e858feba232b1b788ff0ea",
                "sha256:d510aef84d9852653d079c84f2f81a82d5d09815e625f35c95714e7364570ad4",
                "sha256:e02a0558e0c2ac8b8bbe6a6ac18c136767ec56b96a321e0dfde2173adfa5a504"
            ],
            "version": "==1.1.1"
        },
        "pyyaml": {
            "hashes": [
                "sha256:0e7f69397d53155e55d10ff68fdfb2cf630a35e6daf65cf0bdeaf04f127c09dc",
                "sha256:2e9f0b7c5914367b0916c3c104a024bb68f269a486b9d04a2e8ac6f6597b7803",
                "sha256:35ace9b4147848cafac3db142795ee42deebe9d0dad885ce643928e88daebdcc",
                "sha256:38a4f0d114101c58c0f3a88aeaa44d63efd588845c5a2df5290b73db8f246d15",
                "sha256:483eb6a33b671408c8529106df3707270bfacb2447bf8ad856a4b4f57f6e3075",
                "sha256:4b6be5edb9f6bb73680f5bf4ee08ff25416d1400fbd4535fe0069b2994da07cd",
                "sha256:7f38e35c00e160db592091751d385cd7b3046d6d51f578b29943225178257b31",
                "sha256:8100c896ecb361794d8bfdb9c11fce618c7cf83d624d73d5ab38aef3bc82d43f",
                "sha256:c0ee8eca2c582d29c3c2ec6e2c4f703d1b7f1fb10bc72317355a746057e7346c",
                "sha256:e4c015484ff0ff197564917b4b4246ca03f411b9bd7f16e02a2f586eb48b6d04",
                "sha256:ebc4ed52dcc93eeebeae5cf5deb2ae4347b3a81c3fa12b0b8c976544829396a4"
            ],
            "index": "pypi",
            "version": "==5.2"
        },
        "requests": {
            "hashes": [
                "sha256:11e007a8a2aa0323f5a921e9e6a2d7e4e67d9877e85773fba9ba6419025cbeb4",
                "sha256:9cf5292fcd0f598c671cfc1e0d7d1a7f13bb8085e9a590f48c010551dc6c4b31"
            ],
            "version": "==2.22.0"
        },
        "requests-oauthlib": {
            "hashes": [
                "sha256:7f71572defaecd16372f9006f33c2ec8c077c3cfa6f5911a9a90202beb513f3d",
                "sha256:b4261601a71fd721a8bd6d7aa1cc1d6a8a93b4a9f5e96626f8e4d91e8beeaa6a"
            ],
            "version": "==1.3.0"
        },
        "rsa": {
            "hashes": [
                "sha256:14ba45700ff1ec9eeb206a2ce76b32814958a98e372006c8fb76ba820211be66",
                "sha256:1a836406405730121ae9823e19c6e806c62bbad73f890574fff50efa4122c487"
            ],
            "version": "==4.0"
        },
        "scikit-image": {
            "hashes": [
                "sha256:063d1c20fcd53762f82ee58c29783ae4e8f6fbed445b41b704fa33b6f355729d",
                "sha256:0715b7940778ba5d73da3908d60ddf2eb93863f7c394493a522fe56d3859295c",
                "sha256:0808ab5f8218d91a1c008036993636535a37efd67a52ab0f2e6e3f4b7e75aeda",
                "sha256:2a54bea469eb1b611bee1ce36e60710f5f94f29205bc5bd67a51793909b1e62b",
                "sha256:2aa962aa82d815606d7dad7f045f5d7ca55c65b4320d47e15a98fc92612c2d6c",
                "sha256:2d346d49b6852cffb47cbde995e2696d5b07f688d8c057a0a4548abf3a98f920",
                "sha256:3ad2efa792ab8de5fcefe6f4f5bc1ab64c411cdb5c829ce1526ab3a5a7729627",
                "sha256:3af3d781ce085573ced37b2b5b9abfd32ce3d4723bd17f37e829025d189b0421",
                "sha256:41e28db0136f29ecd305bef0408fdfc64be9d415e54f5099a95555c65f5c1865",
                "sha256:6786b127f33470fd843e644435522fbf43bce05c9f5527946c390ccb9e1cac27",
                "sha256:8b2b768b02c6b7476f2e16ddd91f827d3817aef73f82cf28bff7a8dcdfd8c55c",
                "sha256:a48fb0d34a090b578b87ffebab0fe035295c1945dbc2b28e1a55ea2cf6031751",
                "sha256:dd7fbd32da74d4e9967dc15845f731f16e7966cee61f5dc0e12e2abb1305068c",
                "sha256:e18d73cc8893e2268b172c29f9aab530faf8cd3b7c11ae0bee3e763d719d35c5",
                "sha256:e774377876cb258e8f4d63f7809863f961c98aa02263b3ff54a39483bc6f7d26"
            ],
            "index": "pypi",
            "version": "==0.16.2"
        },
        "scipy": {
            "hashes": [
                "sha256:0b8c9dc042b9a47912b18b036b4844029384a5b8d89b64a4901ac3e06876e5f6",
                "sha256:18ad034be955df046b5a27924cdb3db0e8e1d76aaa22c635403fe7aee17f1482",
                "sha256:225d0b5e140bb66df23d438c7b535303ce8e533f94454f4e5bde5f8d109103ea",
                "sha256:2f690ba68ed7caa7c30b6dc48c1deed22c78f3840fa4736083ef4f2bd8baa19e",
                "sha256:4b8746f4a755bdb2eeb39d6e253a60481e165cfd74fdfb54d27394bd2c9ec8ac",
                "sha256:4ba2ce1a58fe117e993cf316a149cf9926c7c5000c0cdc4bc7c56ae8325612f6",
                "sha256:546f0dc020b155b8711159d53c87b36591d31f3327c47974a4fb6b50d91589c2",
                "sha256:583f2ccd6a112656c9feb2345761d2b19e9213a094cfced4e7d2c1cae4173272",
                "sha256:64bf4e8ae0db2d42b58477817f648d81e77f0b381d0ea4427385bba3f959380a",
                "sha256:7be424ee09bed7ced36c9457f99c826ce199fd0c0f5b272cf3d098ff7b29e3ae",
                "sha256:869465c7ff89fc0a1e2ea1642b0c65f1b3c05030f3a4c0d53d6a57b2dba7c242",
                "sha256:884e619821f47eccd42979488d10fa1e15dbe9f3b7660b1c8c928d203bd3c1a3",
                "sha256:a42b0d02150ef4747e225c31c976a304de5dc8202ec35a27111b7bb8176e5f13",
                "sha256:a70308bb065562afb936c963780deab359966d71ab4f230368b154dde3136ea4",
                "sha256:b01ea5e4cf95a93dc335089f8fbe97852f56fdb74afff238cbdf09793103b6b7",
                "sha256:b7b8cf45f9a48f23084f19deb9384a1cccb5e92fbc879b12f97dc4d56fb2eb92",
                "sha256:bb0899d3f8b9fe8ef95b79210cf0deb6709542889fadaa438eeb3a28001e09e7",
                "sha256:c008f1b58f99f1d1cc546957b3effe448365e0a217df1f1894e358906e91edad",
                "sha256:cfee99d085d562a7e3c4afe51ac1fe9b434363489e565a130459307f30077973",
                "sha256:dfcb0f0a2d8e958611e0b56536285bb435f03746b6feac0e29f045f7c6caf164",
                "sha256:f5d47351aeb1cb6bda14a8908e56648926a6b2d714f89717c71f7ada41282141"
            ],
            "version": "==1.3.3"
        },
        "six": {
            "hashes": [
                "sha256:1f1b7d42e254082a9db6279deae68afb421ceba6158efa6131de7b3003ee93fd",
                "sha256:30f610279e8b2578cab6db20741130331735c781b56053c59c4076da27f06b66"
            ],
            "version": "==1.13.0"
        },
        "snowballstemmer": {
            "hashes": [
                "sha256:209f257d7533fdb3cb73bdbd24f436239ca3b2fa67d56f6ff88e86be08cc5ef0",
                "sha256:57201e8d441981d2a1555bbcab7baf3864143f10751e5023afe62dd5b09ee837",
                "sha256:df3bac3df4c2c01363f3dd2cfa78cce2840a79b9f1c2d2de9ce8d31683992f52",
                "sha256:df83fb43dce659850fe61edea467fc112e945f388809240322a1a105f10cfb53"
            ],
            "version": "==2.0.0"
        },
        "soupsieve": {
            "hashes": [
                "sha256:bdb0d917b03a1369ce964056fc195cfdff8819c40de04695a80bc813c3cfa1f5",
                "sha256:e2c1c5dee4a1c36bcb790e0fabd5492d874b8ebd4617622c4f6a731701060dda"
            ],
            "version": "==1.9.5"
        },
        "tensorboard": {
            "hashes": [
                "sha256:32d9dec38d053d7d75796eb7c2e0d77285af35f69ee1a6796ab5ecc896679fb3",
                "sha256:ccae56f01acc78a138474081b631af52017c2075ffe1c453d58c49d5046ef081"
            ],
            "version": "==2.0.2"
        },
        "tensorflow": {
            "hashes": [
                "sha256:1351cc812880b083acf243602d05036bb27711ca66ee08c99a2d16da70371906",
                "sha256:1d94692b1c2b71a9a3e5f2fbc5aba4a5126661ad4ba192d849b9626cc32648cf",
                "sha256:32556d286068a6ec7ab65295be8b482cd22cccbf276af49837aed1d59c06995e",
                "sha256:73e9bf5a3f850fd8f630ca17c13b79dfbe1283a08b6f15b9c956697e98fb53f3",
                "sha256:8a4b09e67ae2fbd92802a4df9a7d24685950ff33b57b88439b9f1f027a54a513",
                "sha256:c5f85f9270d4cdaea7c0dea0b3e6187f6844455bb03a51032145a2cde35fcabb",
                "sha256:d2f99b19e161f7044929c004e98a72789267c7971ca667da6a31afc81a887932",
                "sha256:e7f1c217852facad332e59025d4f872df0ba8fef0322249af4db98ffe09e9f41",
                "sha256:f132935755472b77c1bf6d638f32c3101e5d6c04c5d6725dff8b6e27c5f9e15a",
                "sha256:f31357637ae6dcdf135b4fd108f325bd6399d250cc2eefefd65140d5313fdd3a",
                "sha256:fca6a935bb96f947c28a4bebba7ca1d8b9686fb4c02a06d24b11a2f66ca20b81"
            ],
            "index": "pypi",
            "version": "==2.0.0"
        },
        "tensorflow-estimator": {
            "hashes": [
                "sha256:aa8deab25d09a9730dfbae8ec58f4eb00ec2a90b5ca3dcbd8fa0717103d3bbb3"
            ],
            "version": "==2.0.1"
        },
        "termcolor": {
            "hashes": [
                "sha256:1d6d69ce66211143803fbc56652b41d73b4a400a2891d7bf7a1cdf4c02de613b"
            ],
            "version": "==1.1.0"
        },
        "toml": {
            "hashes": [
                "sha256:229f81c57791a41d65e399fc06bf0848bab550a9dfd5ed66df18ce5f05e73d5c",
                "sha256:235682dd292d5899d361a811df37e04a8828a5b1da3115886b73cf81ebc9100e"
            ],
            "version": "==0.10.0"
        },
        "tornado": {
            "hashes": [
                "sha256:349884248c36801afa19e342a77cc4458caca694b0eda633f5878e458a44cb2c",
                "sha256:398e0d35e086ba38a0427c3b37f4337327231942e731edaa6e9fd1865bbd6f60",
                "sha256:4e73ef678b1a859f0cb29e1d895526a20ea64b5ffd510a2307b5998c7df24281",
                "sha256:559bce3d31484b665259f50cd94c5c28b961b09315ccd838f284687245f416e5",
                "sha256:abbe53a39734ef4aba061fca54e30c6b4639d3e1f59653f0da37a0003de148c7",
                "sha256:c845db36ba616912074c5b1ee897f8e0124df269468f25e4fe21fe72f6edd7a9",
                "sha256:c9399267c926a4e7c418baa5cbe91c7d1cf362d505a1ef898fde44a07c9dd8a5"
            ],
            "version": "==6.0.3"
        },
        "tox": {
            "hashes": [
                "sha256:04f8f1aa05de8e76d7a266ccd14e0d665d429977cd42123bc38efa9b59964e9e",
                "sha256:25ef928babe88c71e3ed3af0c464d1160b01fca2dd1870a5bb26c2dea61a17fc"
            ],
            "index": "pypi",
            "version": "==3.7.0"
        },
        "tox-pipenv": {
            "hashes": [
                "sha256:11342d2953d5be105b9530389191002fc7f9b5a78150d94b19acf87b3ad668dc",
                "sha256:8c82aea4a64db248246d171bffc0e831773432e76e47c25c2fb9a37354e71501"
            ],
            "index": "pypi",
            "version": "==1.9.0"
        },
        "typed-ast": {
            "hashes": [
                "sha256:1170afa46a3799e18b4c977777ce137bb53c7485379d9706af8a59f2ea1aa161",
                "sha256:18511a0b3e7922276346bcb47e2ef9f38fb90fd31cb9223eed42c85d1312344e",
                "sha256:262c247a82d005e43b5b7f69aff746370538e176131c32dda9cb0f324d27141e",
                "sha256:2b907eb046d049bcd9892e3076c7a6456c93a25bebfe554e931620c90e6a25b0",
                "sha256:354c16e5babd09f5cb0ee000d54cfa38401d8b8891eefa878ac772f827181a3c",
                "sha256:48e5b1e71f25cfdef98b013263a88d7145879fbb2d5185f2a0c79fa7ebbeae47",
                "sha256:4e0b70c6fc4d010f8107726af5fd37921b666f5b31d9331f0bd24ad9a088e631",
                "sha256:630968c5cdee51a11c05a30453f8cd65e0cc1d2ad0d9192819df9978984529f4",
                "sha256:66480f95b8167c9c5c5c87f32cf437d585937970f3fc24386f313a4c97b44e34",
                "sha256:71211d26ffd12d63a83e079ff258ac9d56a1376a25bc80b1cdcdf601b855b90b",
                "sha256:7954560051331d003b4e2b3eb822d9dd2e376fa4f6d98fee32f452f52dd6ebb2",
                "sha256:838997f4310012cf2e1ad3803bce2f3402e9ffb71ded61b5ee22617b3a7f6b6e",
                "sha256:95bd11af7eafc16e829af2d3df510cecfd4387f6453355188342c3e79a2ec87a",
                "sha256:bc6c7d3fa1325a0c6613512a093bc2a2a15aeec350451cbdf9e1d4bffe3e3233",
                "sha256:cc34a6f5b426748a507dd5d1de4c1978f2eb5626d51326e43280941206c209e1",
                "sha256:d755f03c1e4a51e9b24d899561fec4ccaf51f210d52abdf8c07ee2849b212a36",
                "sha256:d7c45933b1bdfaf9f36c579671fec15d25b06c8398f113dab64c18ed1adda01d",
                "sha256:d896919306dd0aa22d0132f62a1b78d11aaf4c9fc5b3410d3c666b818191630a",
                "sha256:fdc1c9bbf79510b76408840e009ed65958feba92a88833cdceecff93ae8fff66",
                "sha256:ffde2fbfad571af120fcbfbbc61c72469e72f550d676c3342492a9dfdefb8f12"
            ],
            "version": "==1.4.0"
        },
        "typing-extensions": {
            "hashes": [
                "sha256:091ecc894d5e908ac75209f10d5b4f118fbdb2eb1ede6a63544054bb1edb41f2",
                "sha256:910f4656f54de5993ad9304959ce9bb903f90aadc7c67a0bef07e678014e892d",
                "sha256:cf8b63fedea4d89bab840ecbb93e75578af28f76f66c35889bd7065f5af88575"
            ],
            "version": "==3.7.4.1"
        },
        "urllib3": {
            "hashes": [
                "sha256:a8a318824cc77d1fd4b2bec2ded92646630d7fe8619497b142c84a9e6f5a7293",
                "sha256:f3c5fd51747d450d4dcf6f923c81f78f811aab8205fda64b0aba34a4e48b0745"
            ],
            "version": "==1.25.7"
        },
        "virtualenv": {
            "hashes": [
                "sha256:116655188441670978117d0ebb6451eb6a7526f9ae0796cc0dee6bd7356909b0",
                "sha256:b57776b44f91511866594e477dd10e76a6eb44439cdd7f06dcd30ba4c5bd854f"
            ],
            "version": "==16.7.8"
        },
        "virtualenv-clone": {
            "hashes": [
                "sha256:532f789a5c88adf339506e3ca03326f20ee82fd08ee5586b44dc859b5b4468c5",
                "sha256:c88ae171a11b087ea2513f260cdac9232461d8e9369bcd1dc143fc399d220557"
            ],
            "version": "==0.5.3"
        },
        "wcwidth": {
            "hashes": [
                "sha256:3df37372226d6e63e1b1e1eda15c594bca98a22d33a23832a90998faa96bc65e",
                "sha256:f4ebe71925af7b40a864553f761ed559b43544f8f71746c2d756c7fe788ade7c"
            ],
            "version": "==0.1.7"
        },
        "werkzeug": {
            "hashes": [
                "sha256:7280924747b5733b246fe23972186c6b348f9ae29724135a6dfc1e53cea433e7",
                "sha256:e5f4a1f98b52b18a93da705a7458e55afb26f32bff83ff5d19189f92462d65c4"
            ],
            "version": "==0.16.0"
        },
        "wheel": {
            "hashes": [
                "sha256:10c9da68765315ed98850f8e048347c3eb06dd81822dc2ab1d4fde9dc9702646",
                "sha256:f4da1763d3becf2e2cd92a14a7c920f0f00eca30fdde9ea992c836685b9faf28"
            ],
            "markers": "python_version >= '3'",
            "version": "==0.33.6"
        },
        "wrapt": {
            "hashes": [
                "sha256:565a021fd19419476b9362b05eeaa094178de64f8361e44468f9e9d7843901e1"
            ],
            "version": "==1.11.2"
        },
        "zipp": {
            "hashes": [
                "sha256:3718b1cbcd963c7d4c5511a8240812904164b7f381b647143a89d3b98f9bcd8e",
                "sha256:f06903e9f1f43b12d371004b4ac7b06ab39a44adc747266928ae6debfa7b3335"
            ],
            "version": "==0.6.0"
        }
    }
}<|MERGE_RESOLUTION|>--- conflicted
+++ resolved
@@ -1,11 +1,7 @@
 {
     "_meta": {
         "hash": {
-<<<<<<< HEAD
-            "sha256": "370e1f1629a521a6c5863b2f8d4aaf436cbc914dc511b9fc0c474cd48857c07d"
-=======
-            "sha256": "d75171d4df7e8a160a735478ffc46ca4ac9fc4358d061b333bf9799c726b298d"
->>>>>>> d74e1110
+            "sha256": "7669ae15154b83d5eb07fb9f09e9a8237e770d5a0a5d5af333de44fae47565c0"
         },
         "pipfile-spec": 6,
         "requires": {
