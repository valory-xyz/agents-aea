--- conflicted
+++ resolved
@@ -211,7 +211,6 @@
                 assert len(self.body) == 1
             elif self.type == TACMessage.Type.CANCELLED:
                 assert len(self.body) == 1
-<<<<<<< HEAD
             elif self.type == TACMessage.Type.GAME_DATA:
                 assert isinstance(self.amount_by_currency, dict)
                 for key, int_value in self.amount_by_currency.items():
@@ -228,38 +227,9 @@
                     assert type(key) == str and type(float_value) == float
                 assert self.quantities_by_good_pbk.keys() == self.utility_params_by_good_pbk.keys()
                 assert isinstance(self.tx_fee, int)
-                assert type(self.agent_pbk_to_name) in [dict, defaultdict]
-                assert type(self.good_pbk_to_name) in [dict, defaultdict]
+                assert type(self.agent_addr_to_name) in [dict, defaultdict]
+                assert type(self.good_addr_to_name) in [dict, defaultdict]
                 assert isinstance(self.version_id, str)
-=======
-            elif tac_type == TACMessage.Type.GAME_DATA:
-                assert self.is_set("amount_by_currency")
-                amount_by_currency = cast(Dict, self.get("amount_by_currency"))
-                for key, value in amount_by_currency.items():
-                    assert type(key) == str and type(value) == int
-                assert self.is_set("exchange_params_by_currency")
-                exchange_params_by_currency = cast(Dict, self.get("exchange_params_by_currency"))
-                for key, value in exchange_params_by_currency.items():
-                    assert type(key) == str and type(value) == float
-                assert amount_by_currency.keys() == exchange_params_by_currency.keys()
-                assert self.is_set("quantities_by_good_pbk")
-                quantities_by_good_pbk = cast(Dict, self.get("quantities_by_good_pbk"))
-                for key, value in quantities_by_good_pbk.items():
-                    assert type(key) == str and type(value) == int
-                assert self.is_set("utility_params_by_good_pbk")
-                utility_params_by_good_pbk = cast(Dict, self.get("utility_params_by_good_pbk"))
-                for key, value in utility_params_by_good_pbk.items():
-                    assert type(key) == str and type(value) == float
-                assert quantities_by_good_pbk.keys() == utility_params_by_good_pbk.keys()
-                assert self.is_set("tx_fee")
-                assert type(self.get("tx_fee")) == int
-                assert self.is_set("agent_addr_to_name")
-                assert type(self.get("agent_addr_to_name")) in [dict, defaultdict]
-                assert self.is_set("good_pbk_to_name")
-                assert type(self.get("good_pbk_to_name")) in [dict, defaultdict]
-                assert self.is_set("version_id")
-                assert type(self.get("version_id")) == str
->>>>>>> 708ba4df
                 assert len(self.body) == 9
             elif self.type == TACMessage.Type.TRANSACTION_CONFIRMATION:
                 assert isinstance(self.transaction_id, str)
