--- conflicted
+++ resolved
@@ -474,36 +474,12 @@
 class P2PLibp2pConnection(Connection):
     """A libp2p p2p node connection."""
 
-<<<<<<< HEAD
     connection_id = PUBLIC_ID
 
     # TODO 'key' must be removed in favor of 'cryptos'
     def __init__(self, **kwargs):
         """Initialize a p2p libp2p connection."""
-=======
-    def __init__(
-        self,
-        agent_addr: Address,
-        key: FetchAICrypto,
-        uri: Optional[Uri] = None,
-        public_uri: Optional[Uri] = None,
-        delegate_uri: Optional[Uri] = None,
-        entry_peers: Optional[Sequence[MultiAddr]] = None,
-        log_file: Optional[str] = None,
-        env_file: Optional[str] = None,
-        **kwargs
-    ):
-        """
-        Initialize a p2p libp2p connection.
-
-        :param key: FET sepc256k1 curve private key.
-        :param uri: libp2p node ip address and port number in format ipaddress:port.
-        :param public_uri: libp2p node public ip address and port number in format ipaddress:port.
-        :param delegate_uri: libp2p node delegation service ip address and port number in format ipaddress:port.
-        :param entry_peers: libp2p entry peers multiaddresses.
-        :param log_file: libp2p node log file
-        """
->>>>>>> 8cb8b3ad
+
         self._check_go_installed()
         # we put it here so below we can access the address
         super().__init__(**kwargs)
@@ -518,6 +494,12 @@
         libp2p_port_public = self.configuration.config.get(
             "libp2p_public_port"
         )  # Optional[int]
+        libp2p_host_delegate = self.configuration.config.get(
+            "libp2p_delegate_host"
+        )  # Optional[str]
+        libp2p_port_delegate = self.configuration.config.get(
+            "libp2p_delegate_port"
+        )  # Optional[int]
         libp2p_entry_peers = self.configuration.config.get("libp2p_entry_peers")
         if libp2p_entry_peers is None:
             libp2p_entry_peers = []
@@ -543,7 +525,17 @@
         if libp2p_port_public is not None and libp2p_host_public is not None:
             public_uri = Uri(host=libp2p_host_public, port=libp2p_port_public)
 
+        delegate_uri = None
+        if libp2p_port_delegate is not None:
+            if libp2p_host_delegate is not None:
+                delegate_uri = Uri(host=libp2p_host_delegate, port=libp2p_port_delegate)
+            else:
+                delegate_uri = Uri(host="127.0.0.1", port=libp2p_port_delegate)
+
         entry_peers = [MultiAddr(maddr) for maddr in libp2p_entry_peers]
+
+        if uri is None and (entry_peers is None or len(entry_peers) == 0):
+            raise ValueError("Uri parameter must be set for genesis connection")
 
         # libp2p local node
         logger.debug("Public key used by libp2p node: {}".format(key.public_key))
@@ -559,9 +551,6 @@
             log_file,
             env_file,
         )
-
-        if uri is None and (entry_peers is None or len(entry_peers) == 0):
-            raise ValueError("Uri parameter must be set for genesis connection")
 
         self._in_queue = None  # type: Optional[asyncio.Queue]
         self._receive_from_node_task = None  # type: Optional[asyncio.Future]
@@ -672,76 +661,4 @@
             raise AEAException(
                 "Please install go before running the `fetchai/p2p_libp2p:0.1.0` connection. "
                 "Go is available for download here: https://golang.org/doc/install"
-<<<<<<< HEAD
-            )
-=======
-            )
-
-    @classmethod
-    def from_config(
-        cls, address: Address, configuration: ConnectionConfig
-    ) -> "Connection":
-        """
-        Get the stub connection from the connection configuration.
-
-        :param address: the address of the agent.
-        :param configuration: the connection configuration object.
-        :return: the connection object
-        """
-        libp2p_key_file = configuration.config.get("libp2p_key_file")  # Optional[str]
-        libp2p_host = configuration.config.get("libp2p_host")  # Optional[str]
-        libp2p_port = configuration.config.get("libp2p_port")  # Optional[int]
-        libp2p_host_public = configuration.config.get(
-            "libp2p_public_host"
-        )  # Optional[str]
-        libp2p_port_public = configuration.config.get(
-            "libp2p_public_port"
-        )  # Optional[int]
-        libp2p_host_delegate = configuration.config.get(
-            "libp2p_delegate_host"
-        )  # Optional[str]
-        libp2p_port_delegate = configuration.config.get(
-            "libp2p_delegate_port"
-        )  # Optional[int]
-        entry_peers = list(cast(List, configuration.config.get("libp2p_entry_peers")))
-        log_file = configuration.config.get("libp2p_log_file")  # Optional[str]
-        env_file = configuration.config.get("libp2p_env_file")  # Optional[str]
-
-        if libp2p_key_file is None:
-            key = FetchAICrypto()
-        else:
-            key = FetchAICrypto(libp2p_key_file)
-
-        uri = None
-        if libp2p_port is not None:
-            if libp2p_host is not None:
-                uri = Uri(host=libp2p_host, port=libp2p_port)
-            else:
-                uri = Uri(host="127.0.0.1", port=libp2p_port)
-
-        public_uri = None
-        if libp2p_port_public is not None and libp2p_host_public is not None:
-            public_uri = Uri(host=libp2p_host_public, port=libp2p_port_public)
-
-        delegate_uri = None
-        if libp2p_port_delegate is not None:
-            if libp2p_host_delegate is not None:
-                delegate_uri = Uri(host=libp2p_host_delegate, port=libp2p_port_delegate)
-            else:
-                delegate_uri = Uri(host="127.0.0.1", port=libp2p_port_delegate)
-
-        entry_peers_maddrs = [MultiAddr(maddr) for maddr in entry_peers]
-
-        return P2PLibp2pConnection(
-            address,  # TOFIX(LR) need to generate signature as well
-            key,
-            uri,
-            public_uri,
-            delegate_uri,
-            entry_peers_maddrs,
-            log_file,
-            env_file,
-            address=address,
-            configuration=configuration,
-        )
->>>>>>> 8cb8b3ad
+            )