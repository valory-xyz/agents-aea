--- conflicted
+++ resolved
@@ -1114,11 +1114,7 @@
         if kwargs.get("configuration") is None:  # pragma: nocover
             kwargs["excluded_protocols"] = kwargs.get("excluded_protocols") or []
             kwargs["restricted_to_protocols"] = kwargs.get("excluded_protocols") or [
-<<<<<<< HEAD
-                PublicId.from_str("fetchai/oef_search:0.8.0")
-=======
                 OefSearchMessage.protocol_id
->>>>>>> 375c8e9b
             ]
 
         super().__init__(**kwargs)
