--- conflicted
+++ resolved
@@ -460,14 +460,6 @@
                 raise RuntimeError(
                     "Signature not expected for Cosmos/Fetch based contract."
                 )
-<<<<<<< HEAD
-
-=======
-            if to_pubkey is None:
-                raise RuntimeError(
-                    "to_pubkey is missing and required for Cosmos/Fetch based contract.."
-                )
->>>>>>> cc7653ea
             cosmos_api = cast(CosmosApi, ledger_api)
             msgs: List[ProtoAny] = []
             from_pubkey_required: bool = False
@@ -682,15 +674,8 @@
                 raise RuntimeError(
                     "Signature not expected for Cosmos/Fetch based contract."
                 )
-<<<<<<< HEAD
 
             gas = gas if gas is not None else DEFAUT_COSMOS_ATOMIC_SWAP_GAS_LIMIT
-=======
-            if to_pubkey is None:
-                raise RuntimeError(
-                    "to_pubkey is missing and required for Cosmos/Fetch based contract."
-                )
->>>>>>> cc7653ea
             cosmos_api = cast(CosmosApi, ledger_api)
             msgs: List[ProtoAny] = []
             from_pubkey_required: bool = False
