--- conflicted
+++ resolved
@@ -44,28 +44,20 @@
     path_to_skill = Path(CUR_PATH, "..")
 
     @classmethod
-<<<<<<< HEAD
-    def setup(self):
-        """Setup the test class."""
-        super().setup()
-        self.echo_handler = cast(EchoHandler, self._skill.skill_context.handlers.echo)
-        self.logger = self._skill.skill_context.logger
-=======
     def setup_class(cls):
         """Setup the test class."""
         super().setup_class()
         cls.echo_handler = cast(EchoHandler, cls._skill.skill_context.handlers.echo)
         cls.logger = cls._skill.skill_context.logger
->>>>>>> 52ce6d49
-
-        self.default_dialogues = cast(
-            DefaultDialogues, self._skill.skill_context.default_dialogues
-        )
-
-        self.content = b"some_content"
-        self.list_of_messages = (
+
+        cls.default_dialogues = cast(
+            DefaultDialogues, cls._skill.skill_context.default_dialogues
+        )
+
+        cls.content = b"some_content"
+        cls.list_of_messages = (
             DialogueMessage(
-                DefaultMessage.Performative.BYTES, {"content": self.content}
+                DefaultMessage.Performative.BYTES, {"content": cls.content}
             ),
         )
 
