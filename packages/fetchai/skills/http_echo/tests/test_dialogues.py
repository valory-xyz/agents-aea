# -*- coding: utf-8 -*-
# ------------------------------------------------------------------------------
#
#   Copyright 2022 Valory AG
#   Copyright 2018-2021 Fetch.AI Limited
#
#   Licensed under the Apache License, Version 2.0 (the "License");
#   you may not use this file except in compliance with the License.
#   You may obtain a copy of the License at
#
#       http://www.apache.org/licenses/LICENSE-2.0
#
#   Unless required by applicable law or agreed to in writing, software
#   distributed under the License is distributed on an "AS IS" BASIS,
#   WITHOUT WARRANTIES OR CONDITIONS OF ANY KIND, either express or implied.
#   See the License for the specific language governing permissions and
#   limitations under the License.
#
# ------------------------------------------------------------------------------
"""This module contains the tests of the dialogue classes of the http_echo skill."""
# pylint: skip-file

from pathlib import Path
from typing import cast

from aea.test_tools.test_skill import BaseSkillTestCase, COUNTERPARTY_AGENT_ADDRESS

from packages.fetchai.protocols.default.message import DefaultMessage
from packages.fetchai.protocols.http.message import HttpMessage
from packages.fetchai.skills.http_echo.dialogues import (
    DefaultDialogue,
    DefaultDialogues,
    HttpDialogue,
    HttpDialogues,
)


PACKAGE_DIR = Path(__file__).parent.parent


class TestDialogues(BaseSkillTestCase):
    """Test dialogue class of http_echo."""

    path_to_skill = PACKAGE_DIR

<<<<<<< HEAD
    def setup(self):
        """Setup the test class."""
        super().setup()
        self.default_dialogues = cast(
            DefaultDialogues, self._skill.skill_context.default_dialogues
=======
    @classmethod
    def setup_class(cls):
        """Setup the test class."""
        super().setup_class()
        cls.default_dialogues = cast(
            DefaultDialogues, cls._skill.skill_context.default_dialogues
>>>>>>> 52ce6d49
        )
        self.http_dialogues = cast(
            HttpDialogues, self._skill.skill_context.http_dialogues
        )

    def test_default_dialogues(self):
        """Test the DefaultDialogues class."""
        _, dialogue = self.default_dialogues.create(
            counterparty=COUNTERPARTY_AGENT_ADDRESS,
            performative=DefaultMessage.Performative.BYTES,
            content=b"some_content",
        )
        assert dialogue.role == DefaultDialogue.Role.AGENT
        assert dialogue.self_address == self.skill.skill_context.agent_address

    def test_http_dialogues(self):
        """Test the HttpDialogues class."""
        _, dialogue = self.http_dialogues.create(
            counterparty=COUNTERPARTY_AGENT_ADDRESS,
            performative=HttpMessage.Performative.REQUEST,
            method="some_method",
            url="some_url",
            version="some_version",
            headers="some_headers",
            body=b"some_body",
        )
        assert dialogue.role == HttpDialogue.Role.SERVER
        assert dialogue.self_address == str(self.skill.skill_context.skill_id)<|MERGE_RESOLUTION|>--- conflicted
+++ resolved
@@ -43,23 +43,15 @@
 
     path_to_skill = PACKAGE_DIR
 
-<<<<<<< HEAD
-    def setup(self):
-        """Setup the test class."""
-        super().setup()
-        self.default_dialogues = cast(
-            DefaultDialogues, self._skill.skill_context.default_dialogues
-=======
     @classmethod
     def setup_class(cls):
         """Setup the test class."""
         super().setup_class()
         cls.default_dialogues = cast(
             DefaultDialogues, cls._skill.skill_context.default_dialogues
->>>>>>> 52ce6d49
         )
-        self.http_dialogues = cast(
-            HttpDialogues, self._skill.skill_context.http_dialogues
+        cls.http_dialogues = cast(
+            HttpDialogues, cls._skill.skill_context.http_dialogues
         )
 
     def test_default_dialogues(self):
