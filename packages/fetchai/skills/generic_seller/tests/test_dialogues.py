# -*- coding: utf-8 -*-
# ------------------------------------------------------------------------------
#
#   Copyright 2022 Valory AG
#   Copyright 2018-2021 Fetch.AI Limited
#
#   Licensed under the Apache License, Version 2.0 (the "License");
#   you may not use this file except in compliance with the License.
#   You may obtain a copy of the License at
#
#       http://www.apache.org/licenses/LICENSE-2.0
#
#   Unless required by applicable law or agreed to in writing, software
#   distributed under the License is distributed on an "AS IS" BASIS,
#   WITHOUT WARRANTIES OR CONDITIONS OF ANY KIND, either express or implied.
#   See the License for the specific language governing permissions and
#   limitations under the License.
#
# ------------------------------------------------------------------------------
"""This module contains the tests of the dialogue classes of the generic seller skill."""
# pylint: skip-file

from pathlib import Path
from typing import cast

import pytest

from aea.exceptions import AEAEnforceError
from aea.helpers.transaction.base import Terms
from aea.protocols.dialogue.base import DialogueLabel
from aea.test_tools.test_skill import BaseSkillTestCase, COUNTERPARTY_AGENT_ADDRESS

from packages.fetchai.protocols.default.message import DefaultMessage
from packages.fetchai.protocols.fipa.message import FipaMessage
from packages.fetchai.protocols.ledger_api.message import LedgerApiMessage
from packages.fetchai.protocols.oef_search.message import OefSearchMessage
from packages.fetchai.skills.generic_seller.dialogues import (
    DefaultDialogue,
    DefaultDialogues,
    FipaDialogue,
    FipaDialogues,
    LedgerApiDialogue,
    LedgerApiDialogues,
    OefSearchDialogue,
    OefSearchDialogues,
)


PACKAGE_ROOT = Path(__file__).parent.parent


class TestDialogues(BaseSkillTestCase):
    """Test dialogue classes of generic seller."""

    path_to_skill = PACKAGE_ROOT

<<<<<<< HEAD
    def setup(self):
        """Setup the test class."""
        super().setup()
        self.default_dialogues = cast(
            DefaultDialogues, self._skill.skill_context.default_dialogues
=======
    @classmethod
    def setup_class(cls):
        """Setup the test class."""
        super().setup_class()
        cls.default_dialogues = cast(
            DefaultDialogues, cls._skill.skill_context.default_dialogues
>>>>>>> 52ce6d49
        )
        self.fipa_dialogues = cast(
            FipaDialogues, self._skill.skill_context.fipa_dialogues
        )
        self.ledger_api_dialogues = cast(
            LedgerApiDialogues, self._skill.skill_context.ledger_api_dialogues
        )
        self.oef_search_dialogues = cast(
            OefSearchDialogues, self._skill.skill_context.oef_search_dialogues
        )

    def test_default_dialogues(self):
        """Test the DefaultDialogues class."""
        _, dialogue = self.default_dialogues.create(
            counterparty=COUNTERPARTY_AGENT_ADDRESS,
            performative=DefaultMessage.Performative.BYTES,
            content=b"some_content",
        )
        assert dialogue.role == DefaultDialogue.Role.AGENT
        assert dialogue.self_address == self.skill.skill_context.agent_address

    def test_fipa_dialogue(self):
        """Test the FipaDialogue class."""
        fipa_dialogue = FipaDialogue(
            DialogueLabel(
                ("", ""),
                COUNTERPARTY_AGENT_ADDRESS,
                self.skill.skill_context.agent_address,
            ),
            self.skill.skill_context.agent_address,
            role=DefaultDialogue.Role.AGENT,
        )

        # terms
        with pytest.raises(AEAEnforceError, match="Terms not set!"):
            assert fipa_dialogue.terms
        terms = Terms(
            "some_ledger_id",
            self.skill.skill_context.agent_address,
            "counterprty",
            {"currency_id": 50},
            {"good_id": -10},
            "some_nonce",
        )
        fipa_dialogue.terms = terms
        with pytest.raises(AEAEnforceError, match="Terms already set!"):
            fipa_dialogue.terms = terms
        assert fipa_dialogue.terms == terms

    def test_fipa_dialogues(self):
        """Test the FipaDialogues class."""
        _, dialogue = self.fipa_dialogues.create(
            counterparty=COUNTERPARTY_AGENT_ADDRESS,
            performative=FipaMessage.Performative.CFP,
            query="some_query",
        )
        assert dialogue.role == FipaDialogue.Role.SELLER
        assert dialogue.self_address == self.skill.skill_context.agent_address

    def test_ledger_api_dialogue(self):
        """Test the LedgerApiDialogue class."""
        ledger_api_dialogue = LedgerApiDialogue(
            DialogueLabel(
                ("", ""),
                COUNTERPARTY_AGENT_ADDRESS,
                self.skill.skill_context.agent_address,
            ),
            self.skill.skill_context.agent_address,
            role=LedgerApiDialogue.Role.AGENT,
        )

        # associated_fipa_dialogue
        with pytest.raises(AEAEnforceError, match="FipaDialogue not set!"):
            assert ledger_api_dialogue.associated_fipa_dialogue
        fipa_dialogue = FipaDialogue(
            DialogueLabel(
                ("", ""),
                COUNTERPARTY_AGENT_ADDRESS,
                self.skill.skill_context.agent_address,
            ),
            self.skill.skill_context.agent_address,
            role=FipaDialogue.Role.BUYER,
        )
        ledger_api_dialogue.associated_fipa_dialogue = fipa_dialogue
        with pytest.raises(AEAEnforceError, match="FipaDialogue already set!"):
            ledger_api_dialogue.associated_fipa_dialogue = fipa_dialogue
        assert ledger_api_dialogue.associated_fipa_dialogue == fipa_dialogue

    def test_ledger_api_dialogues(self):
        """Test the LedgerApiDialogues class."""
        _, dialogue = self.ledger_api_dialogues.create(
            counterparty=COUNTERPARTY_AGENT_ADDRESS,
            performative=LedgerApiMessage.Performative.GET_BALANCE,
            ledger_id="some_ledger_id",
            address="some_address",
        )
        assert dialogue.role == LedgerApiDialogue.Role.AGENT
        assert dialogue.self_address == str(self.skill.skill_context.skill_id)

    def test_oef_search_dialogues(self):
        """Test the OefSearchDialogues class."""
        _, dialogue = self.oef_search_dialogues.create(
            counterparty=COUNTERPARTY_AGENT_ADDRESS,
            performative=OefSearchMessage.Performative.SEARCH_SERVICES,
            query="some_query",
        )
        assert dialogue.role == OefSearchDialogue.Role.AGENT
        assert dialogue.self_address == str(self.skill.skill_context.skill_id)<|MERGE_RESOLUTION|>--- conflicted
+++ resolved
@@ -54,29 +54,21 @@
 
     path_to_skill = PACKAGE_ROOT
 
-<<<<<<< HEAD
-    def setup(self):
-        """Setup the test class."""
-        super().setup()
-        self.default_dialogues = cast(
-            DefaultDialogues, self._skill.skill_context.default_dialogues
-=======
     @classmethod
     def setup_class(cls):
         """Setup the test class."""
         super().setup_class()
         cls.default_dialogues = cast(
             DefaultDialogues, cls._skill.skill_context.default_dialogues
->>>>>>> 52ce6d49
         )
-        self.fipa_dialogues = cast(
-            FipaDialogues, self._skill.skill_context.fipa_dialogues
+        cls.fipa_dialogues = cast(
+            FipaDialogues, cls._skill.skill_context.fipa_dialogues
         )
-        self.ledger_api_dialogues = cast(
-            LedgerApiDialogues, self._skill.skill_context.ledger_api_dialogues
+        cls.ledger_api_dialogues = cast(
+            LedgerApiDialogues, cls._skill.skill_context.ledger_api_dialogues
         )
-        self.oef_search_dialogues = cast(
-            OefSearchDialogues, self._skill.skill_context.oef_search_dialogues
+        cls.oef_search_dialogues = cast(
+            OefSearchDialogues, cls._skill.skill_context.oef_search_dialogues
         )
 
     def test_default_dialogues(self):
