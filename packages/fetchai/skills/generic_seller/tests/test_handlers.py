# -*- coding: utf-8 -*-
# ------------------------------------------------------------------------------
#
#   Copyright 2022 Valory AG
#   Copyright 2018-2021 Fetch.AI Limited
#
#   Licensed under the Apache License, Version 2.0 (the "License");
#   you may not use this file except in compliance with the License.
#   You may obtain a copy of the License at
#
#       http://www.apache.org/licenses/LICENSE-2.0
#
#   Unless required by applicable law or agreed to in writing, software
#   distributed under the License is distributed on an "AS IS" BASIS,
#   WITHOUT WARRANTIES OR CONDITIONS OF ANY KIND, either express or implied.
#   See the License for the specific language governing permissions and
#   limitations under the License.
#
# ------------------------------------------------------------------------------
"""This module contains the tests of the handler classes of the generic seller skill."""
# pylint: skip-file

import logging
from pathlib import Path
from typing import cast
from unittest.mock import patch

import pytest

import aea
from aea.helpers.search.models import Attribute, DataModel, Description, Location
from aea.helpers.transaction.base import Terms, TransactionDigest, TransactionReceipt
from aea.protocols.dialogue.base import DialogueMessage, Dialogues
from aea.test_tools.test_skill import BaseSkillTestCase, COUNTERPARTY_AGENT_ADDRESS

from packages.fetchai.protocols.default.message import DefaultMessage
from packages.fetchai.protocols.fipa.message import FipaMessage
from packages.fetchai.protocols.ledger_api.message import LedgerApiMessage
from packages.fetchai.protocols.oef_search.message import OefSearchMessage
from packages.fetchai.skills.generic_seller.behaviours import (
    GenericServiceRegistrationBehaviour,
)
from packages.fetchai.skills.generic_seller.dialogues import (
    FipaDialogue,
    FipaDialogues,
    LedgerApiDialogue,
    LedgerApiDialogues,
    OefSearchDialogues,
)
from packages.fetchai.skills.generic_seller.handlers import (
    GenericFipaHandler,
    GenericLedgerApiHandler,
    GenericOefSearchHandler,
    LEDGER_API_ADDRESS,
)
from packages.fetchai.skills.generic_seller.strategy import GenericStrategy


PACKAGE_ROOT = Path(__file__).parent.parent


class TestGenericFipaHandler(BaseSkillTestCase):
    """Test fipa handler of generic seller."""

    path_to_skill = PACKAGE_ROOT

<<<<<<< HEAD
    def setup(self):
        """Setup the test class."""
        super().setup()
        self.fipa_handler = cast(
            GenericFipaHandler, self._skill.skill_context.handlers.fipa
=======
    @classmethod
    def setup_class(cls):
        """Setup the test class."""
        super().setup_class()
        cls.fipa_handler = cast(
            GenericFipaHandler, cls._skill.skill_context.handlers.fipa
>>>>>>> 52ce6d49
        )
        self.strategy = cast(GenericStrategy, self._skill.skill_context.strategy)
        self.fipa_dialogues = cast(
            FipaDialogues, self._skill.skill_context.fipa_dialogues
        )

        self.list_of_messages = (
            DialogueMessage(
                FipaMessage.Performative.CFP, {"query": "some_query"}, True
            ),
            DialogueMessage(
                FipaMessage.Performative.PROPOSE, {"proposal": "some_proposal"}
            ),
            DialogueMessage(FipaMessage.Performative.ACCEPT),
            DialogueMessage(
                FipaMessage.Performative.MATCH_ACCEPT_W_INFORM,
                {"info": {"address": "some_term_sender_address"}},
            ),
            DialogueMessage(
                FipaMessage.Performative.INFORM,
                {"info": {"transaction_digest": "some_transaction_digest_body"}},
            ),
        )

    def test_setup(self):
        """Test the setup method of the fipa handler."""
        assert self.fipa_handler.setup() is None
        self.assert_quantity_in_outbox(0)

    def test_handle_unidentified_dialogue(self):
        """Test the _handle_unidentified_dialogue method of the fipa handler."""
        # setup
        incorrect_dialogue_reference = ("", "")
        incoming_message = self.build_incoming_message(
            message_type=FipaMessage,
            dialogue_reference=incorrect_dialogue_reference,
            performative=FipaMessage.Performative.ACCEPT,
        )

        # operation
        with patch.object(self.fipa_handler.context.logger, "log") as mock_logger:
            self.fipa_handler.handle(incoming_message)

        # after
        mock_logger.assert_any_call(
            logging.INFO,
            f"received invalid fipa message={incoming_message}, unidentified dialogue.",
        )
        self.assert_quantity_in_outbox(1)
        has_attributes, error_str = self.message_has_attributes(
            actual_message=self.get_message_from_outbox(),
            message_type=DefaultMessage,
            performative=DefaultMessage.Performative.ERROR,
            to=incoming_message.sender,
            sender=self.skill.skill_context.agent_address,
            error_code=DefaultMessage.ErrorCode.INVALID_DIALOGUE,
            error_msg="Invalid dialogue.",
            error_data={"fipa_message": incoming_message.encode()},
        )
        assert has_attributes, error_str

    def test_handle_cfp_is_matching_supply(self):
        """Test the _handle_cfp method of the fipa handler where is_matching_supply is True."""
        # setup
        proposal = Description(
            {
                "ledger_id": "some_ledger_id",
                "price": 100,
                "currency_id": "FET",
                "service_id": "some_service_id",
                "quantity": 1,
                "tx_nonce": "some_tx_nonce",
            }
        )
        terms = "some_terms"
        data = {"data_type": "data"}

        incoming_message = self.build_incoming_message(
            message_type=FipaMessage,
            performative=FipaMessage.Performative.CFP,
            dialogue_reference=Dialogues.new_self_initiated_dialogue_reference(),
            query="some_query",
        )

        # operation
        with patch.object(
            self.strategy,
            "is_matching_supply",
            return_value=True,
        ):
            with patch.object(
                self.strategy,
                "generate_proposal_terms_and_data",
                return_value=(proposal, terms, data),
            ):
                with patch.object(
                    self.fipa_handler.context.logger, "log"
                ) as mock_logger:
                    self.fipa_handler.handle(incoming_message)

        # after
        mock_logger.assert_any_call(
            logging.INFO, f"received CFP from sender={COUNTERPARTY_AGENT_ADDRESS[-5:]}"
        )
        mock_logger.assert_any_call(
            logging.INFO,
            f"sending a PROPOSE with proposal={proposal.values} to sender={COUNTERPARTY_AGENT_ADDRESS[-5:]}",
        )

        self.assert_quantity_in_outbox(1)

        has_attributes, error_str = self.message_has_attributes(
            actual_message=self.get_message_from_outbox(),
            message_type=FipaMessage,
            performative=FipaMessage.Performative.PROPOSE,
            to=COUNTERPARTY_AGENT_ADDRESS,
            sender=self.skill.skill_context.agent_address,
            target=incoming_message.message_id,
            proposal=proposal,
        )
        assert has_attributes, error_str

    def test_handle_cfp_not_is_matching_supply(self):
        """Test the _handle_cfp method of the fipa handler where is_matching_supply is False."""
        # setup
        incoming_message = self.build_incoming_message(
            message_type=FipaMessage,
            performative=FipaMessage.Performative.CFP,
            dialogue_reference=Dialogues.new_self_initiated_dialogue_reference(),
            query="some_query",
        )

        # operation
        with patch.object(self.strategy, "is_matching_supply", return_value=False):
            with patch.object(self.fipa_handler.context.logger, "log") as mock_logger:
                self.fipa_handler.handle(incoming_message)

        # after
        mock_logger.assert_any_call(
            logging.INFO, f"received CFP from sender={COUNTERPARTY_AGENT_ADDRESS[-5:]}"
        )
        mock_logger.assert_any_call(
            logging.INFO,
            f"declined the CFP from sender={COUNTERPARTY_AGENT_ADDRESS[-5:]}",
        )

        self.assert_quantity_in_outbox(1)

        has_attributes, error_str = self.message_has_attributes(
            actual_message=self.get_message_from_outbox(),
            message_type=FipaMessage,
            performative=FipaMessage.Performative.DECLINE,
            to=COUNTERPARTY_AGENT_ADDRESS,
            sender=self.skill.skill_context.agent_address,
            target=incoming_message.message_id,
        )
        assert has_attributes, error_str

    def test_handle_decline(self):
        """Test the _handle_decline method of the fipa handler."""
        # setup
        fipa_dialogue = self.prepare_skill_dialogue(
            dialogues=self.fipa_dialogues,
            messages=self.list_of_messages[:2],
        )
        incoming_message = self.build_incoming_message_for_skill_dialogue(
            dialogue=fipa_dialogue,
            performative=FipaMessage.Performative.DECLINE,
        )

        # before
        for (
            end_state_numbers
        ) in self.fipa_dialogues.dialogue_stats.self_initiated.values():
            assert end_state_numbers == 0
        for (
            end_state_numbers
        ) in self.fipa_dialogues.dialogue_stats.other_initiated.values():
            assert end_state_numbers == 0

        # operation
        with patch.object(self.fipa_handler.context.logger, "log") as mock_logger:
            self.fipa_handler.handle(incoming_message)

        # after
        mock_logger.assert_any_call(
            logging.INFO,
            f"received DECLINE from sender={COUNTERPARTY_AGENT_ADDRESS[-5:]}",
        )

        for (
            end_state_numbers
        ) in self.fipa_dialogues.dialogue_stats.self_initiated.values():
            assert end_state_numbers == 0
        for (
            end_state,
            end_state_numbers,
        ) in self.fipa_dialogues.dialogue_stats.other_initiated.items():
            if end_state == FipaDialogue.EndState.DECLINED_PROPOSE:
                assert end_state_numbers == 1
            else:
                assert end_state_numbers == 0

    def test_handle_accept(self):
        """Test the _handle_accept method of the fipa handler."""
        # setup
        fipa_dialogue = cast(
            FipaDialogue,
            self.prepare_skill_dialogue(
                dialogues=self.fipa_dialogues,
                messages=self.list_of_messages[:2],
            ),
        )
        fipa_dialogue.terms = Terms(
            "some_ledger_id",
            self.skill.skill_context.agent_address,
            "counterprty",
            {"currency_id": 50},
            {"good_id": -10},
            "some_nonce",
        )
        incoming_message = self.build_incoming_message_for_skill_dialogue(
            dialogue=fipa_dialogue,
            performative=FipaMessage.Performative.ACCEPT,
        )
        info = {"address": fipa_dialogue.terms.sender_address}

        # operation
        with patch.object(self.fipa_handler.context.logger, "log") as mock_logger:
            self.fipa_handler.handle(incoming_message)

        # after
        mock_logger.assert_any_call(
            logging.INFO,
            f"received ACCEPT from sender={COUNTERPARTY_AGENT_ADDRESS[-5:]}",
        )
        mock_logger.assert_any_call(
            logging.INFO,
            f"sending MATCH_ACCEPT_W_INFORM to sender={COUNTERPARTY_AGENT_ADDRESS[-5:]} with info={info}",
        )

        self.assert_quantity_in_outbox(1)
        has_attributes, error_str = self.message_has_attributes(
            actual_message=self.get_message_from_outbox(),
            message_type=FipaMessage,
            performative=FipaMessage.Performative.MATCH_ACCEPT_W_INFORM,
            to=COUNTERPARTY_AGENT_ADDRESS,
            sender=self.skill.skill_context.agent_address,
            info=info,
        )
        assert has_attributes, error_str

    def test_handle_inform_is_ledger_tx_and_with_tx_digest(self):
        """Test the _handle_inform method of the fipa handler where is_ledger_tx is True and info contains transaction_digest."""
        # setup
        self.strategy._is_ledger_tx = True
        tx_digest = "some_transaction_digest_body"
        ledger_id = "some_ledger_id"

        fipa_dialogue = self.prepare_skill_dialogue(
            dialogues=self.fipa_dialogues,
            messages=self.list_of_messages[:4],
        )
        fipa_dialogue.terms = Terms(
            ledger_id,
            self.skill.skill_context.agent_address,
            "counterprty",
            {"currency_id": 50},
            {"good_id": -10},
            "some_nonce",
        )
        incoming_message = self.build_incoming_message_for_skill_dialogue(
            dialogue=fipa_dialogue,
            performative=FipaMessage.Performative.INFORM,
            info={"transaction_digest": tx_digest},
        )

        # operation
        with patch.object(self.fipa_handler.context.logger, "log") as mock_logger:
            self.fipa_handler.handle(incoming_message)
        incoming_message = cast(FipaMessage, incoming_message)

        # after
        mock_logger.assert_any_call(
            logging.INFO,
            f"received INFORM from sender={COUNTERPARTY_AGENT_ADDRESS[-5:]}",
        )
        mock_logger.assert_any_call(
            logging.INFO,
            f"checking whether transaction={incoming_message.info['transaction_digest']} has been received ...",
        )

        self.assert_quantity_in_outbox(1)
        has_attributes, error_str = self.message_has_attributes(
            actual_message=self.get_message_from_outbox(),
            message_type=LedgerApiMessage,
            performative=LedgerApiMessage.Performative.GET_TRANSACTION_RECEIPT,
            to=LEDGER_API_ADDRESS,
            sender=str(self.skill.skill_context.skill_id),
            target=0,
            transaction_digest=TransactionDigest(ledger_id, tx_digest),
        )
        assert has_attributes, error_str

    def test_handle_inform_is_ledger_tx_and_no_tx_digest(self):
        """Test the _handle_inform method of the fipa handler where is_ledger_tx is True and info does not have a transaction_digest."""
        # setup
        self.strategy._is_ledger_tx = True

        fipa_dialogue = self.prepare_skill_dialogue(
            dialogues=self.fipa_dialogues,
            messages=self.list_of_messages[:4],
        )
        fipa_dialogue.terms = Terms(
            "some_ledger_id",
            self.skill.skill_context.agent_address,
            "counterprty",
            {"currency_id": 50},
            {"good_id": -10},
            "some_nonce",
        )
        incoming_message = self.build_incoming_message_for_skill_dialogue(
            dialogue=fipa_dialogue,
            performative=FipaMessage.Performative.INFORM,
            info={},
        )

        # operation
        with patch.object(self.fipa_handler.context.logger, "log") as mock_logger:
            self.fipa_handler.handle(incoming_message)

        # after
        mock_logger.assert_any_call(
            logging.INFO,
            f"received INFORM from sender={COUNTERPARTY_AGENT_ADDRESS[-5:]}",
        )
        mock_logger.assert_any_call(
            logging.WARNING,
            f"did not receive transaction digest from sender={COUNTERPARTY_AGENT_ADDRESS[-5:]}.",
        )

    def test_handle_inform_not_is_ledger_tx_and_with_done(self):
        """Test the _handle_inform method of the fipa handler where is_ledger_tx is False and info contains done."""
        # setup
        self.strategy._is_ledger_tx = False
        data = {
            "data_type_1": "data_1",
            "data_type_2": "data_2",
        }

        fipa_dialogue = cast(
            FipaDialogue,
            self.prepare_skill_dialogue(
                dialogues=self.fipa_dialogues,
                messages=self.list_of_messages[:4],
            ),
        )
        fipa_dialogue.data_for_sale = data
        incoming_message = self.build_incoming_message_for_skill_dialogue(
            dialogue=fipa_dialogue,
            performative=FipaMessage.Performative.INFORM,
            info={"Done": "Sending payment via bank transfer"},
        )

        # before
        for (
            end_state_numbers
        ) in self.fipa_dialogues.dialogue_stats.self_initiated.values():
            assert end_state_numbers == 0
        for (
            end_state_numbers
        ) in self.fipa_dialogues.dialogue_stats.other_initiated.values():
            assert end_state_numbers == 0

        # operation
        with patch.object(self.fipa_handler.context.logger, "log") as mock_logger:
            self.fipa_handler.handle(incoming_message)

        # after
        mock_logger.assert_any_call(
            logging.INFO,
            f"received INFORM from sender={COUNTERPARTY_AGENT_ADDRESS[-5:]}",
        )

        # check outgoing message
        self.assert_quantity_in_outbox(1)
        has_attributes, error_str = self.message_has_attributes(
            actual_message=self.get_message_from_outbox(),
            message_type=FipaMessage,
            performative=FipaMessage.Performative.INFORM,
            to=COUNTERPARTY_AGENT_ADDRESS,
            sender=self.skill.skill_context.agent_address,
            target=incoming_message.message_id,
            info=fipa_dialogue.data_for_sale,
        )
        assert has_attributes, error_str

        # check updated end_state
        for (
            end_state_numbers
        ) in self.fipa_dialogues.dialogue_stats.self_initiated.values():
            assert end_state_numbers == 0
        for (
            end_state,
            end_state_numbers,
        ) in self.fipa_dialogues.dialogue_stats.other_initiated.items():
            if end_state == FipaDialogue.EndState.SUCCESSFUL:
                assert end_state_numbers == 1
            else:
                assert end_state_numbers == 0

        # check logger output
        mock_logger.assert_any_call(
            logging.INFO,
            f"transaction confirmed, sending data={data} to buyer={COUNTERPARTY_AGENT_ADDRESS[-5:]}.",
        )

    def test_handle_inform_not_is_ledger_tx_and_nothin_in_info(self):
        """Test the _handle_inform method of the fipa handler where is_ledger_tx is False and info does not contain done or transaction_digest."""
        # setup
        self.strategy._is_ledger_tx = False

        fipa_dialogue = self.prepare_skill_dialogue(
            dialogues=self.fipa_dialogues,
            messages=self.list_of_messages[:4],
        )
        incoming_message = self.build_incoming_message_for_skill_dialogue(
            dialogue=fipa_dialogue,
            performative=FipaMessage.Performative.INFORM,
            info={},
        )

        # operation
        with patch.object(self.fipa_handler.context.logger, "log") as mock_logger:
            self.fipa_handler.handle(incoming_message)

        # after
        mock_logger.assert_any_call(
            logging.INFO,
            f"received INFORM from sender={COUNTERPARTY_AGENT_ADDRESS[-5:]}",
        )
        mock_logger.assert_any_call(
            logging.WARNING,
            f"did not receive transaction confirmation from sender={COUNTERPARTY_AGENT_ADDRESS[-5:]}.",
        )

    def test_handle_invalid(self):
        """Test the _handle_invalid method of the fipa handler."""
        # setup
        fipa_dialogue = self.prepare_skill_dialogue(
            dialogues=self.fipa_dialogues,
            messages=self.list_of_messages[:2],
        )
        incoming_message = self.build_incoming_message_for_skill_dialogue(
            dialogue=fipa_dialogue,
            performative=FipaMessage.Performative.ACCEPT_W_INFORM,
            info={},
        )

        # operation
        with patch.object(self.fipa_handler.context.logger, "log") as mock_logger:
            self.fipa_handler.handle(incoming_message)

        # after
        mock_logger.assert_any_call(
            logging.WARNING,
            f"cannot handle fipa message of performative={incoming_message.performative} in dialogue={fipa_dialogue}.",
        )

    def test_teardown(self):
        """Test the teardown method of the fipa handler."""
        assert self.fipa_handler.teardown() is None
        self.assert_quantity_in_outbox(0)


class TestGenericLedgerApiHandler(BaseSkillTestCase):
    """Test ledger_api handler of generic seller."""

    path_to_skill = PACKAGE_ROOT
    is_agent_to_agent_messages = False

<<<<<<< HEAD
    def setup(self):
        """Setup the test class."""
        super().setup()
        self.ledger_api_handler = cast(
            GenericLedgerApiHandler, self._skill.skill_context.handlers.ledger_api
=======
    @classmethod
    def setup_class(cls):
        """Setup the test class."""
        super().setup_class()
        cls.ledger_api_handler = cast(
            GenericLedgerApiHandler, cls._skill.skill_context.handlers.ledger_api
>>>>>>> 52ce6d49
        )
        self.strategy = cast(GenericStrategy, self._skill.skill_context.strategy)
        self.fipa_dialogues = cast(
            FipaDialogues, self._skill.skill_context.fipa_dialogues
        )
        self.ledger_api_dialogues = cast(
            LedgerApiDialogues, self._skill.skill_context.ledger_api_dialogues
        )
        self.terms = Terms(
            "some_ledger_id",
            self._skill.skill_context.agent_address,
            "counterprty",
            {"currency_id": 50},
            {"good_id": -10},
            "some_nonce",
        )
        self.list_of_fipa_messages = (
            DialogueMessage(
                FipaMessage.Performative.CFP, {"query": "some_query"}, True
            ),
            DialogueMessage(
                FipaMessage.Performative.PROPOSE, {"proposal": "some_proposal"}
            ),
            DialogueMessage(FipaMessage.Performative.ACCEPT),
            DialogueMessage(
                FipaMessage.Performative.MATCH_ACCEPT_W_INFORM,
                {"info": {"address": "some_term_sender_address"}},
            ),
            DialogueMessage(
                FipaMessage.Performative.INFORM,
                {"info": {"transaction_digest": "some_transaction_digest_body"}},
            ),
        )
        self.transaction_digest = TransactionDigest("some_ledger_id", "some_body")
        self.transaction_receipt = TransactionReceipt(
            "some_ledger_id", {"some_key": "some_value"}, {"some_key": "some_value"}
        )
        self.list_of_ledger_api_messages = (
            DialogueMessage(
                LedgerApiMessage.Performative.GET_TRANSACTION_RECEIPT,
                {"transaction_digest": self.transaction_digest},
            ),
            DialogueMessage(
                LedgerApiMessage.Performative.TRANSACTION_RECEIPT,
                {"transaction_receipt": self.transaction_receipt},
            ),
        )

    def test_setup(self):
        """Test the setup method of the ledger_api handler."""
        assert self.ledger_api_handler.setup() is None
        self.assert_quantity_in_outbox(0)

    def test_handle_unidentified_dialogue(self):
        """Test the _handle_unidentified_dialogue method of the ledger_api handler."""
        # setup
        incorrect_dialogue_reference = ("", "")
        incoming_message = self.build_incoming_message(
            message_type=LedgerApiMessage,
            dialogue_reference=incorrect_dialogue_reference,
            performative=LedgerApiMessage.Performative.GET_BALANCE,
            ledger_id="some_ledger_id",
            address="some_address",
        )

        # operation
        with patch.object(self.ledger_api_handler.context.logger, "log") as mock_logger:
            self.ledger_api_handler.handle(incoming_message)

        # after
        mock_logger.assert_any_call(
            logging.INFO,
            f"received invalid ledger_api message={incoming_message}, unidentified dialogue.",
        )

    def test_handle_balance(self):
        """Test the _handle_balance method of the ledger_api handler."""
        # setup
        ledger_id = "some_Ledger_id"
        ledger_api_dialogue = cast(
            LedgerApiDialogue,
            self.prepare_skill_dialogue(
                dialogues=self.ledger_api_dialogues,
                messages=(
                    DialogueMessage(
                        LedgerApiMessage.Performative.GET_BALANCE,
                        {"ledger_id": "some_ledger_id", "address": "some_address"},
                    ),
                ),
                counterparty=LEDGER_API_ADDRESS,
            ),
        )
        incoming_message = cast(
            LedgerApiMessage,
            self.build_incoming_message_for_skill_dialogue(
                dialogue=ledger_api_dialogue,
                performative=LedgerApiMessage.Performative.BALANCE,
                ledger_id=ledger_id,
                balance=10,
            ),
        )

        # operation
        with patch.object(self.ledger_api_handler.context.logger, "log") as mock_logger:
            self.ledger_api_handler.handle(incoming_message)

        # after
        mock_logger.assert_any_call(
            logging.INFO,
            f"starting balance on {ledger_id} ledger={incoming_message.balance}.",
        )

    def test_handle_transaction_receipt_is_settled_and_is_valid_last_incoming_fipa_message_is_none(
        self,
    ):
        """Test the _handle_transaction_receipt method of the ledger_api handler where is_settled and is_valid are True and the last incoming FipaMessage is None."""
        # setup
        ledger_api_dialogue = cast(
            LedgerApiDialogue,
            self.prepare_skill_dialogue(
                dialogues=self.ledger_api_dialogues,
                messages=self.list_of_ledger_api_messages[:1],
                counterparty=LEDGER_API_ADDRESS,
            ),
        )
        fipa_dialogue = cast(
            FipaDialogue,
            self.prepare_skill_dialogue(
                dialogues=self.fipa_dialogues,
                messages=self.list_of_fipa_messages[:5],
                is_agent_to_agent_messages=True,
            ),
        )
        ledger_api_dialogue.associated_fipa_dialogue = fipa_dialogue
        fipa_dialogue.terms = self.terms
        fipa_dialogue.data_for_sale = {"data_type_1": "data_1"}
        fipa_dialogue._incoming_messages = []
        incoming_message = cast(
            LedgerApiMessage,
            self.build_incoming_message_for_skill_dialogue(
                dialogue=ledger_api_dialogue,
                performative=LedgerApiMessage.Performative.TRANSACTION_RECEIPT,
                transaction_receipt=self.transaction_receipt,
            ),
        )

        # operation
        with patch.object(
            aea.crypto.ledger_apis.LedgerApis,
            "is_transaction_settled",
            return_value=True,
        ):
            with patch.object(
                aea.crypto.ledger_apis.LedgerApis,
                "is_transaction_valid",
                return_value=True,
            ):
                with pytest.raises(
                    ValueError, match="Cannot retrieve last fipa message."
                ):
                    self.ledger_api_handler.handle(incoming_message)

    def test_handle_transaction_receipt_is_settled_and_is_valid(self):
        """Test the _handle_transaction_receipt method of the ledger_api handler where is_settled and is_valid are True."""
        # setup
        ledger_api_dialogue = cast(
            LedgerApiDialogue,
            self.prepare_skill_dialogue(
                dialogues=self.ledger_api_dialogues,
                messages=self.list_of_ledger_api_messages[:1],
                counterparty=LEDGER_API_ADDRESS,
            ),
        )
        fipa_dialogue = cast(
            FipaDialogue,
            self.prepare_skill_dialogue(
                dialogues=self.fipa_dialogues,
                messages=self.list_of_fipa_messages[:5],
                is_agent_to_agent_messages=True,
            ),
        )
        ledger_api_dialogue.associated_fipa_dialogue = fipa_dialogue
        fipa_dialogue.terms = self.terms
        fipa_dialogue.data_for_sale = {"data_type_1": "data_1"}
        incoming_message = cast(
            LedgerApiMessage,
            self.build_incoming_message_for_skill_dialogue(
                dialogue=ledger_api_dialogue,
                performative=LedgerApiMessage.Performative.TRANSACTION_RECEIPT,
                transaction_receipt=self.transaction_receipt,
            ),
        )

        # before
        for end_state_numbers in list(
            self.fipa_dialogues.dialogue_stats.self_initiated.values()
        ) + list(self.fipa_dialogues.dialogue_stats.other_initiated.values()):
            assert end_state_numbers == 0

        # operation
        with patch.object(
            aea.crypto.ledger_apis.LedgerApis,
            "is_transaction_settled",
            return_value=True,
        ):
            with patch.object(
                aea.crypto.ledger_apis.LedgerApis,
                "is_transaction_valid",
                return_value=True,
            ):
                with patch.object(
                    self.ledger_api_handler.context.logger, "log"
                ) as mock_logger:
                    self.ledger_api_handler.handle(incoming_message)

        # after

        # check outgoing message
        self.assert_quantity_in_outbox(1)
        has_attributes, error_str = self.message_has_attributes(
            actual_message=self.get_message_from_outbox(),
            message_type=FipaMessage,
            performative=FipaMessage.Performative.INFORM,
            to=COUNTERPARTY_AGENT_ADDRESS,
            sender=self.skill.skill_context.agent_address,
            target=fipa_dialogue.last_incoming_message.message_id,
            info=fipa_dialogue.data_for_sale,
        )
        assert has_attributes, error_str

        # check updated end_state
        for (
            end_state_numbers
        ) in self.fipa_dialogues.dialogue_stats.self_initiated.values():
            assert end_state_numbers == 0
        for (
            end_state,
            end_state_numbers,
        ) in self.fipa_dialogues.dialogue_stats.other_initiated.items():
            if end_state == FipaDialogue.EndState.SUCCESSFUL:
                assert end_state_numbers == 1
            else:
                assert end_state_numbers == 0

        # check logger output
        mock_logger.assert_any_call(
            logging.INFO,
            f"transaction confirmed, sending data={fipa_dialogue.data_for_sale} to buyer={COUNTERPARTY_AGENT_ADDRESS[-5:]}.",
        )

    def test_handle_transaction_receipt_not_is_settled_or_not_is_valid(
        self,
    ):
        """Test the _handle_transaction_receipt method of the ledger_api handler where is_settled or is_valid is False."""
        # setup
        ledger_api_dialogue = cast(
            LedgerApiDialogue,
            self.prepare_skill_dialogue(
                dialogues=self.ledger_api_dialogues,
                messages=self.list_of_ledger_api_messages[:1],
                counterparty=LEDGER_API_ADDRESS,
            ),
        )
        fipa_dialogue = cast(
            FipaDialogue,
            self.prepare_skill_dialogue(
                dialogues=self.fipa_dialogues,
                messages=self.list_of_fipa_messages[:5],
                is_agent_to_agent_messages=True,
            ),
        )
        ledger_api_dialogue.associated_fipa_dialogue = fipa_dialogue
        fipa_dialogue.terms = self.terms
        incoming_message = cast(
            LedgerApiMessage,
            self.build_incoming_message_for_skill_dialogue(
                dialogue=ledger_api_dialogue,
                performative=LedgerApiMessage.Performative.TRANSACTION_RECEIPT,
                transaction_receipt=self.transaction_receipt,
            ),
        )

        # operation
        with patch.object(
            aea.crypto.ledger_apis.LedgerApis,
            "is_transaction_settled",
            return_value=True,
        ):
            with patch.object(
                aea.crypto.ledger_apis.LedgerApis,
                "is_transaction_valid",
                return_value=False,
            ):
                with patch.object(
                    self.ledger_api_handler.context.logger, "log"
                ) as mock_logger:
                    self.ledger_api_handler.handle(incoming_message)

        # after
        mock_logger.assert_any_call(
            logging.INFO,
            f"transaction_receipt={self.transaction_receipt} not settled or not valid, aborting",
        )

    def test_handle_error(self):
        """Test the _handle_error method of the ledger_api handler."""
        # setup
        ledger_api_dialogue = self.prepare_skill_dialogue(
            dialogues=self.ledger_api_dialogues,
            messages=self.list_of_ledger_api_messages[:1],
        )
        incoming_message = cast(
            LedgerApiMessage,
            self.build_incoming_message_for_skill_dialogue(
                dialogue=ledger_api_dialogue,
                performative=LedgerApiMessage.Performative.ERROR,
                code=1,
            ),
        )

        # operation
        with patch.object(self.ledger_api_handler.context.logger, "log") as mock_logger:
            self.ledger_api_handler.handle(incoming_message)

        # after
        mock_logger.assert_any_call(
            logging.INFO,
            f"received ledger_api error message={incoming_message} in dialogue={ledger_api_dialogue}.",
        )

    def test_handle_invalid(self):
        """Test the _handle_invalid method of the ledger_api handler."""
        # setup
        invalid_performative = LedgerApiMessage.Performative.GET_BALANCE
        incoming_message = self.build_incoming_message(
            message_type=LedgerApiMessage,
            dialogue_reference=("1", ""),
            performative=invalid_performative,
            ledger_id="some_ledger_id",
            address="some_address",
            to=str(self.skill.skill_context.skill_id),
        )

        # operation
        with patch.object(self.ledger_api_handler.context.logger, "log") as mock_logger:
            self.ledger_api_handler.handle(incoming_message)

        # after
        mock_logger.assert_any_call(
            logging.WARNING,
            f"cannot handle ledger_api message of performative={invalid_performative} in dialogue={self.ledger_api_dialogues.get_dialogue(incoming_message)}.",
        )

    def test_teardown(self):
        """Test the teardown method of the ledger_api handler."""
        assert self.ledger_api_handler.teardown() is None
        self.assert_quantity_in_outbox(0)


class TestGenericOefSearchHandler(BaseSkillTestCase):
    """Test oef search handler of generic seller."""

    path_to_skill = PACKAGE_ROOT
    is_agent_to_agent_messages = False

<<<<<<< HEAD
    def setup(self):
        """Setup the test class."""
        super().setup()
        self.oef_search_handler = cast(
            GenericOefSearchHandler, self._skill.skill_context.handlers.oef_search
=======
    @classmethod
    def setup_class(cls):
        """Setup the test class."""
        super().setup_class()
        cls.oef_search_handler = cast(
            GenericOefSearchHandler, cls._skill.skill_context.handlers.oef_search
>>>>>>> 52ce6d49
        )
        self.strategy = cast(GenericStrategy, self._skill.skill_context.strategy)
        self.oef_dialogues = cast(
            OefSearchDialogues, self._skill.skill_context.oef_search_dialogues
        )
        self.service_registration_behaviour = cast(
            GenericServiceRegistrationBehaviour,
            self._skill.skill_context.behaviours.service_registration,
        )

        self.register_location_description = Description(
            {"location": Location(51.5194, 0.1270)},
            data_model=DataModel(
                "location_agent", [Attribute("location", Location, True)]
            ),
        )
        self.list_of_messages_register_location = (
            DialogueMessage(
                OefSearchMessage.Performative.REGISTER_SERVICE,
                {"service_description": self.register_location_description},
                is_incoming=False,
            ),
        )

        self.register_service_description = Description(
            {"key": "some_key", "value": "some_value"},
            data_model=DataModel(
                "set_service_key",
                [Attribute("key", str, True), Attribute("value", str, True)],
            ),
        )
        self.list_of_messages_register_service = (
            DialogueMessage(
                OefSearchMessage.Performative.REGISTER_SERVICE,
                {"service_description": self.register_service_description},
                is_incoming=False,
            ),
        )

        self.register_genus_description = Description(
            {"piece": "genus", "value": "some_value"},
            data_model=DataModel(
                "personality_agent",
                [Attribute("piece", str, True), Attribute("value", str, True)],
            ),
        )
        self.list_of_messages_register_genus = (
            DialogueMessage(
                OefSearchMessage.Performative.REGISTER_SERVICE,
                {"service_description": self.register_genus_description},
                is_incoming=False,
            ),
        )

        self.register_classification_description = Description(
            {"piece": "classification", "value": "some_value"},
            data_model=DataModel(
                "personality_agent",
                [Attribute("piece", str, True), Attribute("value", str, True)],
            ),
        )
        self.list_of_messages_register_classification = (
            DialogueMessage(
                OefSearchMessage.Performative.REGISTER_SERVICE,
                {"service_description": self.register_classification_description},
                is_incoming=False,
            ),
        )

        self.register_invalid_description = Description(
            {"piece": "classification", "value": "some_value"},
            data_model=DataModel(
                "some_different_name",
                [Attribute("piece", str, True), Attribute("value", str, True)],
            ),
        )
        self.list_of_messages_register_invalid = (
            DialogueMessage(
                OefSearchMessage.Performative.REGISTER_SERVICE,
                {"service_description": self.register_invalid_description},
                is_incoming=False,
            ),
        )

        self.unregister_description = Description(
            {"key": "seller_service"},
            data_model=DataModel("remove", [Attribute("key", str, True)]),
        )
        self.list_of_messages_unregister = (
            DialogueMessage(
                OefSearchMessage.Performative.UNREGISTER_SERVICE,
                {"service_description": self.unregister_description},
                is_incoming=False,
            ),
        )

    def test_setup(self):
        """Test the setup method of the oef_search handler."""
        assert self.oef_search_handler.setup() is None
        self.assert_quantity_in_outbox(0)

    def test_handle_unidentified_dialogue(self):
        """Test the _handle_unidentified_dialogue method of the oef_search handler."""
        # setup
        incorrect_dialogue_reference = ("", "")
        incoming_message = self.build_incoming_message(
            message_type=OefSearchMessage,
            dialogue_reference=incorrect_dialogue_reference,
            performative=OefSearchMessage.Performative.SEARCH_SERVICES,
        )

        # operation
        with patch.object(self.oef_search_handler.context.logger, "log") as mock_logger:
            self.oef_search_handler.handle(incoming_message)

        # after
        mock_logger.assert_any_call(
            logging.INFO,
            f"received invalid oef_search message={incoming_message}, unidentified dialogue.",
        )

    def test_handle_success_i(self):
        """Test the _handle_success method of the oef_search handler where the oef success targets register_service WITH location_agent data model description."""
        # setup
        oef_dialogue = self.prepare_skill_dialogue(
            dialogues=self.oef_dialogues,
            messages=self.list_of_messages_register_location[:1],
        )
        incoming_message = self.build_incoming_message_for_skill_dialogue(
            dialogue=oef_dialogue,
            performative=OefSearchMessage.Performative.SUCCESS,
            agents_info=OefSearchMessage.AgentsInfo({"address": {"key": "value"}}),
        )

        # operation
        with patch.object(self.oef_search_handler.context.logger, "log") as mock_logger:
            with patch.object(
                self.service_registration_behaviour,
                "register_service",
            ) as mock_reg:
                self.oef_search_handler.handle(incoming_message)

        # after
        mock_logger.assert_any_call(
            logging.INFO,
            f"received oef_search success message={incoming_message} in dialogue={oef_dialogue}.",
        )
        mock_reg.assert_called_once()

    def test_handle_success_ii(self):
        """Test the _handle_success method of the oef_search handler where the oef success targets register_service WITH set_service_key data model description."""
        # setup
        oef_dialogue = self.prepare_skill_dialogue(
            dialogues=self.oef_dialogues,
            messages=self.list_of_messages_register_service[:1],
        )
        incoming_message = self.build_incoming_message_for_skill_dialogue(
            dialogue=oef_dialogue,
            performative=OefSearchMessage.Performative.SUCCESS,
            agents_info=OefSearchMessage.AgentsInfo({"address": {"key": "value"}}),
        )

        # operation
        with patch.object(self.oef_search_handler.context.logger, "log") as mock_logger:
            with patch.object(
                self.service_registration_behaviour,
                "register_genus",
            ) as mock_reg:
                self.oef_search_handler.handle(incoming_message)

        # after
        mock_logger.assert_any_call(
            logging.INFO,
            f"received oef_search success message={incoming_message} in dialogue={oef_dialogue}.",
        )
        mock_reg.assert_called_once()

    def test_handle_success_iii(self):
        """Test the _handle_success method of the oef_search handler where the oef success targets register_service WITH personality_agent data model and genus value description."""
        # setup
        oef_dialogue = self.prepare_skill_dialogue(
            dialogues=self.oef_dialogues,
            messages=self.list_of_messages_register_genus[:1],
        )
        incoming_message = self.build_incoming_message_for_skill_dialogue(
            dialogue=oef_dialogue,
            performative=OefSearchMessage.Performative.SUCCESS,
            agents_info=OefSearchMessage.AgentsInfo({"address": {"key": "value"}}),
        )

        # operation
        with patch.object(self.oef_search_handler.context.logger, "log") as mock_logger:
            with patch.object(
                self.service_registration_behaviour,
                "register_classification",
            ) as mock_reg:
                self.oef_search_handler.handle(incoming_message)

        # after
        mock_logger.assert_any_call(
            logging.INFO,
            f"received oef_search success message={incoming_message} in dialogue={oef_dialogue}.",
        )
        mock_reg.assert_called_once()

    def test_handle_success_iv(self):
        """Test the _handle_success method of the oef_search handler where the oef success targets register_service WITH personality_agent data model and classification value description."""
        # setup
        oef_dialogue = self.prepare_skill_dialogue(
            dialogues=self.oef_dialogues,
            messages=self.list_of_messages_register_classification[:1],
        )
        incoming_message = self.build_incoming_message_for_skill_dialogue(
            dialogue=oef_dialogue,
            performative=OefSearchMessage.Performative.SUCCESS,
            agents_info=OefSearchMessage.AgentsInfo({"address": {"key": "value"}}),
        )

        # operation
        with patch.object(self.oef_search_handler.context.logger, "log") as mock_logger:
            self.oef_search_handler.handle(incoming_message)

        # after
        mock_logger.assert_any_call(
            logging.INFO,
            f"received oef_search success message={incoming_message} in dialogue={oef_dialogue}.",
        )
        mock_logger.assert_any_call(
            logging.INFO,
            "the agent, with its genus and classification, and its service are successfully registered on the SOEF.",
        )

    def test_handle_success_v(self):
        """Test the _handle_success method of the oef_search handler where the oef success targets unregister_service."""
        # setup
        oef_dialogue = self.prepare_skill_dialogue(
            dialogues=self.oef_dialogues,
            messages=self.list_of_messages_register_invalid[:1],
        )
        incoming_message = self.build_incoming_message_for_skill_dialogue(
            dialogue=oef_dialogue,
            performative=OefSearchMessage.Performative.SUCCESS,
            agents_info=OefSearchMessage.AgentsInfo({"address": {"key": "value"}}),
        )

        # operation
        with patch.object(self.oef_search_handler.context.logger, "log") as mock_logger:
            self.oef_search_handler.handle(incoming_message)

        # after
        mock_logger.assert_any_call(
            logging.INFO,
            f"received oef_search success message={incoming_message} in dialogue={oef_dialogue}.",
        )
        mock_logger.assert_any_call(
            logging.WARNING,
            f"received soef SUCCESS message as a reply to the following unexpected message: {oef_dialogue.get_message_by_id(incoming_message.target)}",
        )

    def test_handle_error_i(self):
        """Test the _handle_error method of the oef_search handler where the oef error targets register_service."""
        # setup
        oef_dialogue = self.prepare_skill_dialogue(
            dialogues=self.oef_dialogues,
            messages=self.list_of_messages_register_location[:1],
        )
        incoming_message = self.build_incoming_message_for_skill_dialogue(
            dialogue=oef_dialogue,
            performative=OefSearchMessage.Performative.OEF_ERROR,
            oef_error_operation=OefSearchMessage.OefErrorOperation.SEARCH_SERVICES,
        )

        # operation
        with patch.object(self.oef_search_handler.context.logger, "log") as mock_logger:
            self.oef_search_handler.handle(incoming_message)

        # after
        self.assert_quantity_in_outbox(0)

        mock_logger.assert_any_call(
            logging.INFO,
            f"received oef_search error message={incoming_message} in dialogue={oef_dialogue}.",
        )
        assert (
            self.service_registration_behaviour.failed_registration_msg
            == oef_dialogue.get_message_by_id(incoming_message.target)
        )

    def test_handle_error_ii(self):
        """Test the _handle_error method of the oef_search handler where the oef error does NOT target register_service."""
        # setup
        oef_dialogue = self.prepare_skill_dialogue(
            dialogues=self.oef_dialogues,
            messages=self.list_of_messages_unregister[:1],
        )
        incoming_message = self.build_incoming_message_for_skill_dialogue(
            dialogue=oef_dialogue,
            performative=OefSearchMessage.Performative.OEF_ERROR,
            oef_error_operation=OefSearchMessage.OefErrorOperation.SEARCH_SERVICES,
        )

        # operation
        with patch.object(self.oef_search_handler.context.logger, "log") as mock_logger:
            self.oef_search_handler.handle(incoming_message)

        # after
        self.assert_quantity_in_outbox(0)

        mock_logger.assert_any_call(
            logging.INFO,
            f"received oef_search error message={incoming_message} in dialogue={oef_dialogue}.",
        )

        assert self.service_registration_behaviour.failed_registration_msg is None

    def test_handle_invalid(self):
        """Test the _handle_invalid method of the oef_search handler."""
        # setup
        invalid_performative = OefSearchMessage.Performative.UNREGISTER_SERVICE
        incoming_message = self.build_incoming_message(
            message_type=OefSearchMessage,
            dialogue_reference=("1", ""),
            performative=invalid_performative,
            service_description="some_service_description",
        )

        # operation
        with patch.object(self.oef_search_handler.context.logger, "log") as mock_logger:
            self.oef_search_handler.handle(incoming_message)

        # after
        mock_logger.assert_any_call(
            logging.WARNING,
            f"cannot handle oef_search message of performative={invalid_performative} in dialogue={self.oef_dialogues.get_dialogue(incoming_message)}.",
        )

    def test_teardown(self):
        """Test the teardown method of the oef_search handler."""
        assert self.oef_search_handler.teardown() is None
        self.assert_quantity_in_outbox(0)<|MERGE_RESOLUTION|>--- conflicted
+++ resolved
@@ -64,27 +64,19 @@
 
     path_to_skill = PACKAGE_ROOT
 
-<<<<<<< HEAD
-    def setup(self):
-        """Setup the test class."""
-        super().setup()
-        self.fipa_handler = cast(
-            GenericFipaHandler, self._skill.skill_context.handlers.fipa
-=======
     @classmethod
     def setup_class(cls):
         """Setup the test class."""
         super().setup_class()
         cls.fipa_handler = cast(
             GenericFipaHandler, cls._skill.skill_context.handlers.fipa
->>>>>>> 52ce6d49
-        )
-        self.strategy = cast(GenericStrategy, self._skill.skill_context.strategy)
-        self.fipa_dialogues = cast(
-            FipaDialogues, self._skill.skill_context.fipa_dialogues
-        )
-
-        self.list_of_messages = (
+        )
+        cls.strategy = cast(GenericStrategy, cls._skill.skill_context.strategy)
+        cls.fipa_dialogues = cast(
+            FipaDialogues, cls._skill.skill_context.fipa_dialogues
+        )
+
+        cls.list_of_messages = (
             DialogueMessage(
                 FipaMessage.Performative.CFP, {"query": "some_query"}, True
             ),
@@ -559,37 +551,29 @@
     path_to_skill = PACKAGE_ROOT
     is_agent_to_agent_messages = False
 
-<<<<<<< HEAD
-    def setup(self):
-        """Setup the test class."""
-        super().setup()
-        self.ledger_api_handler = cast(
-            GenericLedgerApiHandler, self._skill.skill_context.handlers.ledger_api
-=======
     @classmethod
     def setup_class(cls):
         """Setup the test class."""
         super().setup_class()
         cls.ledger_api_handler = cast(
             GenericLedgerApiHandler, cls._skill.skill_context.handlers.ledger_api
->>>>>>> 52ce6d49
-        )
-        self.strategy = cast(GenericStrategy, self._skill.skill_context.strategy)
-        self.fipa_dialogues = cast(
-            FipaDialogues, self._skill.skill_context.fipa_dialogues
-        )
-        self.ledger_api_dialogues = cast(
-            LedgerApiDialogues, self._skill.skill_context.ledger_api_dialogues
-        )
-        self.terms = Terms(
+        )
+        cls.strategy = cast(GenericStrategy, cls._skill.skill_context.strategy)
+        cls.fipa_dialogues = cast(
+            FipaDialogues, cls._skill.skill_context.fipa_dialogues
+        )
+        cls.ledger_api_dialogues = cast(
+            LedgerApiDialogues, cls._skill.skill_context.ledger_api_dialogues
+        )
+        cls.terms = Terms(
             "some_ledger_id",
-            self._skill.skill_context.agent_address,
+            cls._skill.skill_context.agent_address,
             "counterprty",
             {"currency_id": 50},
             {"good_id": -10},
             "some_nonce",
         )
-        self.list_of_fipa_messages = (
+        cls.list_of_fipa_messages = (
             DialogueMessage(
                 FipaMessage.Performative.CFP, {"query": "some_query"}, True
             ),
@@ -606,18 +590,18 @@
                 {"info": {"transaction_digest": "some_transaction_digest_body"}},
             ),
         )
-        self.transaction_digest = TransactionDigest("some_ledger_id", "some_body")
-        self.transaction_receipt = TransactionReceipt(
+        cls.transaction_digest = TransactionDigest("some_ledger_id", "some_body")
+        cls.transaction_receipt = TransactionReceipt(
             "some_ledger_id", {"some_key": "some_value"}, {"some_key": "some_value"}
         )
-        self.list_of_ledger_api_messages = (
+        cls.list_of_ledger_api_messages = (
             DialogueMessage(
                 LedgerApiMessage.Performative.GET_TRANSACTION_RECEIPT,
-                {"transaction_digest": self.transaction_digest},
+                {"transaction_digest": cls.transaction_digest},
             ),
             DialogueMessage(
                 LedgerApiMessage.Performative.TRANSACTION_RECEIPT,
-                {"transaction_receipt": self.transaction_receipt},
+                {"transaction_receipt": cls.transaction_receipt},
             ),
         )
 
@@ -938,112 +922,104 @@
     path_to_skill = PACKAGE_ROOT
     is_agent_to_agent_messages = False
 
-<<<<<<< HEAD
-    def setup(self):
-        """Setup the test class."""
-        super().setup()
-        self.oef_search_handler = cast(
-            GenericOefSearchHandler, self._skill.skill_context.handlers.oef_search
-=======
     @classmethod
     def setup_class(cls):
         """Setup the test class."""
         super().setup_class()
         cls.oef_search_handler = cast(
             GenericOefSearchHandler, cls._skill.skill_context.handlers.oef_search
->>>>>>> 52ce6d49
-        )
-        self.strategy = cast(GenericStrategy, self._skill.skill_context.strategy)
-        self.oef_dialogues = cast(
-            OefSearchDialogues, self._skill.skill_context.oef_search_dialogues
-        )
-        self.service_registration_behaviour = cast(
+        )
+        cls.strategy = cast(GenericStrategy, cls._skill.skill_context.strategy)
+        cls.oef_dialogues = cast(
+            OefSearchDialogues, cls._skill.skill_context.oef_search_dialogues
+        )
+        cls.service_registration_behaviour = cast(
             GenericServiceRegistrationBehaviour,
-            self._skill.skill_context.behaviours.service_registration,
-        )
-
-        self.register_location_description = Description(
+            cls._skill.skill_context.behaviours.service_registration,
+        )
+
+        cls.register_location_description = Description(
             {"location": Location(51.5194, 0.1270)},
             data_model=DataModel(
                 "location_agent", [Attribute("location", Location, True)]
             ),
         )
-        self.list_of_messages_register_location = (
+        cls.list_of_messages_register_location = (
             DialogueMessage(
                 OefSearchMessage.Performative.REGISTER_SERVICE,
-                {"service_description": self.register_location_description},
+                {"service_description": cls.register_location_description},
                 is_incoming=False,
             ),
         )
 
-        self.register_service_description = Description(
+        cls.register_service_description = Description(
             {"key": "some_key", "value": "some_value"},
             data_model=DataModel(
                 "set_service_key",
                 [Attribute("key", str, True), Attribute("value", str, True)],
             ),
         )
-        self.list_of_messages_register_service = (
+        cls.list_of_messages_register_service = (
             DialogueMessage(
                 OefSearchMessage.Performative.REGISTER_SERVICE,
-                {"service_description": self.register_service_description},
+                {"service_description": cls.register_service_description},
                 is_incoming=False,
             ),
         )
 
-        self.register_genus_description = Description(
+        cls.register_genus_description = Description(
             {"piece": "genus", "value": "some_value"},
             data_model=DataModel(
                 "personality_agent",
                 [Attribute("piece", str, True), Attribute("value", str, True)],
             ),
         )
-        self.list_of_messages_register_genus = (
+        cls.list_of_messages_register_genus = (
             DialogueMessage(
                 OefSearchMessage.Performative.REGISTER_SERVICE,
-                {"service_description": self.register_genus_description},
+                {"service_description": cls.register_genus_description},
                 is_incoming=False,
             ),
         )
 
-        self.register_classification_description = Description(
+        cls.register_classification_description = Description(
             {"piece": "classification", "value": "some_value"},
             data_model=DataModel(
                 "personality_agent",
                 [Attribute("piece", str, True), Attribute("value", str, True)],
             ),
         )
-        self.list_of_messages_register_classification = (
+        cls.list_of_messages_register_classification = (
             DialogueMessage(
                 OefSearchMessage.Performative.REGISTER_SERVICE,
-                {"service_description": self.register_classification_description},
+                {"service_description": cls.register_classification_description},
                 is_incoming=False,
             ),
         )
 
-        self.register_invalid_description = Description(
+        cls.register_invalid_description = Description(
             {"piece": "classification", "value": "some_value"},
             data_model=DataModel(
                 "some_different_name",
                 [Attribute("piece", str, True), Attribute("value", str, True)],
             ),
         )
-        self.list_of_messages_register_invalid = (
+        cls.list_of_messages_register_invalid = (
             DialogueMessage(
                 OefSearchMessage.Performative.REGISTER_SERVICE,
-                {"service_description": self.register_invalid_description},
+                {"service_description": cls.register_invalid_description},
                 is_incoming=False,
             ),
         )
 
-        self.unregister_description = Description(
+        cls.unregister_description = Description(
             {"key": "seller_service"},
             data_model=DataModel("remove", [Attribute("key", str, True)]),
         )
-        self.list_of_messages_unregister = (
+        cls.list_of_messages_unregister = (
             DialogueMessage(
                 OefSearchMessage.Performative.UNREGISTER_SERVICE,
-                {"service_description": self.unregister_description},
+                {"service_description": cls.unregister_description},
                 is_incoming=False,
             ),
         )
