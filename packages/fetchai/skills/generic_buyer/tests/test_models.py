--- conflicted
+++ resolved
@@ -41,18 +41,6 @@
 
     path_to_skill = PACKAGE_ROOT
 
-<<<<<<< HEAD
-    def setup(self):
-        """Setup the test class."""
-        super().setup()
-        self.ledger_id = DEFAULT_LEDGER
-        self.is_ledger_tx = True
-        self.currency_id = "some_currency_id"
-        self.max_unit_price = 20
-        self.max_tx_fee = 1
-        self.service_id = "some_service_id"
-        self.search_query = {
-=======
     @classmethod
     def setup_class(cls):
         """Setup the test class."""
@@ -64,30 +52,29 @@
         cls.max_tx_fee = 1
         cls.service_id = "some_service_id"
         cls.search_query = {
->>>>>>> 52ce6d49
             "constraint_type": "==",
             "search_key": "seller_service",
             "search_value": "some_search_value",
         }
-        self.location = {
+        cls.location = {
             "longitude": 0.127,
             "latitude": 51.5194,
         }
-        self.search_radius = 5.0
-        self.max_negotiations = 2
-        self.strategy = GenericStrategy(
-            ledger_id=self.ledger_id,
-            is_ledger_tx=self.is_ledger_tx,
-            currency_id=self.currency_id,
-            max_unit_price=self.max_unit_price,
-            max_tx_fee=self.max_tx_fee,
-            service_id=self.service_id,
-            search_query=self.search_query,
-            location=self.location,
-            search_radius=self.search_radius,
-            max_negotiations=self.max_negotiations,
+        cls.search_radius = 5.0
+        cls.max_negotiations = 2
+        cls.strategy = GenericStrategy(
+            ledger_id=cls.ledger_id,
+            is_ledger_tx=cls.is_ledger_tx,
+            currency_id=cls.currency_id,
+            max_unit_price=cls.max_unit_price,
+            max_tx_fee=cls.max_tx_fee,
+            service_id=cls.service_id,
+            search_query=cls.search_query,
+            location=cls.location,
+            search_radius=cls.search_radius,
+            max_negotiations=cls.max_negotiations,
             name="strategy",
-            skill_context=self._skill.skill_context,
+            skill_context=cls._skill.skill_context,
         )
 
     def test_properties(self):
