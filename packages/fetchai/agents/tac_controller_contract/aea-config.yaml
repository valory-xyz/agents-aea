--- conflicted
+++ resolved
@@ -38,23 +38,11 @@
   fetchai/oef_search:0.9.0: fetchai/soef:0.11.0
 connection_private_key_paths: {}
 ---
-<<<<<<< HEAD
-public_id: fetchai/soef:0.10.0
-=======
-name: soef
-author: fetchai
-version: 0.11.0
->>>>>>> 9b398502
+public_id: fetchai/soef:0.11.0
 type: connection
 config:
   chain_identifier: ethereum
 ---
-<<<<<<< HEAD
-public_id: fetchai/tac_control:0.9.0
-=======
-name: tac_control
-author: fetchai
-version: 0.10.0
->>>>>>> 9b398502
+public_id: fetchai/tac_control:0.10.0
 type: skill
 is_abstract: true