--- conflicted
+++ resolved
@@ -127,8 +127,8 @@
 	routedHost  *routedhost.RoutedHost
 	tcpListener net.Listener
 
-<<<<<<< HEAD
 	addressAnnounced bool
+	addressAnnouncedWg sync.WaitGroup
 	myAgentAddress   string
 	myAgentRecord    *acn.AgentRecord
 	myAgentReady     func() bool
@@ -140,21 +140,7 @@
 	dhtAddressesLock sync.RWMutex
 	tcpAddressesLock sync.RWMutex
 	agentRecordsLock sync.RWMutex
-=======
-	addressAnnounced   bool
-	addressAnnouncedWg sync.WaitGroup
-	myAgentAddress     string
-	myAgentRecord      *acn.AgentRecord
-	myAgentReady       func() bool
-	dhtAddresses       map[string]string
-	acnStatuses        map[string]chan *acn.Status
-	tcpAddresses       map[string]net.Conn
-	agentRecords       map[string]*acn.AgentRecord
-	acnStatusesLock    sync.RWMutex
-	dhtAddressesLock   sync.RWMutex
-	tcpAddressesLock   sync.RWMutex
-	agentRecordsLock   sync.RWMutex
->>>>>>> 9e268cc3
+
 	// TOFIX(LR): maps and locks need refactoring for better abstraction
 	processEnvelope func(*aea.Envelope) error
 
