--- conflicted
+++ resolved
@@ -982,7 +982,6 @@
 
 func (dhtPeer *DHTPeer) registerAgentAddress(addr string) error {
 	_, _, linfo, _ := dhtPeer.getLoggers()
-	//_, lwarn, linfo, _ := dhtPeer.getLoggers()
 
 	dhtStoreLatency, _ := dhtPeer.monitor.GetHistogram(metricDHTOpLatencyStore)
 	timer := dhtPeer.monitor.Timer()
@@ -999,20 +998,8 @@
 	linfo().Str("op", "register").
 		Str("addr", addr).
 		Msgf("Announcing address to the dht with cid key %s", addressCID.String())
-<<<<<<< HEAD
-	//var elapsed time.Duration
-	//start := time.Now()
-=======
 	start := timer.NewTimer()
->>>>>>> 016abcd1
 	err = dhtPeer.dht.Provide(ctx, addressCID, true)
-	//elapsed = time.Since(start)
-
-	/*
-		lwarn().Str("op", "register").
-			Str("addr", addr).
-			Msgf("RegisterAddress %l", elapsed.Microseconds())
-	*/
 	if err != context.DeadlineExceeded {
 		duration := timer.GetTimer(start)
 		dhtStoreLatency.Observe(float64(duration.Microseconds()))
