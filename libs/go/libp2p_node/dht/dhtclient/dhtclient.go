--- conflicted
+++ resolved
@@ -25,7 +25,6 @@
 
 import (
 	"context"
-	acn "libp2p_node/acn"
 	"log"
 	"math/rand"
 	"strings"
@@ -183,11 +182,7 @@
 		dhtClient.myAgentRecord.Address,
 		myPublicKey,
 	)
-<<<<<<< HEAD
 	if err != nil || errPoR != nil || status.Code != acn.SUCCESS {
-=======
-	if err != nil || errPoR != nil || status.Code != acn.Status_SUCCESS {
->>>>>>> 9ef4e3df
 		msg := "Invalid AgentRecord"
 		if err != nil {
 			msg += " - " + err.Error()
@@ -468,17 +463,10 @@
 		Str("target", target).
 		Msg("requesting agent record from relay...")
 
-<<<<<<< HEAD
 	lookupRequestPerformative := &acn.LookupRequestPerformative{AgentAddress: target}
 	msg := &acn.AcnMessage{
 		// Version: dhtnode.CurrentVersion,
 		Performative: &acn.LookupRequest{LookupRequest: lookupRequestPerformative},
-=======
-	lookupRequest := &acn.LookupRequest{AgentAddress: target}
-	msg := &acn.AcnMessage{
-		Version: acn.CurrentVersion,
-		Payload: &acn.AcnMessage_LookupRequest{LookupRequest: lookupRequest},
->>>>>>> 9ef4e3df
 	}
 	buf, err := proto.Marshal(msg)
 	if err != nil {
@@ -521,7 +509,6 @@
 	}
 
 	// response is either a LookupResponse or Status
-<<<<<<< HEAD
 	var lookupResponsePerformative *acn.LookupResponsePerformative = nil
 	var statusPerformative *acn.StatusPerformative = nil
 	switch pl := response.Performative.(type) {
@@ -529,15 +516,6 @@
 		lookupResponsePerformative = pl.LookupResponse
 	case *acn.Status:
 		statusPerformative = pl.Status
-=======
-	var lookupResponse *acn.LookupResponse = nil
-	var status *acn.Status = nil
-	switch pl := response.Payload.(type) {
-	case *acn.AcnMessage_LookupResponse:
-		lookupResponse = pl.LookupResponse
-	case *acn.AcnMessage_Status:
-		status = pl.Status
->>>>>>> 9ef4e3df
 	default:
 		err = errors.New("Unexpected Acn Message")
 		lerror(err).Str("op", "route").Str("target", target).
@@ -560,16 +538,11 @@
 	// lookupResponse must be set
 	record := lookupResponsePerformative.Record
 	valid, err := dhtnode.IsValidProofOfRepresentation(record, target, record.PeerPublicKey)
-<<<<<<< HEAD
 	if err != nil || valid.Code != acn.SUCCESS {
 		errMsg := statusPerformative.Body.Code.String() + " : " + strings.Join(
 			statusPerformative.Body.Msgs,
 			":",
 		)
-=======
-	if err != nil || valid.Code != acn.Status_SUCCESS {
-		errMsg := status.Code.String() + " : " + strings.Join(status.Msgs, ":")
->>>>>>> 9ef4e3df
 		if err == nil {
 			err = errors.New(errMsg)
 		} else {
@@ -650,7 +623,6 @@
 		return err
 	}
 	// TODO(LR) check if source is my agent
-<<<<<<< HEAD
 	aeaEnvelope := &acn.AeaEnvelopePerformative{
 		Envelope: envelBytes,
 		Record:   dhtClient.myAgentRecord,
@@ -658,15 +630,6 @@
 	msg = &acn.AcnMessage{
 		// Version: dhtnode.CurrentVersion,
 		Performative: &acn.AeaEnvelope{AeaEnvelope: aeaEnvelope},
-=======
-	aeaEnvelope := &acn.AeaEnvelope{
-		Envel:  envelBytes,
-		Record: dhtClient.myAgentRecord,
-	}
-	msg = &acn.AcnMessage{
-		Version: acn.CurrentVersion,
-		Payload: &acn.AcnMessage_AeaEnvelope{AeaEnvelope: aeaEnvelope},
->>>>>>> 9ef4e3df
 	}
 	buf, err = proto.Marshal(msg)
 	if err != nil {
@@ -721,17 +684,10 @@
 	}
 
 	// response is expected to be a Status
-<<<<<<< HEAD
 	statusPerformative = nil
 	switch pl := response.Performative.(type) {
 	case *acn.Status:
 		statusPerformative = pl.Status
-=======
-	status = nil
-	switch pl := response.Payload.(type) {
-	case *acn.AcnMessage_Status:
-		status = pl.Status
->>>>>>> 9ef4e3df
 	default:
 		err = errors.New("Unexpected Acn Message")
 		lerror(err).
@@ -741,7 +697,6 @@
 		return err
 	}
 
-<<<<<<< HEAD
 	if statusPerformative.Body.Code != acn.SUCCESS {
 		err = errors.New(
 			statusPerformative.Body.Code.String() + " : " + strings.Join(
@@ -749,10 +704,6 @@
 				":",
 			),
 		)
-=======
-	if status.Code != acn.Status_SUCCESS {
-		err = errors.New(status.Code.String() + " : " + strings.Join(status.Msgs, ":"))
->>>>>>> 9ef4e3df
 		lerror(err).
 			Str("op", "route").
 			Str("target", target).
@@ -784,18 +735,11 @@
 	err = proto.Unmarshal(buf, msg)
 	if err != nil {
 		lerror(err).Msg("while deserializing acn aea envelope message")
-<<<<<<< HEAD
 		status := &acn.StatusBody{Code: acn.ERROR_SERIALIZATION}
 		statusPerformative := &acn.StatusPerformative{Body: status}
 		response := &acn.AcnMessage{
 			// Version: dhtnode.CurrentVersion,
 			Performative: &acn.Status{Status: statusPerformative},
-=======
-		status := &acn.Status{Code: acn.Status_ERROR_SERIALIZATION}
-		response := &acn.AcnMessage{
-			Version: acn.CurrentVersion,
-			Payload: &acn.AcnMessage_Status{Status: status},
->>>>>>> 9ef4e3df
 		}
 		buf, err = proto.Marshal(response)
 		ignore(err)
@@ -807,31 +751,18 @@
 	}
 
 	// payload is expected to be AeaEnvelope
-<<<<<<< HEAD
 	var aeaEnvelope *acn.AeaEnvelopePerformative = nil
 	switch pl := msg.Performative.(type) {
 	case *acn.AeaEnvelope:
-=======
-	var aeaEnvelope *acn.AeaEnvelope
-	switch pl := msg.Payload.(type) {
-	case *acn.AcnMessage_AeaEnvelope:
->>>>>>> 9ef4e3df
 		aeaEnvelope = pl.AeaEnvelope
 	default:
 		err = errors.New("Unexpected payload")
 		lerror(err).Msg("while deserializing acn aea envelope message")
-<<<<<<< HEAD
 		status := &acn.StatusBody{Code: acn.ERROR_UNEXPECTED_PAYLOAD}
 		statusPerformative := &acn.StatusPerformative{Body: status}
 		response := &acn.AcnMessage{
 			// Version: dhtnode.CurrentVersion,
 			Performative: &acn.Status{Status: statusPerformative},
-=======
-		status := &acn.Status{Code: acn.Status_ERROR_UNEXPECTED_PAYLOAD}
-		response := &acn.AcnMessage{
-			Version: acn.CurrentVersion,
-			Payload: &acn.AcnMessage_Status{Status: status},
->>>>>>> 9ef4e3df
 		}
 		buf, err = proto.Marshal(response)
 		ignore(err)
@@ -846,7 +777,6 @@
 	err = proto.Unmarshal(aeaEnvelope.Envelope, envel)
 	if err != nil {
 		lerror(err).Msg("while deserializing acn aea envelope message")
-<<<<<<< HEAD
 		status := &acn.StatusBody{
 			Code: acn.ERROR_SERIALIZATION,
 			Msgs: []string{err.Error()},
@@ -854,15 +784,6 @@
 		statusPerformative := &acn.StatusPerformative{Body: status}
 		response := &acn.AcnMessage{
 			Performative: &acn.Status{Status: statusPerformative},
-=======
-		status := &acn.Status{
-			Code: acn.Status_ERROR_SERIALIZATION,
-			Msgs: []string{err.Error()},
-		}
-		response := &acn.AcnMessage{
-			Version: acn.CurrentVersion,
-			Payload: &acn.AcnMessage_Status{Status: status},
->>>>>>> 9ef4e3df
 		}
 		buf, err = proto.Marshal(response)
 		ignore(err)
@@ -880,25 +801,15 @@
 		aeaEnvelope.Record.Address,
 		remotePubkey,
 	)
-<<<<<<< HEAD
 	if err != nil || status.Code != acn.SUCCESS {
-=======
-	if err != nil || status.Code != acn.Status_SUCCESS {
->>>>>>> 9ef4e3df
 		if err == nil {
 			err = errors.New(status.Code.String() + ":" + strings.Join(status.Msgs, ":"))
 		}
 		lerror(err).Msg("incoming envelope PoR is not valid")
-<<<<<<< HEAD
 		statusPerformative := &acn.StatusPerformative{Body: status}
 		response := &acn.AcnMessage{
 			// Version: dhtnode.CurrentVersion,
 			Performative: &acn.Status{Status: statusPerformative},
-=======
-		response := &acn.AcnMessage{
-			Version: acn.CurrentVersion,
-			Payload: &acn.AcnMessage_Status{Status: status},
->>>>>>> 9ef4e3df
 		}
 		buf, err = proto.Marshal(response)
 		ignore(err)
@@ -915,17 +826,10 @@
 		err = dhtClient.processEnvelope(envel)
 		if err != nil {
 			lerror(err).Msgf("while processing envelope by agent")
-<<<<<<< HEAD
 			status := &acn.StatusBody{Code: acn.ERROR_AGENT_NOT_READY}
 			statusPerformative := &acn.StatusPerformative{Body: status}
 			response := &acn.AcnMessage{
 				Performative: &acn.Status{Status: statusPerformative},
-=======
-			status := &acn.Status{Code: acn.Status_ERROR_AGENT_NOT_READY}
-			response := &acn.AcnMessage{
-				Version: acn.CurrentVersion,
-				Payload: &acn.AcnMessage_Status{Status: status},
->>>>>>> 9ef4e3df
 			}
 			buf, err = proto.Marshal(response)
 			ignore(err)
@@ -936,20 +840,12 @@
 			return
 		}
 	} else {
-<<<<<<< HEAD
 		lwarn().Msgf("ignored envelope from unknown agent %s", envel.String())
 		status := &acn.StatusBody{Code: acn.ERROR_UNKNOWN_AGENT_ADDRESS}
 		statusPerformative := &acn.StatusPerformative{Body: status}
 		response := &acn.AcnMessage{
 			// Version: dhtnode.CurrentVersion,
 			Performative: &acn.Status{Status: statusPerformative},
-=======
-		lwarn().Msgf("ignored envelope %s", envel.String())
-		status := &acn.Status{Code: acn.Status_ERROR_UNKNOWN_AGENT_ADDRESS}
-		response := &acn.AcnMessage{
-			Version: acn.CurrentVersion,
-			Payload: &acn.AcnMessage_Status{Status: status},
->>>>>>> 9ef4e3df
 		}
 		buf, err = proto.Marshal(response)
 		ignore(err)
@@ -960,18 +856,11 @@
 		return
 	}
 
-<<<<<<< HEAD
 	status = &acn.StatusBody{Code: acn.SUCCESS}
 	statusPerformative := &acn.StatusPerformative{Body: status}
 	response := &acn.AcnMessage{
 		// Version: dhtnode.CurrentVersion,
 		Performative: &acn.Status{Status: statusPerformative},
-=======
-	status = &acn.Status{Code: acn.Status_SUCCESS}
-	response := &acn.AcnMessage{
-		Version: acn.CurrentVersion,
-		Payload: &acn.AcnMessage_Status{Status: status},
->>>>>>> 9ef4e3df
 	}
 	buf, err = proto.Marshal(response)
 	ignore(err)
@@ -1004,7 +893,6 @@
 	if err != nil {
 		lerror(err).Str("op", "resolve").Msg("couldn't deserialize acn message")
 		// TOFIX(LR) setting Msgs to err.Error is potentially a security vulnerability
-<<<<<<< HEAD
 		status := &acn.StatusBody{
 			Code: acn.ERROR_SERIALIZATION,
 			Msgs: []string{err.Error()},
@@ -1012,15 +900,6 @@
 		statusPerformative := &acn.StatusPerformative{Body: status}
 		response := &acn.AcnMessage{
 			Performative: &acn.Status{Status: statusPerformative},
-=======
-		status := &acn.Status{
-			Code: acn.Status_ERROR_SERIALIZATION,
-			Msgs: []string{err.Error()},
-		}
-		response := &acn.AcnMessage{
-			Version: acn.CurrentVersion,
-			Payload: &acn.AcnMessage_Status{Status: status},
->>>>>>> 9ef4e3df
 		}
 		buf, err = proto.Marshal(response)
 		ignore(err)
@@ -1032,7 +911,6 @@
 	}
 
 	// Get LookupRequest message
-<<<<<<< HEAD
 	var lookupRequest *acn.LookupRequestPerformative
 	switch pl := msg.Performative.(type) {
 	case *acn.LookupRequest:
@@ -1045,16 +923,6 @@
 			// Version: dhtnode.CurrentVersion,
 			Performative: &acn.Status{Status: statusPerformative},
 		}
-=======
-	var lookupRequest *acn.LookupRequest
-	switch pl := msg.Payload.(type) {
-	case *acn.AcnMessage_LookupRequest:
-		lookupRequest = pl.LookupRequest
-	default:
-		err = errors.New("Unexpected payload")
-		status := &acn.Status{Code: acn.Status_ERROR_UNEXPECTED_PAYLOAD, Msgs: []string{err.Error()}}
-		response := &acn.AcnMessage{Version: acn.CurrentVersion, Payload: &acn.AcnMessage_Status{Status: status}}
->>>>>>> 9ef4e3df
 		buf, err = proto.Marshal(response)
 		ignore(err)
 		err = utils.WriteBytes(stream, buf)
@@ -1075,17 +943,10 @@
 			Str("op", "resolve").
 			Str("target", reqAddress).
 			Msgf("requested address different from advertised one %s", dhtClient.myAgentAddress)
-<<<<<<< HEAD
 		status := &acn.StatusBody{Code: acn.ERROR_UNKNOWN_AGENT_ADDRESS}
 		statusPerformative := &acn.StatusPerformative{Body: status}
 		response := &acn.AcnMessage{
 			Performative: &acn.Status{Status: statusPerformative},
-=======
-		status := &acn.Status{Code: acn.Status_ERROR_UNKNOWN_AGENT_ADDRESS}
-		response := &acn.AcnMessage{
-			Version: acn.CurrentVersion,
-			Payload: &acn.AcnMessage_Status{Status: status},
->>>>>>> 9ef4e3df
 		}
 		buf, err = proto.Marshal(response)
 		ignore(err)
@@ -1095,16 +956,9 @@
 		ignore(err)
 		return
 	} else {
-<<<<<<< HEAD
 		lookupResponse := &acn.LookupResponsePerformative{Record: dhtClient.myAgentRecord}
 		response := &acn.AcnMessage{
 			Performative: &acn.LookupResponse{LookupResponse: lookupResponse},
-=======
-		lookupResponse := &acn.LookupResponse{AgentRecord: dhtClient.myAgentRecord}
-		response := &acn.AcnMessage{
-			Version: acn.CurrentVersion,
-			Payload: &acn.AcnMessage_LookupResponse{LookupResponse: lookupResponse},
->>>>>>> 9ef4e3df
 		}
 		buf, err := proto.Marshal(response)
 		ignore(err)
@@ -1148,16 +1002,9 @@
 		Str("addr", dhtClient.myAgentAddress).
 		Msgf("registering addr and peerID to relay peer")
 
-<<<<<<< HEAD
 	registration := &acn.RegisterPerformative{Record: dhtClient.myAgentRecord}
 	msg := &acn.AcnMessage{
 		Performative: &acn.Register{Register: registration},
-=======
-	registration := &acn.Register{Record: dhtClient.myAgentRecord}
-	msg := &acn.AcnMessage{
-		Version: acn.CurrentVersion,
-		Payload: &acn.AcnMessage_Register{Register: registration},
->>>>>>> 9ef4e3df
 	}
 	buf, err := proto.Marshal(msg)
 	ignore(err)
@@ -1183,15 +1030,9 @@
 	}
 
 	// Get Status message
-<<<<<<< HEAD
 	var status *acn.StatusPerformative
 	switch pl := response.Performative.(type) {
 	case *acn.Status:
-=======
-	var status *acn.Status
-	switch pl := response.Payload.(type) {
-	case *acn.AcnMessage_Status:
->>>>>>> 9ef4e3df
 		status = pl.Status
 	default:
 		errReset := stream.Close()
@@ -1199,11 +1040,7 @@
 		return err
 	}
 
-<<<<<<< HEAD
 	if status.Body.Code != acn.SUCCESS {
-=======
-	if status.Code != acn.Status_SUCCESS {
->>>>>>> 9ef4e3df
 		errReset := stream.Close()
 		ignore(errReset)
 		return errors.New("Registration failed: " + strings.Join(status.Body.Msgs, ":"))
