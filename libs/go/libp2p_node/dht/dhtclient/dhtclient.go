/* -*- coding: utf-8 -*-
* ------------------------------------------------------------------------------
*
*   Copyright 2018-2019 Fetch.AI Limited
*
*   Licensed under the Apache License, Version 2.0 (the "License");
*   you may not use this file except in compliance with the License.
*   You may obtain a copy of the License at
*
*       http://www.apache.org/licenses/LICENSE-2.0
*
*   Unless required by applicable law or agreed to in writing, software
*   distributed under the License is distributed on an "AS IS" BASIS,
*   WITHOUT WARRANTIES OR CONDITIONS OF ANY KIND, either express or implied.
*   See the License for the specific language governing permissions and
*   limitations under the License.
*
* ------------------------------------------------------------------------------
 */

// Package dhtclient provides implementation of a lightweight Agent Communication Network
// node. It doesn't particiapate in network maintenance. It doesn't require a public IP
// address either, as it relies on a DHTPeer (relay peer) to communicate with other peers.
package dhtclient

import (
	"context"
	"log"
	"math/rand"
	"strings"
	"time"

	"github.com/pkg/errors"

	"github.com/rs/zerolog"
	"google.golang.org/protobuf/proto"

	"github.com/libp2p/go-libp2p"
	"github.com/libp2p/go-libp2p-core/crypto"
	"github.com/libp2p/go-libp2p-core/host"
	"github.com/libp2p/go-libp2p-core/network"
	"github.com/libp2p/go-libp2p-core/peer"
	"github.com/libp2p/go-libp2p-core/protocol"
	"github.com/multiformats/go-multiaddr"

	peerstore "github.com/libp2p/go-libp2p-core/peerstore"
	kaddht "github.com/libp2p/go-libp2p-kad-dht"
	routedhost "github.com/libp2p/go-libp2p/p2p/host/routed"

	aea "libp2p_node/aea"
	"libp2p_node/dht/dhtnode"
	acn_protocol "libp2p_node/protocols/acn/v1_0_0"
	utils "libp2p_node/utils"
)

type AcnMessage = acn_protocol.AcnMessage
type LookupRequest = acn_protocol.AcnMessage_LookupRequest
type LookupResponse = acn_protocol.AcnMessage_LookupResponse
type Status = acn_protocol.AcnMessage_Status
type LookupRequestPerformative = acn_protocol.AcnMessage_Lookup_Request_Performative
type LookupResponsePerformative = acn_protocol.AcnMessage_Lookup_Response_Performative
type StatusPerformative = acn_protocol.AcnMessage_Status_Performative
type RegisterPerformative = acn_protocol.AcnMessage_Register_Performative
type StatusBody = acn_protocol.AcnMessage_StatusBody
type Register = acn_protocol.AcnMessage_Register
type AeaEnvelope = acn_protocol.AcnMessage_AeaEnvelope
type AeaEnvelopePerformative = acn_protocol.AcnMessage_Aea_Envelope_Performative

const ERROR_SERIALIZATION = acn_protocol.AcnMessage_StatusBody_ERROR_SERIALIZATION
const SUCCESS = acn_protocol.AcnMessage_StatusBody_SUCCESS
const ERROR_UNEXPECTED_PAYLOAD = acn_protocol.AcnMessage_StatusBody_ERROR_UNEXPECTED_PAYLOAD
const ERROR_AGENT_NOT_READY = acn_protocol.AcnMessage_StatusBody_ERROR_AGENT_NOT_READY
const ERROR_UNKNOWN_AGENT_ADDRESS = acn_protocol.AcnMessage_StatusBody_ERROR_UNKNOWN_AGENT_ADDRESS

func ignore(err error) {
	if err != nil {
		log.Println("IGNORED", err)
	}
}

const (
	newStreamTimeoutRelayPeer = 5 * 60 * time.Second // includes peer restart
	newStreamTimeout          = 1 * 60 * time.Second // doesn't include peer restart
	bootstrapTimeout          = 1 * 60 * time.Second // doesn't include peer restart
	sleepTimeDefaultDuration  = 100 * time.Millisecond
	sleepTimeIncreaseMFactor  = 2 // multiplicative increase
)

// Notifee Handle DHTClient network events
type Notifee struct {
	myRelayPeer peer.AddrInfo
	myHost      host.Host
	logger      zerolog.Logger
	closing     chan struct{}
}

// Listen called when network starts listening on an addr
func (notifee *Notifee) Listen(network.Network, multiaddr.Multiaddr) {}

// ListenClose called when network stops listening on an addr
func (notifee *Notifee) ListenClose(network.Network, multiaddr.Multiaddr) {}

// Connected called when a connection opened
func (notifee *Notifee) Connected(network.Network, network.Conn) {}

// Disconnected called when a connection closed
// Reconnects if connection is to relay peer and not currenctly closing connection.
func (notifee *Notifee) Disconnected(net network.Network, conn network.Conn) {

	pinfo := notifee.myRelayPeer
	if conn.RemotePeer().Pretty() != pinfo.ID.Pretty() {
		return
	}

	notifee.myHost.Peerstore().AddAddrs(pinfo.ID, pinfo.Addrs, peerstore.PermanentAddrTTL)
	for {
		var err error  // where is this error comming from?
		select {
		case _, open := <-notifee.closing:
			if !open {
				return
			}
		default:
			notifee.logger.Warn().Msgf(
				"Lost connection to relay peer %s, reconnecting...",
				pinfo.ID.Pretty(),
			)
			if err = notifee.myHost.Connect(context.Background(), pinfo); err == nil {
				break
			}
			time.Sleep(1 * time.Second)

		}
		if err == nil {
			break
		}
	}
	notifee.logger.Info().Msgf("Connection to relay peer %s reestablished", pinfo.ID.Pretty())
}

// OpenedStream called when a stream opened
func (notifee *Notifee) OpenedStream(network.Network, network.Stream) {}

// ClosedStream called when a stream closed
func (notifee *Notifee) ClosedStream(network.Network, network.Stream) {}

// DHTClient A restricted libp2p node for the Agents Communication Network
// It use a `DHTPeer` to communicate with other peers.
type DHTClient struct {
	bootstrapPeers []peer.AddrInfo
	relayPeer      peer.ID
	key            crypto.PrivKey
	publicKey      crypto.PubKey

	dht        *kaddht.IpfsDHT
	routedHost *routedhost.RoutedHost

	myAgentAddress  string
	myAgentRecord   *dhtnode.AgentRecord
	myAgentReady    func() bool
	processEnvelope func(*aea.Envelope) error

	closing chan struct{}
	logger  zerolog.Logger
}

// New creates a new DHTClient
func New(opts ...Option) (*DHTClient, error) {
	var err error
	dhtClient := &DHTClient{}

	for _, opt := range opts {
		if err := opt(dhtClient); err != nil {
			return nil, err
		}
	}

	dhtClient.closing = make(chan struct{})

	/* check correct configuration */

	// private key
	if dhtClient.key == nil {
		return nil, errors.New("private key must be provided")
	}

	// agent address is mandatory
	if dhtClient.myAgentAddress == "" {
		return nil, errors.New("missing agent address")
	}

	// agent record is mandatory
	if dhtClient.myAgentRecord == nil {
		return nil, errors.New("missing agent record")
	}

	// check if the PoR is delivered for my public key
	myPublicKey, err := utils.FetchAIPublicKeyFromPubKey(dhtClient.publicKey)
	status, errPoR := dhtnode.IsValidProofOfRepresentation(
		dhtClient.myAgentRecord,
		dhtClient.myAgentRecord.Address,
		myPublicKey,
	)
	if err != nil || errPoR != nil || status.Code != SUCCESS {
		msg := "Invalid AgentRecord"
		if err != nil {
			msg += " - " + err.Error()
		}
		if errPoR != nil {
			msg += " - " + errPoR.Error()
		}
		return nil, errors.New(msg)
	}

	// bootstrap peers
	if len(dhtClient.bootstrapPeers) < 1 {
		return nil, errors.New("at least one boostrap peer should be provided")
	}

	// select a relay node randomly from entry peers
	rand.Seed(time.Now().Unix())
	index := rand.Intn(len(dhtClient.bootstrapPeers))
	dhtClient.relayPeer = dhtClient.bootstrapPeers[index].ID

	dhtClient.setupLogger()
	_, _, linfo, ldebug := dhtClient.getLoggers()
	linfo().Msg("INFO Using as relay")

	/* setup libp2p node */
	ctx := context.Background()

	// libp2p options
	libp2pOpts := []libp2p.Option{
		libp2p.ListenAddrs(),
		libp2p.Identity(dhtClient.key),
		libp2p.DefaultTransports,
		libp2p.DefaultMuxers,
		libp2p.DefaultSecurity,
		libp2p.NATPortMap(),
		libp2p.EnableNATService(),
		libp2p.EnableRelay(),
	}

	// create a basic host
	basicHost, err := libp2p.New(ctx, libp2pOpts...)
	if err != nil {
		return nil, err
	}

	// create the dht
	dhtClient.dht, err = kaddht.New(ctx, basicHost, kaddht.Mode(kaddht.ModeClient))
	if err != nil {
		return nil, err
	}

	// make the routed host
	dhtClient.routedHost = routedhost.Wrap(basicHost, dhtClient.dht)
	dhtClient.setupLogger()

	// connect to the booststrap nodes
	err = dhtClient.bootstrapLoopUntilTimeout()
	if err != nil {
		dhtClient.Close()
		return nil, err
	}

	// bootstrap the host
	err = dhtClient.dht.Bootstrap(ctx)
	if err != nil {
		dhtClient.Close()
		return nil, err
	}

	// register my address to relay peer
	err = dhtClient.registerAgentAddress()
	if err != nil {
		dhtClient.Close()
		return nil, err
	}

	dhtClient.routedHost.Network().Notify(&Notifee{
		myRelayPeer: dhtClient.bootstrapPeers[index],
		myHost:      dhtClient.routedHost,
		logger:      dhtClient.logger,
		closing:     dhtClient.closing,
	})

	/* setup DHTClient message handlers */

	// aea address lookup
	ldebug().Msg("DEBUG Setting /aea-address/0.1.0 stream...")
	dhtClient.routedHost.SetStreamHandler(dhtnode.AeaAddressStream,
		dhtClient.handleAeaAddressStream)

	// incoming envelopes stream
	ldebug().Msg("DEBUG Setting /aea/0.1.0 stream...")
	dhtClient.routedHost.SetStreamHandler(dhtnode.AeaEnvelopeStream,
		dhtClient.handleAeaEnvelopeStream)

	return dhtClient, nil
}

// bootstrapLoopUntilTimeout loops until connection to bootstrap peers established or timeout reached
func (dhtClient *DHTClient) bootstrapLoopUntilTimeout() error {
	lerror, _, _, _ := dhtClient.getLoggers()
	ctx, cancel := context.WithTimeout(context.Background(), bootstrapTimeout)
	defer cancel()
	err := utils.BootstrapConnect(
		ctx,
		dhtClient.routedHost,
		dhtClient.dht,
		dhtClient.bootstrapPeers,
	)
	sleepTime := sleepTimeDefaultDuration
	for err != nil {
		lerror(err).
			Str("op", "bootstrap").
			Msgf("couldn't open stream to bootstrap peer, retrying in %s", sleepTime)
		select {
		default:
			time.Sleep(sleepTime)
			sleepTime = sleepTime * sleepTimeIncreaseMFactor
			err = utils.BootstrapConnect(
				ctx,
				dhtClient.routedHost,
				dhtClient.dht,
				dhtClient.bootstrapPeers,
			)
		case <-ctx.Done():
			sleepTime = 0
			break
		}
		if sleepTime == 0 {
			break
		}
	}
	return err
}

// newStreamLoopUntilTimeout loops until stream to peer established or timeout reached
func (dhtClient *DHTClient) newStreamLoopUntilTimeout(
	peerID peer.ID,
	streamType protocol.ID,
	timeout time.Duration,
) (network.Stream, error) {
	lerror, _, _, _ := dhtClient.getLoggers()
	ctx, cancel := context.WithTimeout(context.Background(), timeout)
	defer cancel()
	stream, err := dhtClient.routedHost.NewStream(ctx, peerID, streamType)
	sleepTime := sleepTimeDefaultDuration
	disconnected := false
	for err != nil {
		disconnected = true
		lerror(err).
			Str("op", "route").
			Msgf("couldn't open stream to peer %s, retrying in %s", peerID.Pretty(), sleepTime)
		select {
		default:
			time.Sleep(sleepTime)
			sleepTime = sleepTime * sleepTimeIncreaseMFactor
			stream, err = dhtClient.routedHost.NewStream(ctx, peerID, streamType)
		case <-ctx.Done():
			sleepTime = 0
			break
		}
		if sleepTime == 0 {
			break
		}
	}
	// register again in case of disconnection
	if disconnected {
		err = dhtClient.registerAgentAddress()
	}
	return stream, err
}

// setupLogger sets up a logger for the DHTClient
func (dhtClient *DHTClient) setupLogger() {
	fields := map[string]string{
		"package": "DHTClient",
		"relayid": dhtClient.relayPeer.Pretty(),
	}
	if dhtClient.routedHost != nil {
		fields["peerid"] = dhtClient.routedHost.ID().Pretty()
	}
	dhtClient.logger = utils.NewDefaultLoggerWithFields(fields)
}

// getLoggers gets the various logger levels of the DHTClient
func (dhtClient *DHTClient) getLoggers() (func(error) *zerolog.Event, func() *zerolog.Event, func() *zerolog.Event, func() *zerolog.Event) {
	ldebug := dhtClient.logger.Debug
	linfo := dhtClient.logger.Info
	lwarn := dhtClient.logger.Warn
	lerror := func(err error) *zerolog.Event {
		if err == nil {
			return dhtClient.logger.Error().Str("err", "nil")
		}
		return dhtClient.logger.Error().Str("err", err.Error())
	}

	return lerror, lwarn, linfo, ldebug
}

// Close stops the DHTClient
// Closes the DHT and routedHost of the DHTClient
func (dhtClient *DHTClient) Close() []error {
	var err error
	var status []error

	_, _, linfo, _ := dhtClient.getLoggers()

	linfo().Msg("Stopping DHTClient...")
	close(dhtClient.closing)

	errappend := func(err error) {
		if err != nil {
			status = append(status, err)
		}
	}

	err = dhtClient.dht.Close()
	errappend(err)
	err = dhtClient.routedHost.Close()
	errappend(err)

	return status
}

// MultiAddr always return empty string
func (dhtClient *DHTClient) MultiAddr() string {
	return ""
}

// RouteEnvelope routes the provided envelope to its destination contact peer
func (dhtClient *DHTClient) RouteEnvelope(envel *aea.Envelope) error {
	lerror, lwarn, _, ldebug := dhtClient.getLoggers()

	// only send envelopes from own agent
	if envel.Sender != dhtClient.myAgentAddress {
		err := errors.New("Sender (" + envel.Sender + ") must match registered address")
		lerror(err).Str("addr", dhtClient.myAgentAddress).
			Msgf("while routing envelope")
		return err
	}

	target := envel.To

	// TODO(LR) check if the record is valid
	if target == dhtClient.myAgentAddress {
		ldebug().
			Str("op", "route").
			Str("target", target).
			Msg("envelope destinated to my local agent...")
		for !dhtClient.myAgentReady() {
			ldebug().
				Str("op", "route").
				Str("target", target).
				Msg("agent not ready yet, sleeping for some time ...")
			time.Sleep(time.Duration(100) * time.Millisecond)
		}
		if dhtClient.processEnvelope != nil {
			err := dhtClient.processEnvelope(envel)
			if err != nil {
				return err
			}
		} else {
			lwarn().
				Str("op", "route").
				Str("target", target).
				Msgf("ProcessEnvelope not set, ignoring envelope %s", envel.String())
			return nil
		}
	}

	// client can get addresses only through bootstrap peer
	stream, err := dhtClient.newStreamLoopUntilTimeout(
		dhtClient.relayPeer,
		dhtnode.AeaAddressStream,
		newStreamTimeoutRelayPeer,
	)
	if err != nil {
		return err
	}

	ldebug().
		Str("op", "route").
		Str("target", target).
		Msg("requesting agent record from relay...")

	lookupRequestPerformative := &LookupRequestPerformative{AgentAddress: target}
	msg := &AcnMessage{
		// Version: dhtnode.CurrentVersion,
		Performative: &LookupRequest{LookupRequest: lookupRequestPerformative},
	}
	buf, err := proto.Marshal(msg)
	if err != nil {
		lerror(err).
			Str("op", "route").
			Str("target", target).
			Msg("while serializing LookupRequest message")
		errReset := stream.Reset()
		ignore(errReset)
		return err
	}
	err = utils.WriteBytes(stream, buf)
	if err != nil {
		lerror(err).
			Str("op", "route").
			Str("target", target).
			Msg("while sending LookupRequest message")
		errReset := stream.Reset()
		ignore(errReset)
		return err
	}

	buf, err = utils.ReadBytes(stream)
	if err != nil {
		lerror(err).
			Str("op", "route").
			Str("target", target).
			Msg("while receiving response acn message")
		errReset := stream.Reset()
		ignore(errReset)
		return err
	}

	response := &AcnMessage{}
	err = proto.Unmarshal(buf, response)
	if err != nil {
		lerror(err).Str("op", "route").Str("target", target).
			Msgf("couldn't deserialize agent lookup response")
		return err
	}

	// response is either a LookupResponse or Status
	var lookupResponsePerformative *LookupResponsePerformative = nil
	var statusPerformative *StatusPerformative = nil
	switch pl := response.Performative.(type) {
	case *LookupResponse:
		lookupResponsePerformative = pl.LookupResponse
	case *Status:
		statusPerformative = pl.Status
	default:
		err = errors.New("Unexpected Acn Message")
		lerror(err).Str("op", "route").Str("target", target).
			Msgf("couldn't deserialize agent lookup response")
		return err
	}

	if statusPerformative != nil {
		err = errors.New(
			statusPerformative.Body.Code.String() + " : " + strings.Join(
				statusPerformative.Body.Msgs,
				":",
			),
		)
		lerror(err).Str("op", "route").Str("target", target).
			Msgf("failed agent lookup")
		return err
	}

	// lookupResponse must be set
<<<<<<< HEAD
	record := lookupResponse.AgentRecord

	// check provided agent record is valid PoR
=======
	record := lookupResponsePerformative.Record
>>>>>>> 222baa1d
	valid, err := dhtnode.IsValidProofOfRepresentation(record, target, record.PeerPublicKey)
	if err != nil || valid.Code != SUCCESS {
		errMsg := statusPerformative.Body.Code.String() + " : " + strings.Join(
			statusPerformative.Body.Msgs,
			":",
		)
		if err == nil {
			err = errors.New(errMsg)
		} else {
			err = errors.Wrap(err, statusPerformative.Body.Code.String()+" : "+strings.Join(statusPerformative.Body.Msgs, ":"))
		}
		lerror(err).Str("op", "route").Str("target", target).
			Msgf("invalid agent record")
		return err
	}

	stream.Close()

	// retrieve peerID
	peerID, err := utils.IDFromFetchAIPublicKey(record.PeerPublicKey)
	if err != nil {
		lerror(err).
			Str("op", "route").
			Str("target", target).
			Msgf("CRITICAL couldn't get peer ID from message %s", msg)
		return errors.New("CRITICAL route - couldn't get peer ID from record peerID:" + err.Error())
	}

	ldebug().
		Str("op", "route").
		Str("target", target).
		Msgf("got peer ID %s for agent Address", peerID.Pretty())

	// TODO(LR): test if representative peer is relay peer, and skip the Connect if it is the case
	// TODO(DM): extract below multi-address creation for reuse and consistency
	multiAddr := "/p2p/" + dhtClient.relayPeer.Pretty() + "/p2p-circuit/p2p/" + peerID.Pretty()
	relayMultiaddr, err := multiaddr.NewMultiaddr(multiAddr)
	if err != nil {
		lerror(err).
			Str("op", "route").
			Str("target", target).
			Msgf("while creating relay multiaddress %s", multiAddr)
		return err
	}
	peerRelayInfo := peer.AddrInfo{
		ID:    peerID,
		Addrs: []multiaddr.Multiaddr{relayMultiaddr},
	}

	ldebug().
		Str("op", "route").
		Str("target", target).
		Msgf("connecting to target through relay %s", relayMultiaddr)

	if err = dhtClient.routedHost.Connect(context.Background(), peerRelayInfo); err != nil {
		lerror(err).
			Str("op", "route").
			Str("target", target).
			Msgf("couldn't connect to target %s", peerID)
		return err
	}

	ldebug().
		Str("op", "route").
		Str("target", target).
		Msgf("opening stream to target %s", peerID)
	stream, err = dhtClient.newStreamLoopUntilTimeout(
		peerID,
		dhtnode.AeaEnvelopeStream,
		newStreamTimeout,
	)
	if err != nil {
		return err
	}

	envelBytes, err := proto.Marshal(envel)
	if err != nil {
		lerror(err).
			Str("op", "route").
			Str("target", target).
			Msg("couldn't serialize envelope")
		errReset := stream.Reset()
		ignore(errReset)
		return err
	}
<<<<<<< HEAD
	aeaEnvelope := &dhtnode.AeaEnvelope{
		Envel:  envelBytes,
		Record: dhtClient.myAgentRecord,
=======
	// TODO(LR) check if source is my agent
	aeaEnvelope := &AeaEnvelopePerformative{
		Envelope: envelBytes,
		Record:   dhtClient.myAgentRecord,
>>>>>>> 222baa1d
	}
	msg = &AcnMessage{
		// Version: dhtnode.CurrentVersion,
		Performative: &AeaEnvelope{AeaEnvelope: aeaEnvelope},
	}
	buf, err = proto.Marshal(msg)
	if err != nil {
		lerror(err).
			Str("op", "route").
			Str("target", target).
			Msg("couldn't serialize envelope")
		errReset := stream.Reset()
		ignore(errReset)
		return err
	}

	ldebug().
		Str("op", "route").
		Str("target", target).
		Msg("sending envelope to target...")
	err = utils.WriteBytes(stream, buf)
	if err != nil {
		lerror(err).
			Str("op", "route").
			Str("target", target).
			Msg("couldn't send envelope")
		errReset := stream.Reset()
		ignore(errReset)
		return err
	}

	// wait for response
	buf, err = utils.ReadBytes(stream)
	if err != nil {
		lerror(err).
			Str("op", "route").
			Str("target", target).
			Msg("while getting confirmation")
		errReset := stream.Reset()
		ignore(errReset)
		return err
	}

	stream.Close()

	response = &AcnMessage{}
	err = proto.Unmarshal(buf, response)
	if err != nil {
		lerror(err).
			Str("op", "route").
			Str("target", target).
			Msg("while deserializing acn confirmation message")
		return err
	}

	// response is expected to be a Status
	statusPerformative = nil
	switch pl := response.Performative.(type) {
	case *Status:
		statusPerformative = pl.Status
	default:
		err = errors.New("Unexpected Acn Message")
		lerror(err).
			Str("op", "route").
			Str("target", target).
			Msg("while deserializing acn confirmation message")
		return err
	}

	if statusPerformative.Body.Code != SUCCESS {
		err = errors.New(
			statusPerformative.Body.Code.String() + " : " + strings.Join(
				statusPerformative.Body.Msgs,
				":",
			),
		)
		lerror(err).
			Str("op", "route").
			Str("target", target).
			Msg("failed to deliver envelope")
		return err
	}

	// TODO(DM) check how we handle case when envelope not routable.
	return err
}

// handleAeaEnvelopeStream deals with incoming envelopes on the AeaEnvelopeStream
// envelopes arrive from other peers (full or client) and are processed
// by processEnvelope
func (dhtClient *DHTClient) handleAeaEnvelopeStream(stream network.Stream) {
	lerror, lwarn, _, ldebug := dhtClient.getLoggers()

	//ldebug().Msgf("Got a new aea envelope stream")
	buf, err := utils.ReadBytes(stream)
	if err != nil {
		lerror(err).Msg("while reading envelope from stream")
		err = stream.Reset()
		ignore(err)
		return
	}

	// get envelope
	msg := &AcnMessage{}
	err = proto.Unmarshal(buf, msg)
	if err != nil {
		lerror(err).Msg("while deserializing acn aea envelope message")
		status := &StatusBody{Code: ERROR_SERIALIZATION}
		statusPerformative := &StatusPerformative{Body: status}
		response := &AcnMessage{
			// Version: dhtnode.CurrentVersion,
			Performative: &Status{Status: statusPerformative},
		}
		buf, err = proto.Marshal(response)
		ignore(err)
		err = utils.WriteBytes(stream, buf)
		ignore(err)
		err = stream.Close()
		ignore(err)
		return
	}

	// payload is expected to be AeaEnvelope
	var aeaEnvelope *AeaEnvelopePerformative = nil
	switch pl := msg.Performative.(type) {
	case *AeaEnvelope:
		aeaEnvelope = pl.AeaEnvelope
	default:
		err = errors.New("Unexpected payload")
		lerror(err).Msg("while deserializing acn aea envelope message")
		status := &StatusBody{Code: ERROR_UNEXPECTED_PAYLOAD}
		statusPerformative := &StatusPerformative{Body: status}
		response := &AcnMessage{
			// Version: dhtnode.CurrentVersion,
			Performative: &Status{Status: statusPerformative},
		}
		buf, err = proto.Marshal(response)
		ignore(err)
		err = utils.WriteBytes(stream, buf)
		ignore(err)
		err = stream.Close()
		ignore(err)
		return
	}

	envel := &aea.Envelope{}
	err = proto.Unmarshal(aeaEnvelope.Envelope, envel)
	if err != nil {
		lerror(err).Msg("while deserializing acn aea envelope message")
		status := &StatusBody{
			Code: ERROR_SERIALIZATION,
			Msgs: []string{err.Error()},
		}
		statusPerformative := &StatusPerformative{Body: status}
		response := &AcnMessage{
			// Version: dhtnode.CurrentVersion,
			Performative: &Status{Status: statusPerformative},
		}
		buf, err = proto.Marshal(response)
		ignore(err)
		err = utils.WriteBytes(stream, buf)
		ignore(err)
		err = stream.Close()
		ignore(err)
		return
	}

	remotePubkey, err := utils.FetchAIPublicKeyFromPubKey(stream.Conn().RemotePublicKey())
	ignore(err)
	status, err := dhtnode.IsValidProofOfRepresentation(
		aeaEnvelope.Record,
		aeaEnvelope.Record.Address,
		remotePubkey,
	)
	if err != nil || status.Code != SUCCESS {
		if err == nil {
			err = errors.New(status.Code.String() + ":" + strings.Join(status.Msgs, ":"))
		}
		lerror(err).Msg("incoming envelope PoR is not valid")
		statusPerformative := &StatusPerformative{Body: status}
		response := &AcnMessage{
			// Version: dhtnode.CurrentVersion,
			Performative: &Status{Status: statusPerformative},
		}
		buf, err = proto.Marshal(response)
		ignore(err)
		err = utils.WriteBytes(stream, buf)
		ignore(err)
		err = stream.Close()
		ignore(err)
		return
	}

	ldebug().Msgf("Received envelope from peer %s", envel.String())

	if envel.To == dhtClient.myAgentAddress && dhtClient.processEnvelope != nil {
		err = dhtClient.processEnvelope(envel)
		if err != nil {
			lerror(err).Msgf("while processing envelope by agent")
			status := &StatusBody{Code: ERROR_AGENT_NOT_READY}
			statusPerformative := &StatusPerformative{Body: status}
			response := &AcnMessage{
				// Version: dhtnode.CurrentVersion,
				Performative: &Status{Status: statusPerformative},
			}
			buf, err = proto.Marshal(response)
			ignore(err)
			err = utils.WriteBytes(stream, buf)
			ignore(err)
			err = stream.Close()
			ignore(err)
			return
		}
	} else {
<<<<<<< HEAD
		lwarn().Msgf("ignored envelope from unknown agent %s", envel.String())
		status := &dhtnode.Status{Code: dhtnode.Status_ERROR_UNKNOWN_AGENT_ADDRESS}
		response := &dhtnode.AcnMessage{
			Version: dhtnode.CurrentVersion,
			Payload: &dhtnode.AcnMessage_Status{Status: status},
=======
		lwarn().Msgf("ignored envelope %s", envel.String())
		status := &StatusBody{Code: ERROR_UNKNOWN_AGENT_ADDRESS}
		statusPerformative := &StatusPerformative{Body: status}
		response := &AcnMessage{
			// Version: dhtnode.CurrentVersion,
			Performative: &Status{Status: statusPerformative},
>>>>>>> 222baa1d
		}
		buf, err = proto.Marshal(response)
		ignore(err)
		err = utils.WriteBytes(stream, buf)
		ignore(err)
		err = stream.Close()
		ignore(err)
		return
	}

	status = &StatusBody{Code: SUCCESS}
	statusPerformative := &StatusPerformative{Body: status}
	response := &AcnMessage{
		// Version: dhtnode.CurrentVersion,
		Performative: &Status{Status: statusPerformative},
	}
	buf, err = proto.Marshal(response)
	ignore(err)
	err = utils.WriteBytes(stream, buf)
	ignore(err)
	err = stream.Close()
	ignore(err)
}

// handleAeaAddressStream deals with incoming envelopes on the AeaAddressStream
// agent record lookup requests arrive from other peers (full or client) and are
// served with the agent record (if applicable)
func (dhtClient *DHTClient) handleAeaAddressStream(stream network.Stream) {
	lerror, _, _, ldebug := dhtClient.getLoggers()

	//ldebug().Msg("Got a new aea address stream")

	// get LookupRequest
	buf, err := utils.ReadBytes(stream)
	if err != nil {
		lerror(err).Str("op", "resolve").
			Msg("while reading message from stream")
		err = stream.Reset()
		ignore(err)
		return
	}

	msg := &AcnMessage{}
	err = proto.Unmarshal(buf, msg)
	if err != nil {
		lerror(err).Str("op", "resolve").Msg("couldn't deserialize acn message")
		// TOFIX(LR) setting Msgs to err.Error is potentially a security vulnerability
		status := &StatusBody{
			Code: ERROR_SERIALIZATION,
			Msgs: []string{err.Error()},
		}
		statusPerformative := &StatusPerformative{Body: status}
		response := &AcnMessage{
			// Version: dhtnode.CurrentVersion,
			Performative: &Status{Status: statusPerformative},
		}
		buf, err = proto.Marshal(response)
		ignore(err)
		err = utils.WriteBytes(stream, buf)
		ignore(err)
		err = stream.Close()
		ignore(err)
		return
	}

	// Get LookupRequest message
	var lookupRequest *LookupRequestPerformative
	switch pl := msg.Performative.(type) {
	case *LookupRequest:
		lookupRequest = pl.LookupRequest
	default:
<<<<<<< HEAD
		err = errors.New("Unexpected payload, expected LookupRequest")
		status := &dhtnode.Status{Code: dhtnode.Status_ERROR_UNEXPECTED_PAYLOAD, Msgs: []string{err.Error()}}
		response := &dhtnode.AcnMessage{Version: dhtnode.CurrentVersion, Payload: &dhtnode.AcnMessage_Status{Status: status}}
=======
		err = errors.New("Unexpected payload")
		status := &StatusBody{Code: ERROR_UNEXPECTED_PAYLOAD, Msgs: []string{err.Error()}}
		statusPerformative := &StatusPerformative{Body: status}
		response := &AcnMessage{
			// Version: dhtnode.CurrentVersion,
			Performative: &Status{Status: statusPerformative},
		}
>>>>>>> 222baa1d
		buf, err = proto.Marshal(response)
		ignore(err)
		err = utils.WriteBytes(stream, buf)
		ignore(err)
		err = stream.Close()
		ignore(err)
		return
	}

	reqAddress := lookupRequest.AgentAddress

	ldebug().
		Str("op", "resolve").
		Str("target", reqAddress).
		Msg("Received query for addr")
	if reqAddress != dhtClient.myAgentAddress {
		lerror(err).
			Str("op", "resolve").
			Str("target", reqAddress).
			Msgf("requested address different from advertised one %s", dhtClient.myAgentAddress)
		status := &dhtnode.Status{Code: ERROR_UNKNOWN_AGENT_ADDRESS}
		statusPerformative := &StatusPerformative{Body: status}
		response := &AcnMessage{
			// Version: dhtnode.CurrentVersion,
			Performative: &Status{Status: statusPerformative},
		}
		buf, err = proto.Marshal(response)
		ignore(err)
		err = utils.WriteBytes(stream, buf)
		ignore(err) // TODO(LR) stream.Reset() if err
		err = stream.Close()
		ignore(err)
		return
	} else {
		lookupResponse := &LookupResponsePerformative{Record: dhtClient.myAgentRecord}
		response := &AcnMessage{
			// Version: dhtnode.CurrentVersion,
			Performative: &LookupResponse{LookupResponse: lookupResponse},
		}
		buf, err := proto.Marshal(response)
		ignore(err)
		err = utils.WriteBytes(stream, buf)
		if err != nil {
			lerror(err).Str("op", "resolve").Str("addr", reqAddress).
				Msg("while sending agent record to peer")
			err = stream.Reset()
			ignore(err)
		}
	}

}

// registerAgentAddress registers agent address to relay peer
func (dhtClient *DHTClient) registerAgentAddress() error {
	lerror, _, _, ldebug := dhtClient.getLoggers()

	ldebug().
		Str("op", "register").
		Str("addr", dhtClient.myAgentAddress).
		Msg("opening stream aea-register to relay peer...")

	ctx, cancel := context.WithTimeout(context.Background(), newStreamTimeoutRelayPeer)
	defer cancel()
	stream, err := dhtClient.routedHost.NewStream(
		ctx,
		dhtClient.relayPeer,
		dhtnode.AeaRegisterRelayStream,
	)
	if err != nil {
		lerror(err).
			Str("op", "register").
			Str("addr", dhtClient.myAgentAddress).
			Msg("timeout, couldn't open stream to relay peer")
		return err
	}

	ldebug().
		Str("op", "register").
		Str("addr", dhtClient.myAgentAddress).
		Msgf("registering addr and peerID to relay peer")

	registration := &RegisterPerformative{Record: dhtClient.myAgentRecord}
	msg := &AcnMessage{
		// Version: dhtnode.CurrentVersion,
		Performative: &Register{Register: registration},
	}
	buf, err := proto.Marshal(msg)
	ignore(err)

	err = utils.WriteBytes(stream, buf)
	if err != nil {
		errReset := stream.Reset()
		ignore(errReset)
		return err
	}
	buf, err = utils.ReadBytes(stream)
	if err != nil {
		errReset := stream.Reset()
		ignore(errReset)
		return err
	}
	response := &AcnMessage{}
	err = proto.Unmarshal(buf, response)
	if err != nil {
		errReset := stream.Reset()
		ignore(errReset)
		return err
	}

	// Get Status message
	var status *StatusPerformative
	switch pl := response.Performative.(type) {
	case *Status:
		status = pl.Status
	default:
		errReset := stream.Close()
		ignore(errReset)
		return err
	}

	if status.Body.Code != SUCCESS {
		errReset := stream.Close()
		ignore(errReset)
		return errors.New("Registration failed: " + strings.Join(status.Body.Msgs, ":"))
	}

	stream.Close()
	return nil

}

// ProcessEnvelope register a callback function for processing of envelopes
// the function processes envelopes received in handleAeaEnvelopeStream
func (dhtClient *DHTClient) ProcessEnvelope(fn func(*aea.Envelope) error) {
	dhtClient.processEnvelope = fn
}<|MERGE_RESOLUTION|>--- conflicted
+++ resolved
@@ -114,7 +114,7 @@
 
 	notifee.myHost.Peerstore().AddAddrs(pinfo.ID, pinfo.Addrs, peerstore.PermanentAddrTTL)
 	for {
-		var err error  // where is this error comming from?
+		var err error // where is this error comming from?
 		select {
 		case _, open := <-notifee.closing:
 			if !open {
@@ -560,13 +560,7 @@
 	}
 
 	// lookupResponse must be set
-<<<<<<< HEAD
-	record := lookupResponse.AgentRecord
-
-	// check provided agent record is valid PoR
-=======
 	record := lookupResponsePerformative.Record
->>>>>>> 222baa1d
 	valid, err := dhtnode.IsValidProofOfRepresentation(record, target, record.PeerPublicKey)
 	if err != nil || valid.Code != SUCCESS {
 		errMsg := statusPerformative.Body.Code.String() + " : " + strings.Join(
@@ -652,16 +646,10 @@
 		ignore(errReset)
 		return err
 	}
-<<<<<<< HEAD
-	aeaEnvelope := &dhtnode.AeaEnvelope{
-		Envel:  envelBytes,
-		Record: dhtClient.myAgentRecord,
-=======
 	// TODO(LR) check if source is my agent
 	aeaEnvelope := &AeaEnvelopePerformative{
 		Envelope: envelBytes,
 		Record:   dhtClient.myAgentRecord,
->>>>>>> 222baa1d
 	}
 	msg = &AcnMessage{
 		// Version: dhtnode.CurrentVersion,
@@ -876,20 +864,12 @@
 			return
 		}
 	} else {
-<<<<<<< HEAD
 		lwarn().Msgf("ignored envelope from unknown agent %s", envel.String())
-		status := &dhtnode.Status{Code: dhtnode.Status_ERROR_UNKNOWN_AGENT_ADDRESS}
-		response := &dhtnode.AcnMessage{
-			Version: dhtnode.CurrentVersion,
-			Payload: &dhtnode.AcnMessage_Status{Status: status},
-=======
-		lwarn().Msgf("ignored envelope %s", envel.String())
 		status := &StatusBody{Code: ERROR_UNKNOWN_AGENT_ADDRESS}
 		statusPerformative := &StatusPerformative{Body: status}
 		response := &AcnMessage{
 			// Version: dhtnode.CurrentVersion,
 			Performative: &Status{Status: statusPerformative},
->>>>>>> 222baa1d
 		}
 		buf, err = proto.Marshal(response)
 		ignore(err)
@@ -961,19 +941,13 @@
 	case *LookupRequest:
 		lookupRequest = pl.LookupRequest
 	default:
-<<<<<<< HEAD
 		err = errors.New("Unexpected payload, expected LookupRequest")
-		status := &dhtnode.Status{Code: dhtnode.Status_ERROR_UNEXPECTED_PAYLOAD, Msgs: []string{err.Error()}}
-		response := &dhtnode.AcnMessage{Version: dhtnode.CurrentVersion, Payload: &dhtnode.AcnMessage_Status{Status: status}}
-=======
-		err = errors.New("Unexpected payload")
 		status := &StatusBody{Code: ERROR_UNEXPECTED_PAYLOAD, Msgs: []string{err.Error()}}
 		statusPerformative := &StatusPerformative{Body: status}
 		response := &AcnMessage{
 			// Version: dhtnode.CurrentVersion,
 			Performative: &Status{Status: statusPerformative},
 		}
->>>>>>> 222baa1d
 		buf, err = proto.Marshal(response)
 		ignore(err)
 		err = utils.WriteBytes(stream, buf)
